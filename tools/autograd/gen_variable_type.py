--- conflicted
+++ resolved
@@ -90,14 +90,9 @@
     'reflection_pad1d_backward', 'reflection_pad2d_backward',
     'replication_pad1d', 'replication_pad2d', 'replication_pad3d',
     'replication_pad1d_backward', 'replication_pad2d_backward', 'replication_pad3d_backward',
-<<<<<<< HEAD
-    'diag', 'masked_scatter', 'masked_select', 'index_fill', 'trace', 'polar', 'cumsum',
-    'eig', 'lerp', 'masked_fill'
-=======
     'diag', 'masked_scatter', 'masked_select', 'index_fill', 'trace', 'polar', 'cumsum', 'rsub',
     'eig', 'lerp', 'linalg_vector_norm', 'cumprod', 'prod', 'index_copy', 'lu', 'unfold', 'unfold_backward',
-    'index',
->>>>>>> 5c12d97d
+    'index', 'masked_fill'
 }
 
 # Some operators invalidate the grad_accumulator. Let's reset it.
