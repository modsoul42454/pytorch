--- conflicted
+++ resolved
@@ -8,7 +8,10 @@
 from torch._dynamo.utils import counters
 from torch._inductor import config
 from torch._inductor.utils import run_and_get_code
-from torch.testing._internal.common_cuda import PLATFORM_SUPPORTS_FUSED_SDPA
+from torch.testing._internal.common_cuda import (
+    PLATFORM_SUPPORTS_FUSED_SDPA,
+    SM80OrLater,
+)
 from torch.testing._internal.common_utils import IS_LINUX, TEST_WITH_ROCM
 from torch.testing._internal.inductor_utils import HAS_CUDA
 
@@ -59,7 +62,8 @@
             if contains:
                 # many of the patterns get re-expanded in dispatcher
                 self.assertIn(
-                    "aten._scaled_dot_product_efficient_attention", source_code
+                    "aten._scaled_dot_product",
+                    source_code,
                 )
             if not has_dropout:
                 self.assertEqual(result1, result2, atol=atol, rtol=1.3e-6)
@@ -199,9 +203,6 @@
 
         self._check_common(sfdp_pattern_6, contains=False, has_dropout=True)
 
-<<<<<<< HEAD
-    @config.patch(fallback_random=True, lowmem_dropout=False)
-=======
     def test_sdpa_rewriter_7(self):
         def sfdp_pattern_7(query, key, value):
             q = query.permute(0, 2, 1, 3)
@@ -284,7 +285,6 @@
 
         self._check_common(sfdp_pattern_10, args, atol=2e-3)
 
->>>>>>> 9e8da7fb
     def test_pattern_fails_with_tensor_factor(self):
         # https://github.com/pytorch/pytorch/issues/99124
         class Model(torch.nn.Module):
