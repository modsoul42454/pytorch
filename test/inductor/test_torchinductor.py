# Owner(s): ["module: inductor"]
import contextlib
import dataclasses
import functools
import importlib
import itertools
import os
import random
import sys
import typing
import unittest
import weakref
from typing import Any, Callable
from unittest.mock import patch

import numpy as np

import sympy

import torch

import torch._dynamo
import torch.nn as nn
from torch._dispatch.python import enable_python_dispatcher
from torch._dynamo.debug_utils import same_two_models
from torch._dynamo.testing import rand_strided, same
from torch._inductor.codegen.cpp import CppVecKernelChecker
from torch._inductor.graph import GraphLowering
from torch._inductor.ir import InterpreterShim
from torch._inductor.utils import run_and_get_triton_code
from torch._inductor.virtualized import V
from torch.fx.experimental.proxy_tensor import make_fx
from torch.fx.passes.shape_prop import ShapeProp
from torch.nn import functional as F
from torch.testing import make_tensor
from torch.testing._internal.common_device_type import _has_sufficient_memory
from torch.testing._internal.common_dtype import all_types
from torch.testing._internal.common_utils import (
    IS_CI,
    IS_MACOS,
    IS_WINDOWS,
    IS_X86,
    TEST_WITH_ASAN,
    TEST_WITH_ROCM,
    TEST_WITH_SLOW,
    TestCase as TorchTestCase,
)
from torch.utils._python_dispatch import TorchDispatchMode
from torch.utils._pytree import tree_flatten, tree_unflatten

if IS_WINDOWS and IS_CI:
    sys.stderr.write(
        "Windows CI does not have necessary dependencies for test_torchinductor yet\n"
    )
    if __name__ == "__main__":
        sys.exit(0)
    raise unittest.SkipTest("requires sympy/functorch/filelock")

importlib.import_module("functorch")
importlib.import_module("filelock")

from functorch.compile import config as functorch_config
from torch._decomp import get_decompositions
from torch._inductor import codecache, config, metrics, test_operators
from torch._inductor.codegen.cpp import cexpr, CppOverrides, CppVecOverrides
from torch._inductor.codegen.triton import texpr
from torch._inductor.codegen.wrapper import pexpr

from torch._inductor.compile_fx import (
    compile_fx,
    compile_fx_inner,
    complex_memory_overlap,
)
from torch._inductor.ir import ModularIndexing
from torch._inductor.overrides import (
    linear_permute_fusion,
    linear_transpose,
    permute_linear_fusion,
    permute_matmul_fusion,
    sink_cat_after_pointwise,
    transpose_linear,
    transpose_matmul,
)
from torch._inductor.sizevars import SizeVarAllocator
from torch._inductor.utils import has_torchvision_roi_align, timed
from torch.fx.experimental.symbolic_shapes import FloorDiv

from torch.testing._internal.inductor_utils import HAS_CPU, HAS_CUDA

HAS_MULTIGPU = HAS_CUDA and torch.cuda.device_count() >= 2
HAS_AVX2 = "fbgemm" in torch.backends.quantized.supported_engines
aten = torch.ops.aten
requires_cuda = functools.partial(unittest.skipIf, not HAS_CUDA, "requires cuda")
requires_multigpu = functools.partial(
    unittest.skipIf, not HAS_MULTIGPU, "requires multiple cuda devices"
)
slow = functools.partial(unittest.skipIf, not TEST_WITH_SLOW, "too slow")
skip_if_x86_mac = functools.partial(
    unittest.skipIf, IS_MACOS and IS_X86, "Does not work on x86 Mac"
)
vec_dtypes = [torch.float, torch.bfloat16]


# For OneDNN bf16 path, OneDNN requires the cpu has intel avx512 with avx512bw,
# avx512vl, and avx512dq at least. So we will skip the test case if one processor
# is not meet the requirement.
@functools.lru_cache(maxsize=None)
def has_bf16_support():
    import sys

    if sys.platform != "linux":
        return False
    with open("/proc/cpuinfo", encoding="ascii") as f:
        lines = f.read()
    return all(word in lines for word in ["avx512bw", "avx512vl", "avx512dq"])


<<<<<<< HEAD
unary_list = [
    torch.nn.ReLU(),
    torch.nn.Sigmoid(),
    torch.nn.Tanh(),
    torch.nn.Hardswish(),
    torch.nn.LeakyReLU(0.1, inplace=False),
    torch.nn.Hardtanh(min_val=-0.5, max_val=4, inplace=False),
    torch.nn.GELU(approximate="none"),
    torch.nn.GELU(approximate="tanh"),
    torch.nn.ReLU6(),
    torch.nn.SiLU(),
    torch.nn.Hardsigmoid(),
    lambda x: F.relu(x),
    lambda x: F.sigmoid(x),
    lambda x: F.tanh(x),
    lambda x: F.hardswish(x),
    lambda x: F.leaky_relu(x, 0.1),
    lambda x: F.hardtanh(x, min_val=-0.5, max_val=4),
    lambda x: F.gelu(x, approximate="none"),
    lambda x: F.gelu(x, approximate="tanh"),
    lambda x: F.relu6(x),
    lambda x: F.silu(x),
    lambda x: F.hardsigmoid(x),
    lambda x: torch.relu(x),
    lambda x: torch.sigmoid(x),
    lambda x: torch.tanh(x),
    lambda x: x.relu(),
    lambda x: x.sigmoid(),
    lambda x: x.tanh(),
]


binary_list = [
    lambda x, y: torch.add(x, y),  # call_function
    lambda x, y: torch.add(y, x),  # call_function
    lambda x, y: x.add(y),  # call_method
    lambda x, y: x.add_(y),  # call_method
    lambda x, y: torch.sub(x, y),  # call_function
    lambda x, y: x.sub(y),  # call_method
    lambda x, y: x.sub_(y),  # call_method
]


def requires_decomp(fn):
    """Decorator to disable test if a decomp is missing"""

    def wrap_test(test):
        @functools.wraps(test)
        def maybe_test(*args, **kwargs):
            if len(get_decompositions([fn])) == 0:
                raise unittest.SkipTest(f"requires decomp for {fn.__name__}")
            return test(*args, **kwargs)

        return maybe_test

    return wrap_test


PassFunc = Callable[[torch.fx.GraphModule, Any], torch.fx.GraphModule]


def chain_passes(*passes: PassFunc) -> PassFunc:
    def parent_pass(module: torch.fx.GraphModule, input: Any) -> torch.fx.GraphModule:
        for pass_ in passes:
            if isinstance(module, torch.fx.GraphModule):
                ShapeProp(module).propagate(*input)
            module = pass_(module)
        return module

    return parent_pass


def count_call(module: torch.fx.GraphModule, op: str, target_op: Any) -> int:
    return sum(
        [1 if (n.op == op and n.target == target_op) else 0 for n in module.graph.nodes]
    )


def count_call_function(module: torch.fx.GraphModule, target_op: Any) -> int:
    return count_call(module, "call_function", target_op)


def count_call_method(module: torch.fx.GraphModule, target_op: Any) -> int:
    return count_call(module, "call_method", target_op)


=======
>>>>>>> 28621208
class TestCase(TorchTestCase):
    @classmethod
    def setUpClass(cls):
        super().setUpClass()
        cls._stack = contextlib.ExitStack()
        cls._stack.enter_context(
            config.patch(
                {
                    "debug": True,
                    "cpp.min_chunk_size": 1,
                    "triton.autotune_pointwise": False,  # too slow
                    "implicit_fallbacks": False,
                }
            )
        )

    @classmethod
    def tearDownClass(cls):
        cls._stack.close()
        super().tearDownClass()

    def setUp(self):
        torch._dynamo.reset()
        super().setUp()

    def tearDown(self):
        super().tearDown()
        torch._dynamo.reset()


class ToTuple(torch.nn.Module):
    def forward(self, x):
        return (x,)


@dataclasses.dataclass
class InputGen:
    n: int
    device: str

    def dense(self):
        return torch.randn((self.n, self.n), device=self.device)

    def transposed(self):
        return self.dense().transpose(0, 1)

    def strided(self):
        return torch.randn((self.n * 2, self.n * 3), device=self.device)[
            self.n :, self.n :: 2
        ]

    def broadcast1(self):
        return torch.randn((self.n,), device=self.device)

    def broadcast2(self):
        return torch.randn((1, self.n, 1), device=self.device)

    def broadcast3(self):
        return torch.randn((1,), device=self.device)

    def double(self):
        return torch.randn((self.n, self.n), device=self.device, dtype=torch.double)

    def int(self):
        return torch.arange(self.n, device=self.device, dtype=torch.int32)


def compute_grads(args, kwrags, results, grads):
    def gather_leaf_tensors(args, kwargs):
        args, _ = tree_flatten(args)
        kwargs, _ = tree_flatten(kwargs)
        args = args + kwargs
        leaf_tensors = [
            arg for arg in args if isinstance(arg, torch.Tensor) and arg.requires_grad
        ]
        return leaf_tensors

    flat_results, _ = tree_flatten(results)
    flat_diff_results = [r for r in flat_results if r.requires_grad]
    assert len(flat_diff_results) > 0

    leaf_tensors = gather_leaf_tensors(args, kwrags)
    assert len(leaf_tensors) > 0
    return torch.autograd.grad(
        flat_diff_results,
        leaf_tensors,
        grads,
        allow_unused=True,
        retain_graph=True,
    )


def clone_preserve_strides(x):
    if not isinstance(x, torch.Tensor):
        return x
    buffer = torch.as_strided(
        x, (x.untyped_storage().size() // x.element_size(),), (1,), 0
    ).clone()
    out = torch.as_strided(buffer, x.size(), x.stride(), x.storage_offset())
    return out


@patch.object(config, "debug", True)
def run_and_get_cpp_code(fn, args):
    torch._dynamo.reset()
    import io
    from contextlib import redirect_stdout

    f = io.StringIO()
    with redirect_stdout(f):
        fn(*args)
    s = f.getvalue()
    return s


def check_model(
    self: TestCase,
    model,
    example_inputs,
    kwargs=None,
    *,
    atol=None,
    rtol=None,
    check_lowp=True,
    exact_dtype=True,
    nopython=True,
    copy_to_cuda=True,
    reference_in_float=True,
    assert_equal=True,
    check_gradient=False,
):
    kwargs = kwargs or {}
    torch._dynamo.reset()

    ref_inputs = [clone_preserve_strides(x) for x in example_inputs]
    ref_kwargs = kwargs
    has_lowp_args = False
    original_lowp_dtype = torch.half

    if reference_in_float:
        # check_lowp is ignored here, it's kept just to be able to call `common` with extra arg
        def upcast_fn(x):
            nonlocal has_lowp_args
            if isinstance(x, torch.Tensor) and (
                x.dtype == torch.float16 or x.dtype == torch.bfloat16
            ):
                has_lowp_args = True
                return x.float()
            else:
                return x

        def get_original_lowp_dtype(example_inputs):
            dtypes = [x.dtype for x in example_inputs if isinstance(x, torch.Tensor)]
            dtype_set = set(dtypes)
            return dtype_set.pop() if len(dtype_set) == 1 else torch.half

        ref_inputs = list(map(upcast_fn, example_inputs))
        ref_kwargs = {k: upcast_fn(v) for k, v in kwargs.items()}
        if has_lowp_args:
            original_lowp_dtype = get_original_lowp_dtype(example_inputs)
            if hasattr(model, "to"):
                model = model.to(torch.float)

    torch.manual_seed(0)

    correct = model(*ref_inputs, **ref_kwargs)
    # downcast the model back if needed
    if reference_in_float and has_lowp_args:
        if hasattr(model, "to"):
            model = model.to(original_lowp_dtype)

    torch._inductor.metrics.reset()

    called = False

    def compile_fx_wrapper(model_, example_inputs_):
        nonlocal called
        called = True
        return compile_fx(model_, example_inputs_)

    def run(*ex, **kwargs):
        return model(*ex, **kwargs)

    run = torch._dynamo.optimize(compile_fx_wrapper, nopython=nopython)(run)

    torch.manual_seed(0)
    actual = run(*example_inputs, **kwargs)
    # if not called:
    #     exp = torch._dynamo.explain(run, *example_inputs)
    #     print("Explain:", exp[0])
    #     for graph in exp[2]:
    #         print("Graph", graph)
    assert called, "Ran graph without calling compile_fx"
    assert type(actual) == type(correct)

    correct_flat, correct_spec = tree_flatten(correct)
    actual_flat, _ = tree_flatten(actual)
    if reference_in_float:
        correct_flat = tuple(
            y.to(x.dtype)
            if isinstance(y, torch.Tensor) and y.dtype.is_floating_point
            else y
            for x, y in zip(actual_flat, correct_flat)
        )
        correct = tree_unflatten(correct_flat, correct_spec)

    if assert_equal:
        self.assertEqual(
            actual,
            correct,
            atol=atol,
            rtol=rtol,
            equal_nan=True,
            exact_dtype=exact_dtype,
        )
        # In case of input mutations, check that inputs are the same
        self.assertEqual(
            ref_inputs,
            example_inputs,
            atol=atol,
            rtol=rtol,
            equal_nan=True,
            # our testing sometimes uses higher precision inputs for the reference
            exact_dtype=False,
        )
    else:
        for correct_val, actual_val in zip(correct_flat, actual_flat):
            if isinstance(correct_val, torch.Tensor):
                assert correct_val.device == actual_val.device
                assert correct_val.size() == actual_val.size()
                assert correct_val.stride() == actual_val.stride()
                assert correct_val.layout == actual_val.layout
                if exact_dtype:
                    assert correct_val.dtype == actual_val.dtype

    if check_gradient:
        # generate random unit norm gradients
        grads = [
            torch.rand(r.shape, device=r.device, dtype=r.dtype)
            for r in correct_flat
            if r.requires_grad
        ]
        for g in grads:
            g /= g.norm()

        correct_grad = compute_grads(ref_inputs, ref_kwargs, correct, grads)
        actual_grad = compute_grads(example_inputs, kwargs, actual, grads)

        self.assertEqual(
            actual_grad,
            correct_grad,
            atol=atol,
            rtol=rtol,
            equal_nan=True,
            exact_dtype=exact_dtype,
        )

    torch._dynamo.reset()


@torch._inductor.config.patch("triton.cudagraphs", False)
def check_model_cuda(
    self: TestCase,
    model,
    example_inputs,
    kwargs=None,
    *,
    atol=None,
    rtol=None,
    check_lowp=True,
    exact_dtype=True,
    nopython=True,
    copy_to_cuda=True,
    reference_in_float=True,
    assert_equal=True,
    check_gradient=False,
):
    kwargs = kwargs or {}
    if hasattr(model, "to"):
        model = model.to("cuda")

    def copy_fn(x):
        # preserve strides of the input on the device
        if not isinstance(x, torch.Tensor):
            return x
        return torch.empty_strided(
            x.size(), x.stride(), device="cuda", dtype=x.dtype
        ).copy_(x)

    if copy_to_cuda:
        example_inputs = tuple(copy_fn(x) for x in example_inputs)

    check_model(
        self,
        model,
        example_inputs,
        kwargs,
        atol=atol,
        rtol=rtol,
        exact_dtype=exact_dtype,
        nopython=nopython,
        reference_in_float=reference_in_float,
        assert_equal=assert_equal,
        check_gradient=check_gradient,
    )

    if check_lowp:

        def downcast_fn(x):
            if not isinstance(x, torch.Tensor) or not x.dtype == torch.float:
                return x
            return torch.empty_strided(
                x.size(), x.stride(), device="cuda", dtype=torch.half
            ).copy_(x)

        example_inputs = list(map(downcast_fn, example_inputs))
        if hasattr(model, "to"):
            model = model.to(torch.half)
        if rtol is not None:
            rtol = max(2e-3, rtol)
        check_model(
            self,
            model,
            example_inputs,
            kwargs,
            atol=atol,
            rtol=rtol,
            exact_dtype=exact_dtype,
            nopython=nopython,
            reference_in_float=reference_in_float,
            assert_equal=assert_equal,
            check_gradient=check_gradient,
        )


class SweepInputs2:
    input_gen_types1 = [
        "dense",
        "transposed",
        "strided",
        "broadcast1",
        "broadcast2",
        "broadcast3",
        "double",
        "int",
    ]
    input_gen_types2 = input_gen_types1
    gen = None

    @staticmethod
    def kernel(a, b):
        return (a + b,)

    @classmethod
    def gen_template(cls, name1, name2):
        def test(self):
            check_model(
                self,
                cls.kernel,
                (
                    getattr(cls.gen, name1)(),
                    getattr(cls.gen, name2)(),
                ),
            )

        test.__name__ = f"test_{cls.gen.device}_{name1}_{name2}"
        setattr(cls, test.__name__, test)

    @classmethod
    def populate(cls):
        for name1 in cls.input_gen_types1:
            for name2 in cls.input_gen_types2:
                cls.gen_template(name1, name2)


class TestIndexingSimplification(TorchTestCase):
    def test_indexing_simplification(self):
        sizevars = SizeVarAllocator()
        i0 = sympy.Symbol("i0", integer=True)
        i1 = sympy.Symbol("i1", integer=True)
        i2 = sympy.Symbol("i2", integer=True)
        r3 = sympy.Symbol("r3", integer=True)

        var_ranges = {i0: 3136, i1: 64, i2: 32, r3: 3}
        expr = (
            128 * i2
            + ModularIndexing(i1, 1, 64)
            + 64 * ModularIndexing(i1 + 64 * r3, 64, 2)
        )
        # check that `i1//64` is removed when i1 is always less than 64,
        # and the next simplificaton doesn't happen
        self.assertEqual(
            sizevars.simplify_with_ranges(expr, var_ranges),
            i1 + 128 * i2 + 64 * ModularIndexing(r3, 1, 2),
        )
        # all the modular indexing should be removed when the body cant be larger than the modulus
        var_ranges[r3] = 2
        self.assertEqual(
            sizevars.simplify_with_ranges(expr, var_ranges), i1 + 128 * i2 + 64 * r3
        )
        # if there are negative terms in ModularIndexing base, we cannot replace it with FloorDiv
        expr = ModularIndexing(i1 - 15, 1, 64)
        self.assertEqual(
            sizevars.simplify_with_ranges(expr, var_ranges),
            ModularIndexing(i1 - 15, 1, 64),
        )
        # small terms should be kept if the rest is not guaranteed to be divisible
        self.assertEqual(
            sizevars.simplify_with_ranges(FloorDiv(r3 + i2 + i1, 32), var_ranges),
            FloorDiv(r3 + i2 + i1, 32),
        )

        expr = ModularIndexing(2 * i2 + r3, 1, 64)
        # modular indexing is removed if base is smaller than modulo
        self.assertEqual(sizevars.simplify_with_ranges(expr, var_ranges), 2 * i2 + r3)

        # check the same thing but with symbolic divisor
        self.assertEqual(FloorDiv(r3 * i0, r3), i0)
        self.assertEqual(ModularIndexing(r3 * i0, r3, 10), ModularIndexing(i0, 1, 10))

        # (10*i) % 10 is always zero and should get optimized away
        self.assertEqual(
            ModularIndexing(i0 + i1 * 10, 1, 10), ModularIndexing(i0, 1, 10)
        )

        # ((20*i)//2) % 10 is always zero and should get optimized away
        self.assertEqual(
            ModularIndexing(i0 + i1 * 20, 2, 10), ModularIndexing(i0, 2, 10)
        )

        # the same things happens with symbolic divisor
        self.assertEqual(
            ModularIndexing(i0 + i1 * i2 * r3, i2, r3), ModularIndexing(i0, i2, r3)
        )

        # if there are negative terms, we cannot optimize away zero terms due to https://github.com/openai/triton/issues/619
        self.assertEqual(
            ModularIndexing(-i0 + i1 * 20, 2, 10), ModularIndexing(-i0 + i1 * 20, 2, 10)
        )
        self.assertEqual(
            ModularIndexing(-15 + i1 * 20, 2, 10), ModularIndexing(-15 + i1 * 20, 2, 10)
        )

        # Constant fold from divisor into base
        self.assertEqual(ModularIndexing(i0 * 4, 2, 10), ModularIndexing(i0 * 2, 1, 10))
        self.assertEqual(FloorDiv(i0 * 4, 2), i0 * 2)

        # Nested modular indexing is correctly simplified
        var_ranges = {"i1": 13, "i2": 121}
        expr = ModularIndexing(ModularIndexing(121 * i1 + i2, 1, 784), 1, 28)
        self.assertEqual(sizevars.simplify_with_ranges(expr, var_ranges), expr)
        expr = ModularIndexing(ModularIndexing(121 * i1 + i2, 1, 784) + 1, 1, 28)
        self.assertEqual(sizevars.simplify_with_ranges(expr, var_ranges), expr)
        var_ranges = {"i2": 784}
        expr = ModularIndexing(ModularIndexing(i2, 1, 28), 7, 4)
        expected = FloorDiv(ModularIndexing(i2, 1, 28), 7)
        self.assertEqual(sizevars.simplify_with_ranges(expr, var_ranges), expected)
        expr = ModularIndexing(ModularIndexing(i2, 1, 28) + 1, 7, 4)
        self.assertEqual(sizevars.simplify_with_ranges(expr, var_ranges), expr)

    def test_indexing_join(self):
        sizevars = SizeVarAllocator()
        i0 = sympy.Symbol("i0", integer=True)
        i1 = sympy.Symbol("i1", integer=True)
        i2 = sympy.Symbol("i2", integer=True)

        # join two ModularIndexing calls into one larger one when possible
        expr1 = ModularIndexing(i0, 1, 32) + 32 * ModularIndexing(i0, 32, 4)
        self.assertEqual(
            sizevars.simplify_with_ranges(expr1, {}), ModularIndexing(i0, 1, 128)
        )

        # it should also work with a scale
        self.assertEqual(
            sizevars.simplify_with_ranges(2 * expr1, {}),
            2 * ModularIndexing(i0, 1, 128),
        )

        # it should work when divisor is not 1
        expr2 = ModularIndexing(i0, 3, 32) + 32 * ModularIndexing(i0, 32 * 3, 4)
        simplified = sizevars.simplify_with_ranges(expr2, {})
        self.assertEqual(simplified, ModularIndexing(i0, 3, 128))
        self.assertEqual(expr2.subs({i0: 39485}), simplified.subs({i0: 39485}))

        # it should not happen in this case as the modulus is wrong
        expr3 = ModularIndexing(i0, 1, 30) + 32 * ModularIndexing(i0, 32, 4)
        self.assertEqual(sizevars.simplify_with_ranges(expr3, {}), expr3)

        # check that it also works with a modulus>1
        expr4 = ModularIndexing(i0, 10, i1) + i1 * ModularIndexing(i0, i1 * 10, i2)
        res0 = expr4.subs({i0: 24056, i1: 13, i2: 19})
        simplified = sizevars.simplify_with_ranges(expr4, {})
        res1 = simplified.subs({i0: 24056, i1: 13, i2: 19})
        self.assertEqual(res0, res1)
        self.assertEqual(simplified, ModularIndexing(i0, 10, i1 * i2))

        # and also works with an offset
        self.assertEqual(
            sizevars.simplify_with_ranges(expr4 + 10, {}),
            ModularIndexing(i0, 10, i1 * i2) + 10,
        )

        # works for ModularIndexing + FloorDiv
        expr5 = 197 * FloorDiv(i0, 197) + ModularIndexing(i0, 1, 197)
        simplified = sizevars.simplify_with_ranges(expr5, {})
        self.assertEqual(simplified, i0)
        self.assertEqual(expr5.subs({i0: 39485}), simplified.subs({i0: 39485}))

        # works with a scale
        self.assertEqual(
            sizevars.simplify_with_ranges(2 * expr5, {}),
            2 * i0,
        )

        # divisor != 1
        expr6 = 197 * FloorDiv(i0, 197 * 3) + ModularIndexing(i0, 3, 197)
        simplified = sizevars.simplify_with_ranges(expr6, {})
        self.assertEqual(simplified, FloorDiv(i0, 3))
        self.assertEqual(expr6.subs({i0: 39485}), simplified.subs({i0: 39485}))


class CommonTemplate:
    def test_bool(self):
        def fn(a, b):
            return (
                a + b,
                a * b,
                a & b,
                a | b,
                a ^ b,
                torch.logical_and(a, b),
                torch.logical_or(a, b),
                torch.logical_not(a),
                torch.sign(b),
            )

        self.common(
            fn,
            (
                torch.tensor([True, False, True, False]),
                torch.tensor([False, False, True, True]),
            ),
        )

    def test_add_const_int(self):
        def fn(a):
            return (a + 1, torch.add(a, 1, alpha=2))

        self.common(fn, (torch.randn(32),))

    def test_add_const_float(self):
        def fn(a):
            return (a + 1.5,)

        self.common(fn, (torch.randn(32),))

    def test_add_inplace_permuted(self):
        def fn(x, y):
            return x.add_(y)

        x = torch.ones([2, 12, 13, 17]).transpose(1, 2)
        y = torch.randn([2, 13, 1, 17])

        self.common(fn, (x, y))

    def test_concat_add_inplace(self):
        def fn(x, y, z):
            return torch.cat([x, y], dim=1).add_(z)

        x = torch.randn([2, 12, 14, 14])
        y = torch.randn([2, 12, 14, 14])
        z = torch.randn([2, 24, 14, 14])

        self.common(fn, (x, y, z))

    def test_abs(self):
        def fn(a):
            return (a / (torch.abs(a) + 1),)

        self.common(fn, (torch.randn(17),))

    def test_sgn(self):
        def fn(a):
            return torch.sgn(a), torch.sgn(a + 1) - 1

        self.common(fn, [torch.linspace(-10, 10, 41)])

    def test_randn_generator(self):
        def fn(a, generator):
            torch.randn([20, 20], generator=generator, device=a.device)

        self.common(fn, (torch.linspace(-10, 10, 41), None))

        # generator not yet supported in dynamo
        with self.assertRaisesRegex(torch._dynamo.exc.Unsupported, "Generator"):
            self.common(fn, (torch.linspace(-10, 10, 41), torch.Generator(self.device)))

    def test_sgn_extremal(self):
        def fn(a):
            return (torch.sgn(a),)

        self.common(fn, [torch.tensor([np.nan, np.inf, -np.inf, 0])])

    def test_max_min(self):
        def fn(a, b):
            return (torch.maximum(a, b), torch.minimum(a, b))

        self.common(fn, (torch.randn(8), torch.randn(8)))
        t1 = torch.randn(8)
        t1[0] = float("nan")
        t2 = torch.randn(8)
        t2[1] = float("nan")
        self.common(fn, (t1, t2))

    def test_neg_max_uint8(self):
        # https://github.com/pytorch/pytorch/issues/93380
        def fn(a, b):
            c = torch.neg(a)
            return torch.maximum(b, c)

        a = torch.randint(256, (1,), dtype=torch.uint8)
        b = torch.randint(256, (8390,), dtype=torch.uint8)
        self.common(fn, (a, b))

    def test_compar(self):
        def fn(x):
            return x.gt(3.5), x.ge(3.5), x.eq(3.5), x.le(2.5), x.lt(3.5), x.ne(3.5)

        a = torch.tensor([3])
        self.common(fn, (a,))

    def test_horizonal_fusion1(self):
        def fn(a, b, c):
            return (a + b, a - c, b * c)

        self.common(
            fn, (torch.randn(8, 16, 16), torch.randn(8, 16, 16), torch.randn(1, 16, 1))
        )

    def test_horizonal_fusion2(self):
        def fn(a, b, c):
            return a + 1, b + 2, c + 3

        self.common(fn, (torch.randn(8, 16, 8), torch.randn(8, 16), torch.randn(16, 8)))

    def test_vertical_fusion1(self):
        def fn(sa, ct, p):
            # From torchbench.pyhpc_equation_of_state
            v17 = -3.087032500374211e-7
            v18 = -1.988366587925593e-8
            v19 = -1.061519070296458e-11
            v20 = 1.550932729220080e-10
            t15 = v19 * ct
            t19 = v17 + ct * (v18 + t15) + v20 * sa
            t20 = 1.0 / t19
            t128 = t19 * p
            return t20 + t128

        self.common(
            fn,
            (
                torch.randn(204, 204, 26),
                torch.randn(204, 204, 26),
                torch.randn(26),
            ),
        )
        self.assertEqual(torch._inductor.metrics.generated_kernel_count, 1)

    def test_forced_buffer_realize(self):
        # Test torch._test_inductor_realize forces a buffer to be realized
        def fn(a):
            b = test_operators.realize(a * 2)
            return (b * 2,)

        self.common(fn, (torch.randn(10),))
        self.assertEqual(torch._inductor.metrics.ir_nodes_pre_fusion, 2)

    def test_scheduler_vertical_fusion1(self):
        realize = test_operators.realize

        def fn(sa, ct, p):
            # From torchbench.pyhpc_equation_of_state
            v17 = -3.087032500374211e-7
            v18 = -1.988366587925593e-8
            v19 = -1.061519070296458e-11
            v20 = 1.550932729220080e-10
            t15 = realize(v19 * ct)
            t19 = realize(v17 + ct * (v18 + t15) + v20 * sa)
            t20 = realize(1.0 / t19)
            t128 = realize(t19 * p)
            return t20 + t128

        self.common(
            fn,
            (
                torch.randn(204, 204, 26),
                torch.randn(204, 204, 26),
                torch.randn(26),
            ),
        )
        self.assertEqual(torch._inductor.metrics.ir_nodes_pre_fusion, 5)
        self.assertEqual(
            torch._inductor.metrics.generated_kernel_count,
            1 if self.device == "cuda" else 3,
        )

    def test_sum1(self):
        def fn(a, b):
            return ((a + b).sum(-1),)

        self.common(fn, (torch.randn(8, 8), torch.randn(8, 8)))

    def test_sum2(self):
        def fn(a, b):
            return ((a + b).sum([1, 2]), (a + b).sum(-1))

        self.common(fn, (torch.randn(8, 9, 3, 21), torch.randn(8, 9, 3, 21)))

    def test_sum3(self):
        def fn(a, b):
            r1 = a + b
            r2 = r1.sum(-1)
            r3 = torch.squeeze(b) + 10
            return (r1, r2, r3)

        # Mismatched elements: 2 / 10 (20.0%)
        # Greatest absolute difference: 0.0029296875 at index (8,) (up to 1e-05 allowed)
        # Greatest relative difference: 0.0017482517482517483 at index (6,) (up to 0.001 allowed)
        self.common(fn, (torch.randn(10, 10), torch.randn(1, 10)), atol=1e-5, rtol=2e-3)

    def test_sum4(self):
        def fn(a):
            b = a + 1
            c = b.sum(-1)
            d = c + 3
            e = d.sum(-1)
            f = e + 5
            return (f, e, d, c, b)

        self.common(fn, (torch.randn(1, 16, 8, 8),))

    def test_sum5(self):
        def fn(a):
            b = a + 1
            c = b.sum(-1)
            d = c + 3
            e = d.sum(-1)
            f = e + 5
            return (f,)

        self.common(fn, (torch.randn(1, 17, 8, 9),))

    def test_reduction1(self):
        def fn(a):
            return (a.sum(), a.max(), a.min(), a.argmax(), a.argmin())

        self.common(fn, (torch.tensor([float("-inf"), 0.0, float("inf")]),))

    @skip_if_x86_mac()
    def test_reduction2(self):
        def fn(a):
            # FIXME: a.argmax
            return (a.sum(), a.max(), a.min(), a.argmin())

        self.common(fn, (torch.full((4,), float("inf")),))

    @skip_if_x86_mac()
    def test_reduction3(self):
        def fn(a):
            # FIXME: a.argmin
            return (a.sum(), a.max(), a.min(), a.argmax())

        self.common(fn, (torch.full((4,), float("-inf")),))

    def test_reduction4(self):
        if self.device == "cpu":
            raise unittest.SkipTest("Non-deterministic CPU results")

        def fn(a):
            return (a.argmax(-1), a.argmin(-1))

        inputs = (torch.ones(128), torch.ones(4, 4, 1))
        for i in inputs:
            self.common(fn, (i,))

    @config.patch(unroll_reductions_threshold=1)
    def test_reduction5(self):
        if self.device == "cpu":
            raise unittest.SkipTest("Non-deterministic CPU results")

        def fn(a):
            return (a.sum(), a.max(), a.min(), a.argmax())

        self.common(fn, (torch.full((4,), float("-inf")),))

    def test_unroll_small_reduction(self):
        def fn(x):
            val1, index1 = x.min(-1)
            val2, index2 = x.max(-1)
            return (
                val1,
                index1,
                val2,
                index2,
                x.sum(-1),
                (x > 1).any(-1),
                (x > 0).all(-1),
                x.argmin(-1),
                x.argmax(-1),
                x.amin(-1),
                x.amax(-1),
                x.aminmax(),
            )

        with config.patch(unroll_reductions_threshold=8):
            # small sized reductions will get unrolled
            self.common(fn, (torch.randn(8, 3),))
        torch._dynamo.reset()
        with config.patch(unroll_reductions_threshold=1):
            # make sure things also work if they aren't unrolled
            self.common(fn, (torch.randn(8, 3),))

    def test_multilayer_low_prec(self):
        # fp16 nyi for cpu
        if self.device == "cpu":
            raise unittest.SkipTest("requires CUDA")

        def fn(a):
            return torch.mean(a)

        self.common(fn, ((torch.rand((10, 3, 352, 352), dtype=torch.float16),)))

    def test_expanded_reduction(self):
        if self.device == "cpu":
            raise unittest.SkipTest(
                "https://github.com/pytorch/torchdynamo/issues/1697"
            )

        def fn(x, y):
            z = x * y
            return z.sum((0, 1))

        self.common(fn, (torch.randn(2, 197, 256), torch.randn(2, 1, 256)))

    def test_min_max_reduction(self):
        def fn(a, b):
            return (
                (a + b).max(),
                (a + b).min(),
                torch.amax(a + 1, keepdim=True),
                torch.amin(b + 1, keepdim=True),
            )

        for dtype in [torch.float, torch.bfloat16, torch.float16]:
            self.common(fn, (torch.randn(8, 8).to(dtype), torch.randn(8, 8).to(dtype)))

    def test_fmin_fmax(self):
        def fn(a, b):
            return (
                torch.fmin(a, b),
                torch.fmax(a, b),
                torch.fmax(a + 1, torch.tensor(0.0)),
            )

        self.common(
            fn,
            (
                torch.tensor(
                    [-10.0, 10.0, float("nan"), float("nan"), float("nan"), 3, 4]
                ),
                torch.tensor(
                    [float("nan"), float("nan"), -10.0, 10.0, float("nan"), 4, 3]
                ),
            ),
        )

    def test_sum_int(self):
        def fn(x):
            return 2 * x.sum(-1) + x.sum()

        dtypes = torch.bool, torch.uint8, torch.int
        inps = [torch.randint(2, (64,), dtype=dtype) for dtype in dtypes]
        for i in inps:
            self.common(fn, (i,), check_lowp=False)

    def test_sum_dtype(self):
        def fn(x):
            return x * x.sum(-1, dtype=torch.double) + x.sum(dtype=torch.double)

        self.common(fn, (torch.ones(32, 32) * 70,))

    def test_clamp(self):
        def fn(a, b):
            return (a.clamp(-0.1, 0.1), b.clamp(0), torch.clamp(a + b, max=0))

        self.common(fn, (torch.randn(8, 8), torch.randn(8, 8)))

    def test_clamp_type_promotion(self):
        def fn(a):
            b = torch.tensor(1.0, dtype=torch.double, device=self.device)
            c = torch.full((4,), 2, device=self.device)
            return a.clamp(min=b, max=c)

        self.common(fn, (torch.randint(4, (4,)),))

    def test_arange1(self):
        def fn(x):
            rng1 = torch.arange(8 * 8, dtype=torch.float32, device=x.device).view(8, 8)
            rng2 = torch.arange(10, 18, device=x.device)
            tmp = x * rng1
            return tmp, tmp + rng2

        self.common(fn, (torch.randn(8, 8),))

    def test_arange2(self):
        def fn(x):
            rng1 = torch.arange(8, device=x.device)
            return (x + rng1,)

        self.common(fn, (torch.randint(4, (8, 8)),), check_lowp=False)

    def test_arange3(self):
        def fn(x):
            return x + torch.ops.aten.arange.start_step(
                0, 53, 4, dtype=torch.int64, device=x.device
            )

        self.common(fn, (torch.randn(14),))

    def test_arange4(self):
        def fn(x):
            return x - torch.arange(512, -512, -1.0, device=x.device)

        self.common(fn, (torch.randn(1024),))

    def test_arange5(self):
        def fn(step, device):
            return torch.arange(512, -512, step, device=device)

        compiled_fn = torch._dynamo.optimize()(fn)

        # NOTE: use assertEqual to check dtypes which self.common doesn't do
        for step in (-1, -1.0):
            expect = fn(step, self.device)
            actual = compiled_fn(step, self.device)
            self.assertEqual(expect, actual)
        self.assertEqual(expect, actual)

    def test_arange6(self):
        def fn(x):
            return torch.arange(0.1, 8.0001, 1, dtype=x.dtype, device=x.device)

        # Test that float arguments are truncated to int when dtype is set explicitly
        make_arg = functools.partial(make_tensor, device="cpu", requires_grad=False)
        self.common(fn, (make_arg(1, dtype=torch.float32),))
        self.common(fn, (make_arg(1, dtype=torch.int64),))

    def test_linspace1(self):
        def fn(x):
            return torch.linspace(0.125, 0.875, 7, device=x.device) + x

        self.common(fn, (torch.randn(1, 7),))

    def test_linspace2(self):
        def fn(x):
            return torch.linspace(0, 2, 1, device=x.device) + x

        self.common(fn, (torch.randn(1, 1),))

    def test_linspace3(self):
        def fn(x):
            return torch.linspace(0, 2, 0, device=x.device)

        self.common(fn, (torch.Tensor([]),))

    def test_tensor1(self):
        def fn(x):
            return torch.tensor([1], device=x.device) + x, torch.tensor(
                5, device=x.device
            )

        self.common(fn, (torch.randn(10),))

    def test_tensor2(self):
        def fn(x):
            return torch.tensor(list(range(2, 40, 2)), device=x.device) + x

        self.common(fn, (torch.randn(1),))

    def test_tensor3(self):
        def fn(x):
            return (
                torch.tensor([], device=x.device),
                torch.tensor([1, 2], device=x.device) + 1,
                torch.tensor([1, 2, 3], device=x.device) + 2,
                torch.tensor([1, 2, 3, 4], device=x.device) + x,
            )

        self.common(fn, [torch.randn(4)])

    def test_views1(self):
        def fn1(x, y):
            return (x.view(size2) + y,)

        def fn2(x, y):
            return ((x + 1).view(size2) + y,)

        views = [
            ([5 * 7], [5, 7]),
            ([2 * 3 * 4 * 5 * 6 * 7], [2, 3, 4, 5, 6, 7]),
            ([2 * 3, 4, 5, 6 * 7], [2, 3, 4, 5, 6, 7]),
            ([10 * 5, 20], [10, 5, 20]),
            ([1, 10, 1], [10]),
            ([10, 1, 10, 1, 10], [10, 100]),
            ([2, 2, 2, 2], [4, 4]),
        ]
        for size1, size2 in views:
            self.common(fn1, (torch.randn(size1), torch.randn(size2)))
            self.common(fn2, (torch.randn(size1), torch.randn(size2)))

        for size2, size1 in views:
            self.common(fn1, (torch.randn(size1), torch.randn(size2)))
            self.common(fn2, (torch.randn(size1), torch.randn(size2)))

    def test_views2(self):
        def fn1(x):
            return (x.view(size2) + 1,)

        def fn2(x):
            return ((x * 2).view(size2) + 1,)

        for size1, size2 in [
            ([2, 2, 2, 2], [4, -1]),
            ([10, 1, 10, 1, 10], [-1, 100]),
            ([10 * 5, 20], [10, -1, 20]),
        ]:
            self.common(fn1, (torch.randn(size1),))
            self.common(fn2, (torch.randn(size1),))

    def test_views3(self):
        # example taken from hf_BigBird
        def forward(arg1, arg2):
            index = torch.ops.aten.index(arg1, [arg2])
            view_1 = torch.ops.aten.view(index, [1, 2232, 64])
            view_2 = torch.ops.aten.view(view_1, [1, 12, 62, 192])
            return view_2

        self.common(
            forward,
            (
                rand_strided((64, 64), (64, 1), torch.float32),
                rand_strided((2232,), (1,), torch.int64),
            ),
        )

    def test_views4(self):
        # example taken from hf_BigBird
        def forward(arg1, arg2):
            arg1 = arg1.index_select(0, arg2)
            arg1 = torch.ops.aten.view(arg1, [2, 3, 4, 5, 5])
            arg1 = torch.ops.aten.view(arg1, [2, 3, 2, 10, -1])
            return arg1

        self.common(
            forward,
            (
                torch.randn(12, 5, 5),
                torch.randint(0, 11, (24,)),
            ),
        )

    def test_relu(self):
        def fn(a, b):
            return (torch.relu(a), torch.relu(a + b) / 10)

        self.common(fn, (torch.randn(8, 8), torch.randn(8, 8)))

    def test_exp(self):
        def fn(a, b):
            return (torch.exp(a), torch.exp(a + b))

        self.common(fn, (torch.randn(8, 8), torch.randn(8, 8)))

    def test_exp2(self):
        def fn(a, b):
            return (torch.exp2(a), torch.exp2(a + b), torch.pow(2, -torch.abs(a - b)))

        self.common(fn, (torch.randn(8, 8), torch.randn(8, 8)))

    def test_sigmoid(self):
        def fn(a, b):
            return (torch.sigmoid(a), torch.sigmoid(a + b))

        self.common(fn, (torch.randn(8, 8), torch.randn(8, 8)))

    def test_round(self):
        def fn(a, b):
            return torch.round(a), torch.round(b + 1), torch.round(a, decimals=2)

        # without manual_seed, there is some chance this test fails due to:
        # https://github.com/openai/triton/issues/530
        torch.manual_seed(0)

        # with *100 we are always getting a number exactly at .5 which we don't do right in half
        self.common(fn, (torch.randn(8, 8) * 100, torch.randn(8, 8) * 10))

    def test_round_correctness(self):
        if self.device == "cuda":
            raise unittest.SkipTest("need to debug tl.libdevice on A100/V100")

        def fn(a):
            return torch.round(a)

        self.common(
            fn,
            [torch.arange(-10, 10, 0.1, dtype=torch.float64)],
            check_lowp=False,
        )

    def test_silu(self):
        def fn(a):
            return (torch.nn.functional.silu(a),)

        self.common(fn, (torch.randn(8, 8),))

    # TODO(voz): Re-enable this test ASAP https://github.com/pytorch/pytorch/issues/82763
    @unittest.skip("Skipping due to op bugs")
    def test_nan_to_num(self):
        def fn(a):
            return (
                torch.nan_to_num(a),
                torch.nan_to_num(a, nan=3.0),
                torch.nan_to_num(a, nan=None),
                torch.nan_to_num(a, posinf=4.0),
                torch.nan_to_num(a, neginf=5.0),
                torch.nan_to_num(a, nan=3.0, posinf=4.0, neginf=5.0),
            )

        self.common(
            fn,
            (torch.tensor((float("nan"), float("inf"), float("-inf"), 1.0)),),
            check_lowp=False,  # a much more elaborate test is required to match finfo max's for float and half
        )

    def test_div1(self):
        def fn(a, b):
            return (
                aten.div(a, b, rounding_mode=None),
                aten.div(a, b, rounding_mode="floor"),
                aten.div(a, b, rounding_mode="trunc"),
                a / b,
                a // b,
            )

        self.common(fn, (torch.randn(8, 8) * 100, torch.randn(8, 8) * 100))

    def test_div2(self):
        def fn(a, b):
            return (
                aten.div(a, b, rounding_mode=None),
                aten.div(a, b, rounding_mode="floor"),
                aten.div(a, b, rounding_mode="trunc"),
                a / b,
                a // b,
            )

        self.common(fn, (torch.randint(-100, 100, [8, 8]), 100 * torch.randn(8, 8)))

    def test_div3(self):
        def fn(a, b):
            return (
                aten.div(a, b, rounding_mode=None),
                aten.div(a, b, rounding_mode="floor"),
                aten.div(a, b, rounding_mode="trunc"),
                a / b,
                a // b,
            )

        a = torch.randint(1, 100, [8, 8])
        self.common(fn, (a * 2, a))

    def test_div4(self):
        def fn(a, b):
            return (
                aten.div(a, b, rounding_mode=None),
                aten.div(a, b, rounding_mode="floor"),
                aten.div(a, b, rounding_mode="trunc"),
                a / b,
                a // b,
            )

        self.common(
            fn,
            (torch.randint(-100, 0, [8, 8]), torch.randint(1, 10, [8, 8])),
        )

    def test_div5(self):
        def fn(a, b):
            return (
                aten.div(a, b, rounding_mode=None),
                aten.div(a, b, rounding_mode="floor"),
                aten.div(a, b, rounding_mode="trunc"),
                a / b,
                a // b,
            )

        # divide a scalar
        self.common(fn, (torch.randint(-100, 0, [8, 8]), 16))

    def test_div6(self):
        def fn(a, b):
            return (
                aten.div(a, b, rounding_mode=None),
                aten.div(a, b, rounding_mode="floor"),
                aten.div(a, b, rounding_mode="trunc"),
                a / b,
                a // b,
            )

        # treat boolean as integer
        self.common(
            fn,
            (torch.ones([8, 8], dtype=torch.bool), torch.randint(-100, -1, [8, 8])),
        )

    def test_div7(self):
        def fn(a, b):
            return (
                aten.div(a, b, rounding_mode=None),
                aten.div(a, b, rounding_mode="floor"),
                aten.div(a, b, rounding_mode="trunc"),
                a / b,
                a // b,
            )

        self.common(
            fn,
            (
                torch.randint(2**32, 2**40, [100, 100]),
                torch.randint(-10, -1, [100, 100]),
            ),
        )

    def test_div8(self):
        def fn(a, b):
            return (
                aten.div(a, b, rounding_mode=None),
                aten.div(a, b, rounding_mode="floor"),
                aten.div(a, b, rounding_mode="trunc"),
                a / b,
                a // b,
            )

        self.common(fn, (1024, 100))

    def test_div_zero_dim(self):
        def fn(a, b):
            return (
                aten.div(a, b, rounding_mode=None),
                aten.div(a, b, rounding_mode="floor"),
                aten.div(a, b, rounding_mode="trunc"),
                a / b,
                a // b,
            )

        for dtype in (torch.float32, torch.int64):
            self.common(
                fn,
                (
                    make_tensor(10, device="cpu", dtype=dtype),
                    make_tensor((), device="cpu", dtype=dtype, exclude_zero=True),
                ),
            )
            self.common(
                fn,
                (
                    make_tensor((), device="cpu", dtype=dtype),
                    make_tensor(10, device="cpu", dtype=dtype, exclude_zero=True),
                ),
            )

    def test_div_prim(self):
        def fn(a, b):
            return (torch.ops.prims.div(a, b),)

        for dtype in (torch.float32, torch.int64):
            self.common(
                fn,
                (
                    make_tensor(100, device="cpu", dtype=dtype),
                    make_tensor(100, device="cpu", dtype=dtype, exclude_zero=True),
                ),
            )

    def test_both_scalars(self):
        def fn(a, b):
            return (
                aten.add(a, b),
                aten.add(b, a),
                aten.sub(a, b),
                aten.sub(b, a),
                aten.mul(a, b),
                aten.mul(b, a),
            )

        self.common(fn, (4, 3.3), reference_in_float=False)

    def test_sum_keepdims(self):
        def fn(a, b):
            return (torch.sum(a + b, -1, keepdim=True),)

        self.common(fn, (torch.randn(8, 8), torch.randn(8, 8)))

    def test_large_tensor_reduction(self):
        if not _has_sufficient_memory(self.device, 4.5 * 1024**3):  # 4.5 GiB
            raise unittest.SkipTest("insufficient memory")

        if self.device == "cpu":
            raise unittest.SkipTest("Fails on CPU")

        # Test 64-bit indexing works correctly
        def fn(a):
            return torch.max(a)

        t = torch.ones(2**32, dtype=torch.int8, device=self.device)
        t[-1] = 2

        # self.common OOMs here because it copies inputs to check for mutations
        compiled_fn = torch._dynamo.optimize()(fn)
        actual = compiled_fn(t)
        expect = torch.tensor(2, dtype=torch.int8, device=self.device)
        self.assertEqual(actual, expect)

    def test_large_broadcast_reduction(self):
        if self.device == "cpu":
            raise unittest.SkipTest("Fails on CPU")

        # Test 64-bit indexing works correctly when inputs are less than 32-bit
        # but intermediate tensors require 64-bit indexing
        def fn(a, b):
            return torch.max(a + b)

        t1 = torch.ones(1, 2**16, dtype=torch.int8, device=self.device)
        t2 = torch.ones(2**16, 1, dtype=torch.int8, device=self.device)

        t1[-1, -1] = 2
        t2[-1, -1] = 2

        # self.common OOMs here because it copies inputs to check for mutations
        compiled_fn = torch._dynamo.optimize()(fn)
        actual = compiled_fn(t1, t2)
        expect = torch.tensor(4, dtype=torch.int8, device=self.device)
        self.assertEqual(actual, expect)

    def test_large_pointwise(self):
        if not _has_sufficient_memory(self.device, 2 * (2**31 + 1)):
            raise unittest.SkipTest("insufficient memory")

        def fn(a):
            return a + 1

        t = torch.ones(2**31 + 1, dtype=torch.int8, device=self.device)
        compiled_fn = torch._dynamo.optimize()(fn)
        actual = compiled_fn(t)

        # Can't use assertEqual as it expands broadcasted inputs
        del t
        if torch.device(self.device).type == "cuda":
            torch.cuda.empty_cache()
        self.assertTrue((actual == 2).all())

    def test_large_offset_pointwise(self):
        # Test 64-bit indexing is used when input views a tensor that can be
        # indexed with 32-bit strides but the storage offset pushes it over
        # INT_MAX
        if not _has_sufficient_memory(self.device, (2**31 + 1) + (2**30 + 1)):
            raise unittest.SkipTest("insufficient memory")

        def fn(a):
            return a + 4

        t = torch.ones(2**31 + 1, dtype=torch.int8, device=self.device)
        t[2**30 :] = 0
        compiled_fn = torch._dynamo.optimize()(fn)
        actual = compiled_fn(t[2**30 :])
        self.assertTrue((actual == 4).all())

    def test_large_strided_reduction(self):
        # Test 64-bit indexing is used when input numel is less than INT_MAX
        # but stride calculations go above INT_MAX
        if not _has_sufficient_memory(self.device, 2**31 + 2):
            raise unittest.SkipTest("insufficient memory")

        def fn(a):
            return torch.max(a)

        storage = torch.ones(2**31 + 1, dtype=torch.int8, device=self.device)
        view = storage[::32]
        view[-1] = 2

        compiled_fn = torch._dynamo.optimize()(fn)
        actual = compiled_fn(view)
        expect = torch.tensor(2, dtype=torch.int8, device=self.device)
        self.assertEqual(actual, expect)

    def test_softmax(self):
        def fn(a, b):
            return (torch.softmax(a + b, -1), torch.softmax(a, 0), torch.softmax(b, 1))

        self.common(fn, (torch.randn(8, 8), torch.randn(8, 8)))

    def test_log_softmax(self):
        def fn(a, b):
            return (F.log_softmax(a + b, -1), F.log_softmax(a, 0), F.log_softmax(b, 1))

        self.common(fn, (torch.randn(8, 8), torch.randn(8, 8)))

    def test_transpose(self):
        def fn(a, b):
            return (
                torch.t(a) + b,
                torch.transpose(b * 2, 0, 1) + 10,
            )

        self.common(fn, (torch.randn(8, 8), torch.randn(8, 8)))

    def test_permute1(self):
        def fn(a):
            return (
                torch.permute(a + 1, [2, 1, 4, 0, 3]) + 2,
                torch.permute(a, [2, 1, 4, 0, 3]) + 2,
            )

        self.common(fn, (torch.randn(2, 2, 2, 2, 2),))

    def test_permute2(self):
        def fn(a):
            a = a.unfold(0, 2, 1)
            a = torch.unsqueeze(a, 1)
            a = torch.permute(a, [0, 2, 3, -3])
            return (a,)

        self.common(fn, (torch.randn(4, 4),))

    def test_expand(self):
        def fn(a):
            return (
                (a + 1).expand(3, 4, 2, 3, 2) + 2,
                a.expand(2, 1, 2, 3, 2) + 2,
            ), a.expand(2, -1, 5, -1)

        self.common(fn, (torch.randn(2, 1, 2),))

    def test_squeeze1(self):
        def fn(a):
            return ((a + 1).squeeze() + 2, a.squeeze() + 2)

        self.common(fn, (torch.randn(1, 2, 1, 2, 2, 1, 1),))

    def test_squeeze2(self):
        def fn(a):
            return ((a + 1).squeeze(-1).squeeze(2) + 2, a.squeeze(0) + 2)

        self.common(fn, (torch.randn(1, 2, 1, 2, 2, 2, 1),))

    def test_simplify_loops(self):
        def fn(a, b):
            return a + b

        self.common(
            fn,
            (
                torch.randn(2, 3, 4, 5, 6),
                torch.randn(4, 2, 3, 5, 6).permute(1, 2, 0, 3, 4),
            ),
        )

    def test_unsqueeze(self):
        def fn(a):
            return (
                torch.unsqueeze(a + 1, -1) + 2,
                torch.unsqueeze(a, 2) + 2,
                torch.unsqueeze(a + 1, 0) + 2,
                torch.unsqueeze(a, -2) + 2,
            )

        self.common(
            fn,
            (
                torch.randn(
                    2,
                    2,
                    2,
                    2,
                ),
            ),
        )

    def test_unsqueeze_inplace(self):
        def fn(a):
            tmp1 = a + 1
            aten.unsqueeze_(tmp1, 2)
            tmp2 = aten.unsqueeze_(a + 1, 0) + 2
            return (tmp1, tmp2)

        self.common(
            fn,
            (
                torch.randn(
                    2,
                    2,
                    2,
                    2,
                ),
            ),
        )

    def test_addmm(self):
        def fn(a, b, c):
            return (torch.addmm(a + 1, b + 2, c + 3) + 4,)

        self.common(
            fn,
            (
                torch.randn(8, 8),
                torch.randn(8, 8),
                torch.randn(8, 8),
            ),
        )

    def test_linear1(self):
        mod = torch.nn.Sequential(
            torch.nn.Linear(8, 16),
            torch.nn.Sigmoid(),
            ToTuple(),
        )
        self.common(mod, (torch.randn(2, 8),))

    def test_linear2(self):
        mod = torch.nn.Sequential(
            torch.nn.Linear(8, 8),
            torch.nn.ReLU(),
            torch.nn.Linear(8, 8),
            torch.nn.ReLU(),
            torch.nn.Linear(8, 8),
            torch.nn.ReLU(),
            torch.nn.Linear(8, 8),
            torch.nn.ReLU(),
        )
        self.common(mod, (torch.randn(2, 8),))

    def test_bmm1(self):
        def fn(a, b):
            return (
                torch.bmm(a, b),
                torch.bmm(a + 1, b + 2) + 3,
            )

        self.common(
            fn,
            (
                torch.randn(2, 8, 8),
                torch.randn(2, 8, 8),
            ),
            check_lowp=False,
        )
        self.common(
            fn,
            (
                torch.randn(1, 16, 8),
                torch.randn(1, 8, 10),
            ),
            check_lowp=False,
        )

    def test_bmm2(self):
        def fn(a, b):
            return torch.bmm(a.permute(0, 2, 1), b)

        self.common(
            fn,
            (
                torch.randn(1, 8, 8),
                torch.randn(1, 8, 8),
            ),
            check_lowp=False,
        )

    def test_shape_prop_torch_ones(self):
        class Model(torch.nn.Module):
            def forward(self, attention_scores):
                extended_attention_mask = torch.ones(
                    8, 1, 1, 512, device=attention_scores.device
                )
                attention_scores = attention_scores + extended_attention_mask

                return attention_scores

        mod = Model().eval()
        with torch.no_grad():
            self.common(
                mod,
                (torch.randn(8, 12, 512, 512),),
            )

    @slow()
    def test_conv_bn_fuse(self):
        # For gpu path, there is an accuracy issue
        if self.device == "cuda":
            raise unittest.SkipTest("only support cpu conv bn test")

        input_shapes = {1: (112,), 2: (112, 112), 3: (55, 55, 55)}
        conv_modules = {1: torch.nn.Conv1d, 2: torch.nn.Conv2d, 3: torch.nn.Conv3d}
        bn_modules = {
            1: torch.nn.BatchNorm1d,
            2: torch.nn.BatchNorm2d,
            3: torch.nn.BatchNorm3d,
        }
        options = itertools.product(
            [1, 2, 3],
            [True, False],
            [1, 3],
            [1, 2],
            [1, 4],
        )

        for (
            dim,
            bias,
            kernel_size,
            dilation,
            groups,
        ) in options:
            oC = 32 * groups
            iC = 3 * groups
            x_shape = (1, iC) + input_shapes[dim]
            mod = torch.nn.Sequential(
                conv_modules[dim](
                    iC,
                    oC,
                    kernel_size=kernel_size,
                    dilation=dilation,
                    groups=groups,
                    bias=bias,
                ),
                bn_modules[dim](oC),
            ).eval()
            test_memory_format = [torch.contiguous_format]
            # TODO: GPU path doesn't support channels_last now.
            if not HAS_CUDA and dim > 1:
                channels_last = (
                    torch.channels_last if dim == 2 else torch.channels_last_3d
                )
                test_memory_format.append(channels_last)
            for memory_format in test_memory_format:
                v = torch.randn(x_shape, dtype=torch.float32).to(
                    memory_format=memory_format
                )
                with torch.no_grad():
                    self.common(
                        mod,
                        (v,),
                    )

    def test_conv_functional_bn_fuse(self):
        # For gpu path, there is an accuracy issue
        if self.device == "cuda":
            raise unittest.SkipTest("only support cpu conv bn test")

        # Define a BatchNorm using functional BN.
        class BatchNorm(torch.nn.BatchNorm2d):
            def __init__(
                self,
                num_features,
                eps=1e-5,
                momentum=0.1,
                affine=True,
                track_running_stats=True,
                device=None,
                dtype=None,
            ):
                factory_kwargs = {"device": device, "dtype": dtype}
                super().__init__(
                    num_features,
                    eps=eps,
                    momentum=momentum,
                    affine=affine,
                    track_running_stats=track_running_stats,
                    **factory_kwargs,
                )

            def forward(self, x):
                if self.momentum is None:
                    exponential_average_factor = 0.0
                else:
                    exponential_average_factor = self.momentum

                if self.training and self.track_running_stats:
                    # TODO: if statement only here to tell the jit to skip emitting this when it is None
                    if self.num_batches_tracked is not None:  # type: ignore[has-type]
                        self.num_batches_tracked = self.num_batches_tracked + 1  # type: ignore[has-type]
                        if self.momentum is None:  # use cumulative moving average
                            exponential_average_factor = 1.0 / float(
                                self.num_batches_tracked
                            )
                        else:  # use exponential moving average
                            exponential_average_factor = self.momentum
                if self.training:
                    bn_training = True
                else:
                    bn_training = (self.running_mean is None) and (
                        self.running_var is None
                    )
                x = F.batch_norm(
                    x,
                    # If buffers are not to be tracked, ensure that they won't be updated
                    self.running_mean
                    if not self.training or self.track_running_stats
                    else None,
                    self.running_var
                    if not self.training or self.track_running_stats
                    else None,
                    self.weight,
                    self.bias,
                    bn_training,
                    exponential_average_factor,
                    self.eps,
                )
                return x

        v = torch.randn(1, 3, 556, 56, dtype=torch.float32)
        mod = torch.nn.Sequential(
            torch.nn.Conv2d(
                3,
                64,
                kernel_size=3,
                dilation=1,
                groups=1,
                bias=True,
            ),
            BatchNorm(64),
        ).eval()
        with torch.no_grad():
            self.common(
                mod,
                (v,),
            )

    def test_upsample_cat_conv(self):
        if self.device == "cuda":
            raise unittest.SkipTest("only support cpu upsample_cat_conv test")

        class M(torch.nn.Module):
            def __init__(
                self,
                **kwargs,
            ):
                super().__init__()
                self.upsample = torch.nn.UpsamplingNearest2d(scale_factor=2)
                self.conv = torch.nn.Conv2d(
                    8,
                    5,
                    kernel_size=1,
                    padding=0,
                    stride=1,
                    dilation=1,
                    **kwargs,
                )

            def forward(self, x, y):
                x = self.upsample(x)
                z = torch.cat([x, y], dim=1)
                z = self.conv(z)
                return z

        v1 = torch.randn([8, 2, 12, 26])
        v2 = torch.randn([8, 6, 24, 52])

        with torch.no_grad():
            self.common(
                M().eval(),
                (v1, v2),
            )

    def test_conv2d_packed(self):
        if self.device == "cuda":
            raise unittest.SkipTest("only support cpu conv2d packed test")

        x_shape = (1, 3, 56, 56)
        for mode_train in [True, False]:
            mod = torch.nn.Sequential(torch.nn.Conv2d(3, 64, 3, 3)).train(
                mode=mode_train
            )
            v = torch.randn(x_shape, dtype=torch.float32)
            with torch.no_grad():
                self.common(
                    mod,
                    (v,),
                )

    def test_conv_used_from_multiple_places(self):
        if self.device == "cuda":
            raise unittest.SkipTest("only support cpu conv/linear fusion test")

        class M(torch.nn.Module):
            def __init__(self, conv_in_channel, conv_out_channel) -> None:
                super().__init__()
                self.conv = torch.nn.Conv2d(conv_in_channel, conv_out_channel, (3, 3))

            def forward(self, x):
                res = self.conv(x)
                res = F.relu(res)
                res = self.conv(res)
                return res

        with torch.no_grad():
            m = M(3, 3).eval()
            m_opt = torch.compile(m)
            x = torch.randn(1, 3, 224, 224)
            m_opt(x)
            self.assertEqual(m(x), m_opt(x))

    def test_linear_used_from_multiple_places(self):
        if self.device == "cuda":
            raise unittest.SkipTest("only support cpu conv/linear fusion test")

        class M(torch.nn.Module):
            def __init__(self, in_channel, out_channel) -> None:
                super().__init__()
                self.linear = torch.nn.Linear(in_channel, out_channel)

            def forward(self, x):
                res = self.linear(x)
                res = F.relu(res)
                res = self.linear(res)
                return res

        with torch.no_grad():
            m = M(224, 224).bfloat16().eval()
            m_opt = torch.compile(m)
            x = torch.randn(224, 224, dtype=torch.bfloat16)
            m_opt(x)
            self.assertEqual(m(x), m_opt(x))

<<<<<<< HEAD
    @slow()
    def test_conv2d_unary(self):
        # For gpu path, there is an accuracy issue
        # see https://github.com/pytorch/pytorch/issues/87745
        if self.device == "cuda":
            raise unittest.SkipTest("only support cpu conv2d unary test")

        class M(torch.nn.Module):
            def __init__(
                self,
                unary_fn,
                in_channels,
                out_channels,
                **kwargs,
            ):
                super().__init__()
                self.conv = torch.nn.Conv2d(
                    in_channels,
                    out_channels,
                    **kwargs,
                )
                self.unary_fn = unary_fn

            def forward(self, x):
                x = self.conv(x)
                return self.unary_fn(x)

        test_memory_format = [torch.contiguous_format, torch.channels_last]
        options = itertools.product(
            unary_list,
            [True, False],
            [1, 3],
            [1, 2],
            [1, 4],
            ["same", 0],
            test_memory_format,
            [True, False],
        )

        for (
            unary_fn,
            bias,
            kernel_size,
            dilation,
            groups,
            padding,
            memory_format,
            mode_train,
        ) in options:
            oC = 32 * groups
            iC = 3 * groups
            x_shape = (1, iC, 112, 112)
            mod = M(
                unary_fn,
                iC,
                oC,
                kernel_size=kernel_size,
                padding=padding,
                dilation=dilation,
                groups=groups,
                bias=bias,
            ).train(mode=mode_train)

            # TODO: add bf16 test for cpu path?
            # TODO: this test fails when requires_grad=False
            v = (
                torch.randn(x_shape, dtype=torch.float32, requires_grad=True)
                .add(1)
                .to(memory_format=memory_format)
            )
            with torch.no_grad():
                self.common(
                    mod,
                    (v,),
                )

    @slow()
    def test_conv2d_binary(self):
        # For gpu path, there is an accuracy issue
        # see https://github.com/pytorch/pytorch/issues/87745
        if self.device == "cuda":
            raise unittest.SkipTest("only support cpu conv2d binary test")

        class M(torch.nn.Module):
            def __init__(
                self,
                binary_fn,
                unary_fn,
                in_channels,
                out_channels,
                dilation,
                groups,
                padding,
                bias,
                **kwargs,
            ):
                super().__init__()
                self.conv1 = torch.nn.Conv2d(
                    in_channels,
                    out_channels,
                    dilation=dilation,
                    groups=groups,
                    padding=padding,
                    bias=bias,
                    **kwargs,
                )
                self.conv2 = torch.nn.Sequential(
                    torch.nn.Conv2d(
                        in_channels,
                        out_channels,
                        dilation=dilation,
                        groups=groups,
                        padding=padding,
                        bias=bias,
                        **kwargs,
                    )
                )
                self.binary_fn = binary_fn
                self.unary_fn = unary_fn

            def forward(self, x):
                x1 = self.conv1(x)
                x2 = self.conv2(x)
                return self.unary_fn(self.binary_fn(x1, x2))

        test_memory_format = [torch.contiguous_format, torch.channels_last]
        options = itertools.product(
            binary_list,
            unary_list[:2],
            [True, False],
            [1, 3],
            [1, 2],
            [1, 4],
            ["same", 0],
            test_memory_format,
            [True, False],
        )

        for (
            binary_fn,
            unary_fn,
            bias,
            kernel_size,
            dilation,
            groups,
            padding,
            memory_format,
            mode_train,
        ) in options:
            oC = 32 * groups
            iC = 3 * groups
            x_shape = (1, iC, 112, 112)
            mod = M(
                binary_fn,
                unary_fn,
                iC,
                oC,
                dilation,
                groups,
                padding,
                bias,
                kernel_size=kernel_size,
            ).train(mode=mode_train)
            mod = mod.to(memory_format=memory_format)
            # TODO: add bf16 test
            v = torch.randn(x_shape, dtype=torch.float32).to(
                memory_format=memory_format
            )
            with torch.no_grad():
                self.common(
                    mod,
                    (v,),
                )

=======
>>>>>>> 28621208
    def test_linear_packed(self):
        options = itertools.product([[2, 3, 10], [2, 10], [10]], [True, False])
        for input_shape, bias in options:
            mod = torch.nn.Sequential(
                torch.nn.Linear(input_shape[-1], 30, bias=bias)
            ).eval()

            v = torch.randn(input_shape)
            with torch.no_grad():
                self.common(
                    mod,
                    (v,),
                )

    def test_linear_buffer_reuse(self):
        class M(torch.nn.Module):
            def __init__(self):
                super().__init__()
                self.linear1 = torch.nn.Linear(16, 16)
                self.tanh = torch.nn.Tanh()
                self.linear2 = torch.nn.Linear(16, 16)

            def forward(self, x):
                x = self.linear1(x)
                x = self.tanh(x)
                x = self.linear2(x)
                return x

        mod = M().eval()
        v = torch.randn(1, 16)

        with torch.no_grad():

            def compile_fx_wrapper(model_, example_inputs_):
                return compile_fx(model_, example_inputs_)

            def run(*ex, **kwargs):
                return mod(*ex, **kwargs)

            run = torch._dynamo.optimize(compile_fx_wrapper)(run)
            code = run_and_get_cpp_code(run, (v,))
            self.assertFalse("= as_strided(" in code)
            self.assertEqual(run(*v), mod(*v))

<<<<<<< HEAD
    def test_linear_unary(self):
        class M(torch.nn.Module):
            def __init__(
                self,
                unary_fn,
                in_features,
                out_features,
                bias,
                **kwargs,
            ):
                super().__init__()
                self.linear = torch.nn.Linear(
                    in_features,
                    out_features,
                    bias,
                    **kwargs,
                )
                self.unary_fn = unary_fn

            def forward(self, x):
                x = self.linear(x)
                return self.unary_fn(x)

        options = itertools.product(unary_list, [[2, 3, 10], [2, 10]], [True, False])
        dtype = torch.bfloat16
        if has_bf16_support():
            for eltwise_fn, input_shape, bias in options:
                mod = M(eltwise_fn, input_shape[-1], 30, bias=bias).eval()
                # only fuse for linear when the dtype is bf16
                mod = mod.to(dtype)
                v = torch.randn(input_shape).to(dtype)
                with torch.no_grad():
                    self.common(
                        mod,
                        (v,),
                    )

    def test_linear_binary(self):
        class M(torch.nn.Module):
            def __init__(self, eltwise_fn, in_channels, out_channels, bias, **kwargs):
                super().__init__()
                self.linear = torch.nn.Linear(
                    in_channels, out_channels, bias=bias, **kwargs
                )
                self.eltwise = eltwise_fn

            def forward(self, x, y):
                x = self.linear(x)
                x = self.eltwise(x, y)
                return x

        options = itertools.product(binary_list, [[2, 3, 10], [2, 10]], [True, False])
        dtype = torch.bfloat16
        out_feature = 30
        if has_bf16_support():
            for binary_ops, input_shape, bias in options:
                mod = M(binary_ops, input_shape[-1], out_feature, bias).eval()

                # only fuse for linear when the dtype is bf16
                mod = mod.to(dtype)
                v = torch.randn(input_shape).to(dtype)
                other = torch.randn(input_shape[:-1] + [out_feature]).to(dtype)
                with torch.no_grad():
                    self.common(mod, (v, other), atol=2e-3, rtol=0.016)

=======
>>>>>>> 28621208
    def test_conv_transpose2d_packed(self):
        if self.device == "cuda":
            raise unittest.SkipTest("only support cpu conv_transpose2d packed test")

        x_shape = (1, 3, 28, 28)
        mod = torch.nn.Sequential(torch.nn.ConvTranspose2d(3, 64, 3, 3)).eval()
        v = torch.randn(x_shape, dtype=torch.float32)
        with torch.no_grad():
            self.common(
                mod,
                (v,),
            )

<<<<<<< HEAD
    @slow()
    def test_conv_transpose2d_unary(self):
        if self.device == "cuda":
            raise unittest.SkipTest("only support cpu conv_transpose2d unary test")

        class M(torch.nn.Module):
            def __init__(
                self,
                unary_fn,
                in_channels,
                out_channels,
                **kwargs,
            ):
                super().__init__()
                self.conv_transpose2d = torch.nn.ConvTranspose2d(
                    in_channels,
                    out_channels,
                    **kwargs,
                )
                self.unary_fn = unary_fn

            def forward(self, x):
                x = self.conv_transpose2d(x)
                return self.unary_fn(x)

        test_memory_format = [torch.contiguous_format, torch.channels_last]
        options = itertools.product(
            unary_list,
            [True, False],
            [1, 3],
            [1, 2],
            [1, 4],
            [0, 1],
            test_memory_format,
        )

        for (
            unary_fn,
            bias,
            kernel_size,
            dilation,
            groups,
            padding,
            memory_format,
        ) in options:
            oC = 32 * groups
            iC = 3 * groups
            x_shape = (1, iC, 28, 28)
            mod = M(
                unary_fn,
                iC,
                oC,
                kernel_size=kernel_size,
                padding=padding,
                dilation=dilation,
                groups=groups,
                bias=bias,
            ).eval()

            v = torch.randn(x_shape, dtype=torch.float32).to(
                memory_format=memory_format
            )
            with torch.no_grad():
                self.common(
                    mod,
                    (v,),
                )

=======
>>>>>>> 28621208
    def test_view_detach(self):
        def fn(a):
            return a[0].detach()

        self.common(
            fn,
            (torch.randn([4, 4], requires_grad=True),),
        )

    def test_gather1(self):
        def fn(a, b):
            return (
                torch.gather(a.expand([4, 5, 10, 6]), 3, b + 1),
                torch.gather(a.expand([4, 5, 10, 6]), -1, b + 1),
            )

        self.common(
            fn,
            (
                torch.randn([1, 1, 10, 6]),
                torch.randint(5, [4, 5, 10, 1], dtype=torch.int64),
            ),
        )

    def test_gather2(self):
        # 0d tensor
        def fn(a, b):
            return torch.gather(a, 0, b) + torch.gather(a, -1, b)

        x = torch.tensor(123)
        y = torch.tensor(0)
        self.assertEqual(fn(x, y), x + x)

    def test_gather3(self):
        def fn(a, b):
            return torch.gather(a, 1, b, sparse_grad=True)

        self.common(
            fn,
            (
                torch.randn([4, 5, 10, 6], requires_grad=True),
                torch.randint(5, [4, 5, 10, 1], dtype=torch.int64),
            ),
        )

    def test_slice1(self):
        def fn(a):
            return (
                a[:, :10, 0] + a[:, 10:, 0],
                (a + 1)[:, :10, 0] + (a + 1)[:, 10:, 0],
                a[:, -30:, 0],  # negative index out of range
                a[:, :-30, 0],  # negative index out of range
            )

        self.common(
            fn,
            (torch.randn([2, 20, 2]),),
        )

    def test_slice2(self):
        def fn(a):
            return (
                a[:-1, ::2, -1] + a[-1:, 1::2, -2],
                (a + 1)[:-1, ::2, -1] + (a + 2)[-1:, 1::2, -2],
            )

        self.common(
            fn,
            (torch.randn([2, 20, 2]),),
        )

    def test_split_with_sizes(self):
        def fn(a, sizes):
            return [t + 1.0 for t in torch.split(a * 2.0, sizes, -1)]

        self.common(fn, (torch.randn(2, 2, 10), [3, 3, 4]))
        self.common(fn, (torch.randn(2, 2, 10), [4, 3, 3]))
        self.common(fn, (torch.randn(2, 2, 10), [1, 2, 3, 4]))

    def test_split(self):
        def fn(a):
            t = torch.split(a, 3, -1)
            return (t[0], t[1], t[2], t[3])

        def fn2(a):
            return fn(a + 1)

        self.common(
            fn,
            (torch.randn([2, 2, 10]),),
        )

        self.common(
            fn2,
            (torch.randn([2, 2, 10]),),
        )

    def test_to_dtype(self):
        def fn(a, b):
            return (
                aten._to_copy(a, dtype=6),
                aten._to_copy(b + 1, dtype=6),
                aten.to(b, torch.float64),
                aten.to(b, torch.bool),
            )

        self.common(
            fn,
            (
                torch.randn([2, 2, 10]),
                torch.randn([2, 2, 10], dtype=torch.float64),
            ),
        )

    @requires_cuda()
    def test_to_device(self):
        def fn(a):
            if a.device.type == "cpu":
                return aten._to_copy(a, device=torch.device("cuda"), dtype=6, layout=0)
            else:
                return aten._to_copy(a, device=torch.device("cpu"), dtype=6, layout=0)

        self.common(
            fn,
            (torch.randn([2, 2, 10]),),
        )

    def test_to_memory_format(self):
        def fn(a, memory_format):
            return a.to(memory_format=memory_format)

        self.common(
            fn,
            (torch.randn([2, 2, 10, 10]), torch.channels_last),
        )
        self.common(
            fn,
            (
                torch.randn([2, 2, 10, 10]).to(memory_format=torch.channels_last),
                torch.contiguous_format,
            ),
        )

    @requires_cuda()
    def test_to_device_constant(self):
        def fn(a):
            d1 = a.device.type
            if d1 == "cpu":
                d2 = "cuda"
            else:
                d2 = "cpu"

            const1 = torch.as_tensor(list(range(64)), device=d2)
            return (
                torch.arange(10, device=d2).to(d1) + a,
                const1.to(d1),
                (const1 + 1).to(d1),
            )

        self.common(
            fn,
            (torch.randn([10]),),
        )

    @requires_cuda()
    def test_multi_device(self):
        def fn(x):
            x = x + 1
            x = x + 2
            x = x.cuda()
            x = x + 3
            x = x + 4
            x = x.cpu()
            x = x + 5
            x = x + 6
            x = x.cuda()
            x = x + 7
            x = x + 8
            x = x.cpu()
            x = x + 9
            x = x + 10
            return x

        self.common(
            fn,
            (torch.randn([2, 2, 10]),),
            check_lowp=False,  # cpu doesn't understand fp16, and there are explicit .cpu() calls
        )

    @requires_multigpu()
    def test_multi_gpu_device(self):
        def fn(x, y):
            r = torch.ops.aten.div(x, y)
            r = r.to("cuda:1")
            return 2 * r

        self.common(fn, (torch.randn(4), torch.randn(4)), check_lowp=False)

    @requires_multigpu()
    def test_recompile_on_index(self):
        torch.set_float32_matmul_precision("high")

        def gemm(x, y):
            return x @ y

        failed_guard = None

        def fail(guard):
            nonlocal failed_guard
            failed_guard = guard

        gemm_opt = torch._dynamo.optimize("inductor", guard_fail_fn=fail)(gemm)

        x0 = torch.randn(1024, 1024, device="cuda:0")
        y0 = torch.randn(1024, 1024, device="cuda:0")

        gemm_opt(x0, y0)

        x1 = torch.randn(1024, 1024, device="cuda:1")
        y1 = torch.randn(1024, 1024, device="cuda:1")

        gemm_opt(x1, y1)
        self.assertTrue(failed_guard is not None)
        self.assertTrue(
            "tensor 'x' Tensor device index mismatch. Expected device index to be"
            in failed_guard.reason
        )

    def test_unbind(self):
        def fn(a):
            return torch.unbind(a), torch.unbind(a, -1)

        self.common(
            fn,
            (torch.randn([4, 4, 4]),),
        )

    def test_convolution1(self):
        m = torch.nn.Sequential(
            torch.nn.Conv2d(5, 6, [3, 3]),
            torch.nn.ReLU(),
            ToTuple(),
        )

        self.common(
            m,
            (torch.randn([2, 5, 16, 16]),),
            # Mismatched elements: 10 / 2352 (0.4%)
            # Greatest absolute difference: 5.7220458984375e-05 at index (0, 3, 12, 12) (up to 1e-05 allowed)
            # Greatest relative difference: 0.06512477175897748 at index (0, 4, 11, 9) (up to 0.001 allowed)
            atol=6e-5,
            rtol=0.001,
        )

    def test_convolution2(self):
        def fn(x, w, b):
            # transposed conv
            return (aten.convolution(x, w, b, [4], [0], [1], True, [0], 1),)

        self.common(
            fn,
            (
                torch.randn([2, 32, 90]),
                torch.randn([32, 16, 8]),
                torch.randn([16]),
            ),
            check_lowp=False,
        )

    def test_conv2d_channels_last(self):
        if self.device == "cuda":
            raise unittest.SkipTest("only support cpu conv2d channels_last")

        m = torch.nn.Sequential(
            torch.nn.Conv2d(3, 3, 1, 1),
            ToTuple(),
        )
        # only weight is channels_last
        self.common(
            m.to(memory_format=torch.channels_last),
            (torch.randn([2, 3, 16, 16]),),
            check_lowp=False,
        )
        # only activation is channels_last
        self.common(
            m,
            (torch.randn([2, 3, 16, 16]).to(memory_format=torch.channels_last),),
            check_lowp=False,
        )
        # activation and weight are all channels_last
        self.common(
            m.to(memory_format=torch.channels_last),
            (torch.randn([2, 3, 16, 16]).to(memory_format=torch.channels_last),),
            check_lowp=False,
        )

    def test_conv2d_backward_channels_last(self):
        def fn(grad_output, inp, weight):
            convolution_backward_8 = torch.ops.aten.convolution_backward.default(
                grad_output,
                inp,
                weight,
                [320],
                [1, 1],
                [0, 0],
                [1, 1],
                False,
                [0, 0],
                1,
                [True, True, True],
            )
            return convolution_backward_8

        # only weight is channels_last
        self.common(
            fn,
            (
                torch.randn([2, 320, 8, 8]),
                torch.randn([2, 2048, 8, 8]),
                torch.randn([320, 2048, 1, 1]).to(memory_format=torch.channels_last),
            ),
            check_lowp=False,
        )

    def test_conv3d_channels_last(self):
        if self.device == "cuda":
            raise unittest.SkipTest("only support cpu conv3d channels_last")

        m = torch.nn.Sequential(
            torch.nn.Conv3d(3, 3, 1, 1),
            ToTuple(),
        )
        # only weight is channels_last
        self.common(
            m.to(memory_format=torch.channels_last_3d),
            (torch.randn([2, 3, 16, 16, 16]),),
        )
        # only activation is channels_last
        self.common(
            m,
            (torch.randn([2, 3, 16, 16, 16]).to(memory_format=torch.channels_last_3d),),
        )
        # activation and weight are all channels_last
        self.common(
            m.to(memory_format=torch.channels_last_3d),
            (torch.randn([2, 3, 16, 16, 16]).to(memory_format=torch.channels_last_3d),),
        )

    def test_adaptive_avg_pool2d1(self):
        def fn(x):
            return aten._adaptive_avg_pool2d(x, (6, 6)), aten._adaptive_avg_pool2d(
                x + 1, (2, 5)
            )

        self.common(
            fn,
            (torch.randn(2, 4, 16, 16),),
            check_lowp=False,
        )

        # lowering to avg_pool2d case
        self.common(
            fn,
            (torch.randn(2, 4, 3, 3),),
        )

        # no-op case
        self.common(
            fn,
            (torch.randn(2, 4, 6, 6),),
        )

    def test_adaptive_avg_pool2d2(self):
        # Big kernel size, use fallback
        def fn(x):
            return aten._adaptive_avg_pool2d(x, (4, 4))

        torch._inductor.metrics.generated_kernel_count = 0
        self.common(
            fn,
            (torch.randn(2, 4, 21, 21),),
            check_lowp=False,
        )
        self.assertEqual(torch._inductor.metrics.generated_kernel_count, 0)

    def test_max_pool2d1(self):
        def fn(x):
            return aten.max_pool2d_with_indices(x, [3, 3], [2, 2])

        self.common(
            fn,
            (torch.randn(2, 4, 16, 16),),
        )

    def test_max_pool2d2(self):
        def fn(x):
            return aten.max_pool2d_with_indices(x, [3, 3], [2, 2])

        self.common(
            fn,
            (torch.randn([16, 64, 55, 55]),),
        )

    def test_max_pool2d3(self):
        def fn(x):
            # with padding
            return (
                aten.max_pool2d_with_indices(x, [3, 3], [2, 2], [1, 1]),
                aten.max_pool2d_with_indices(
                    x,
                    [
                        3,
                    ],
                    [
                        2,
                    ],
                    [
                        1,
                    ],
                ),
            )

        self.common(
            fn,
            (-torch.arange(1 * 8 * 8, dtype=torch.float32).view(1, 1, 8, 8),),
        )

    def test_max_pool2d4(self):
        def fn(x):
            # with padding
            return aten.max_pool2d_with_indices(x, [3, 3], [2, 2], [0, 0], [1, 1], True)

        self.common(
            fn,
            (torch.randn([2, 8, 111, 111]),),
        )

    def test_max_pool2d5(self):
        def fn(x):
            return aten.max_pool2d_with_indices(x, [3, 3], [])

        self.common(
            fn,
            (torch.randn([16, 64, 55, 55]),),
        )

    def test_max_pool2d6(self):
        # Too big kernel size, use fallback
        def fn(x):
            return aten.max_pool2d_with_indices(x, [13, 13], [])

        torch._inductor.metrics.generated_kernel_count = 0
        self.common(
            fn,
            (torch.randn([16, 64, 55, 55]),),
        )
        self.assertEqual(torch._inductor.metrics.generated_kernel_count, 0)

    # From https://github.com/pytorch/pytorch/issues/94775
    def test_max_pool2d7(self):
        # ceil mode turns on
        def fn(x):
            return torch.nn.functional.max_pool2d(
                x, 1, stride=(2, 2), padding=0, ceil_mode=True
            )

        self.common(
            fn,
            (torch.randn([1, 1, 6, 7]),),
        )

    def test_avg_pool2d1(self):
        def fn(x):
            return aten.avg_pool2d(x, [3, 3], [2, 2])

        self.common(
            fn,
            (torch.randn(2, 4, 16, 16),),
        )

    def test_avg_pool2d2(self):
        def fn(x):
            return aten.avg_pool2d(x, [3, 3], [2, 2])

        self.common(
            fn,
            (torch.randn([16, 64, 55, 55]),),
        )

    def test_avg_pool2d3(self):
        def fn(x):
            return (
                aten.avg_pool2d(x, [3, 3], [2, 2], [1, 1]),
                aten.avg_pool2d(
                    x,
                    [
                        3,
                    ],
                    [
                        2,
                    ],
                    [
                        1,
                    ],
                ),
            )

        self.common(
            fn,
            (-torch.arange(1 * 8 * 8, dtype=torch.float32).view(1, 1, 8, 8),),
        )

    def test_avg_pool2d4(self):
        def fn(x):
            return aten.avg_pool2d(x, [3, 3], [2, 2], [0, 0], True)

        self.common(
            fn,
            (torch.randn([2, 8, 111, 111]),),
        )

    def test_avg_pool2d5(self):
        def fn(x):
            return aten.avg_pool2d(x, [3, 3], [2, 2], [1, 1], count_include_pad=False)

        self.common(
            fn,
            (-torch.arange(1 * 8 * 8, dtype=torch.float32).view(1, 1, 8, 8),),
        )

    def test_avg_pool2d6(self):
        def fn(x):
            return aten.avg_pool2d(x, [3, 3], [2, 2], [1, 1], divisor_override=3)

        self.common(
            fn,
            (-torch.arange(1 * 8 * 8, dtype=torch.float32).view(1, 1, 8, 8),),
        )

    def test_avg_pool2d7(self):
        # Large kernel size, use fallback
        def fn(x):
            return aten.avg_pool2d(x, [13, 13], [1, 1], [0, 0])

        torch._inductor.metrics.generated_kernel_count = 0
        self.common(
            fn,
            (-torch.arange(1 * 24 * 24, dtype=torch.float32).view(1, 1, 24, 24),),
        )
        self.assertEqual(torch._inductor.metrics.generated_kernel_count, 0)

    def test_alexnet_prefix(self):
        def forward(arg6, arg7, arg16):
            convolution = torch.ops.aten.convolution(
                arg16, arg7, arg6, [4, 4], [2, 2], [1, 1], False, [0, 0], 1
            )
            relu = torch.ops.aten.relu(convolution)
            max_pool2d_with_indices = torch.ops.aten.max_pool2d_with_indices(
                relu, [3, 3], [2, 2]
            )
            getitem = max_pool2d_with_indices[0]
            return (getitem,)

        self.common(
            forward,
            (
                rand_strided((64,), (1,), torch.float32, "cpu"),
                rand_strided((64, 3, 11, 11), (363, 121, 11, 1), torch.float32, "cpu"),
                rand_strided(
                    (16, 3, 224, 224), (150528, 50176, 224, 1), torch.float32, "cpu"
                ),
            ),
            # Mismatched elements: 127 / 746496 (0.0%)
            # Greatest absolute difference: 0.0009765625 at index (1, 62, 7, 16) (up to 1e-05 allowed)
            # Greatest relative difference: 0.05187467899332306 at index (14, 18, 11, 0) (up to 0.001 allowed)
            atol=1e-3,
            rtol=0.001,
        )

    def test_elu(self):
        def fn(x):
            return aten.elu(x, 1.6732632423543772, 1.0507009873554805) + 2, aten.elu(
                x + 1, 2, 3, 4
            )

        self.common(
            fn,
            (torch.randn([16, 16]),),
        )

    def test_tan(self):
        def fn(x):
            return aten.tan(x) + 2, aten.tan(x + 1)

        self.common(
            fn,
            (torch.randn([16, 16]),),
        )

    def test_tanh(self):
        def fn(x):
            return aten.tanh(x) + 2, aten.tanh(x + 1)

        self.common(
            fn,
            (torch.randn([16, 16]),),
        )

    def test_lgamma(self):
        def fn(x):
            return aten.lgamma(x) + 2, aten.cos(x + 1)

        self.common(
            fn,
            (torch.randn([16, 16]),),
        )

    def test_cos(self):
        def fn(x):
            return aten.cos(x) + 2, aten.cos(x + 1)

        self.common(
            fn,
            (torch.randn([16, 16]),),
        )

    def test_sin(self):
        def fn(x):
            return aten.sin(x) + 2, aten.sin(x + 1)

        self.common(
            fn,
            (torch.randn([16, 16]),),
        )

    def test_repeat(self):
        def fn(x):
            return (
                x.repeat(2, 2, 3, 1),
                x.repeat(8, 1, 1, 1),
                x.repeat(2, 1, 1, 1, 1, 1),
            )

        self.common(
            fn,
            (torch.randn([1, 2, 4, 8]),),
        )

    def test_embedding(self):
        m = torch.nn.Sequential(
            torch.nn.Embedding(10, 4, padding_idx=0),
            torch.nn.ReLU(),
            ToTuple(),
        )

        self.common(
            m,
            (torch.randint(10, [2, 8]),),
        )

    def test_mean(self):
        def fn(x):
            return (
                x.mean(),
                x.mean(-1),
                torch.mean(x, -2, keepdim=True),
                x.mean([0, 1]),
            )

        self.common(
            fn,
            (torch.randn([1, 2, 4, 8]),),
        )

    def test_var_mean(self):
        def fn(x):
            return (
                *torch.var_mean(x, -1),
                *torch.var_mean(x, [1, 3]),
            )

        self.common(
            fn,
            (torch.randn([1, 2, 4, 8]),),
        )

    @config.patch(pick_loop_orders=True)
    def test_transposed_propagates(self):
        @torch._dynamo.optimize("inductor", nopython=True)
        def fn(x, y):
            return x + y

        a = torch.randn(1, 4, 4, 4, device=self.device).permute(0, 2, 3, 1)
        b = torch.randn(4, 4, 4, device=self.device).permute(1, 2, 0)
        c = fn(a, b)
        self.assertEqual(a.stride(), c.stride())
        self.assertEqual(c.stride()[2], 1)

    def test_std(self):
        def fn(x):
            return (
                torch.var(x, True),
                torch.var(x, False),
                torch.var(x, -1, True),
                torch.var(x, -1, False),
                torch.std(x, False),
                torch.std(x, [0, 1], True),
                torch.std(x, [0, 1], False),
                torch.std(x, -2, True, keepdim=True),
            )

        self.common(
            fn,
            (torch.randn([2, 4, 4, 8]),),
        )

    def test_embedding_bag(self):
        def fn(w, i, o):
            return aten._embedding_bag(w, i, o, False, 0, False, None)

        self.common(
            fn,
            (torch.randn([10, 4]), torch.randint(10, [8]), torch.tensor([0, 2, 6])),
        )

    def test_batch_norm_2d(self):
        m = torch.nn.Sequential(
            torch.nn.BatchNorm2d(10),
            torch.nn.ReLU(),
        )
        m.eval()
        self.common(m, (torch.randn([2, 10, 8, 8]),), check_lowp=False)
        self.common(
            m,
            (torch.randn([3, 10, 16, 16]),),
            check_lowp=False,  # too painful to match types of bn model
        )

    def test_layer_norm(self):
        m = torch.nn.Sequential(
            torch.nn.LayerNorm(32),
            torch.nn.ReLU(),
        )
        m.eval()
        self.common(m, (torch.randn([16, 32]),), check_lowp=False)
        if self.device != "cpu":
            self.assertEqual(torch._inductor.metrics.generated_kernel_count, 1)

    def test_transpose_add(self):
        def fn(a, b):
            return a.t() + b

        self.common(
            fn, (torch.randn([16, 32]), torch.randn([32, 16])), check_lowp=False
        )
        if self.device != "cpu":
            self.assertEqual(torch._inductor.metrics.generated_kernel_count, 1)

    @patch.object(config.triton, "persistent_reductions", True)
    def test_softmax_one_kernel_persist(self):
        def fn(x):
            dim = 1
            x_max = torch.amax(x, dim, keepdim=True)
            unnormalized = torch.exp(x - x_max)
            result = unnormalized / torch.sum(unnormalized, dim, keepdim=True)
            return result

        self.common(fn, (torch.randn([16, 32]),), check_lowp=False)
        if self.device != "cpu":
            self.assertEqual(torch._inductor.metrics.generated_kernel_count, 1)

    @patch.object(config.triton, "persistent_reductions", False)
    def test_softmax_one_kernel_loop(self):
        def fn(x):
            x_max = torch.amax(x, 1, keepdim=True)
            unnormalized = torch.exp(x - x_max)
            result = unnormalized / torch.sum(unnormalized, 1, keepdim=True)
            return result

        self.common(fn, (torch.randn([16, 32]),), check_lowp=False)
        if self.device != "cpu":
            self.assertEqual(torch._inductor.metrics.generated_kernel_count, 1)

    def test_cauchy(self):
        def fn(x, y):
            return torch.sum(1 / (torch.unsqueeze(x, -1) - y))

        self.common(
            fn,
            (
                torch.randn(32),
                torch.randn(32),
            ),
            # Absolute difference: 0.0003662109375 (up to 0.0001 allowed)
            # Relative difference: 1.8804297408767818e-05 (up to 1e-05 allowed)
            atol=5 * 1e-4,
            rtol=5 * 1e-5,
            check_lowp=False,
        )
        if self.device != "cpu":
            self.assertEqual(torch._inductor.metrics.generated_kernel_count, 1)

    def test_gather_scatter(self):
        def fn(node_feat, edge_index):
            src_node_feat = node_feat[edge_index[0]]
            dst_node_feat = node_feat[edge_index[1]]
            edge_feat = src_node_feat - dst_node_feat + 1
            new_node_feat = torch.zeros_like(node_feat)
            new_node_feat.scatter_add_(
                0, edge_index[1].unsqueeze(-1).expand_as(edge_feat), edge_feat
            )
            return new_node_feat

        num_nodes = 16
        num_features = 32
        node_feat = torch.randn(num_nodes, num_features)
        edge_index = torch.randint(0, num_nodes, size=(2, num_nodes * 5))
        self.common(
            fn,
            (
                node_feat,
                edge_index,
            ),
            check_lowp=False,
        )
        if self.device != "cpu":
            self.assertEqual(torch._inductor.metrics.generated_kernel_count, 2)

    @config.patch(max_fusion_size=1)
    def test_no_mega_fusion_during_lowering(self):
        n = 50

        def fn(*args):
            x = args[0]
            for i in range(n):
                x = torch.add(x, args[i])
            return x

        self.common(
            fn,
            [torch.randn(64) for _ in range(n)],
            check_lowp=False,
        )
        print("-->", torch._inductor.metrics.generated_kernel_count)
        if self.device != "cpu":
            self.assertTrue(torch._inductor.metrics.generated_kernel_count > 1)

    def test_move_arange(self):
        def fn(x):
            return torch.arange(len(x), device="cpu").to(x.device) + x

        self.common(fn, (torch.randn([32]),), check_lowp=False)
        # if we have a copy there will be more than 1 kernel
        self.assertEqual(torch._inductor.metrics.generated_kernel_count, 1)

    def test_leaky_relu(self):
        def fn(x):
            return aten.leaky_relu(x, 0.2) + 2, aten.leaky_relu(x + 1)

        self.common(
            fn,
            (torch.randn([16, 16]),),
        )

    def test_gelu(self):
        def fn(x):
            return aten.gelu(x) + 2, aten.gelu(x + 1)

        self.common(
            fn,
            (torch.randn([16, 16]),),
        )

    def test_clone(self):
        def fn(x):
            return aten.clone(x) + 2, aten.clone(x + 1)

        self.common(
            fn,
            (torch.randn([16, 16]),),
        )

    def test_masked_fill(self):
        def fn(mask, value):
            return aten.masked_fill(value, mask, -10000.0) + 2, aten.masked_fill(
                value / 2.0, torch.logical_not(mask), 667
            )

        self.common(
            fn,
            (
                torch.randint(0, 1, [1, 16], dtype=torch.bool),
                torch.randn([16, 16]),
            ),
        )

    def test_masked_fill_promotion(self):
        def fn(mask, value):
            return aten.masked_fill(value, mask, torch.tensor(3.5))

        opt_fn = torch._dynamo.optimize("inductor")(fn)
        for inp in (
            torch.randn(
                [16, 16],
                dtype=torch.float16 if self.device == "cuda" else torch.float32,
                device=self.device,
            ),
            torch.randint(16, (16, 16), device=self.device),
        ):
            inputs = (
                torch.randint(0, 1, [1, 16], dtype=torch.bool, device=self.device),
                inp,
            )
            self.assertEqual(fn(*inputs), opt_fn(*inputs))

    def test_fill1(self):
        def fn(x):
            tmp = torch.ones_like(x)
            return tmp, aten.fill.Scalar(tmp, 2)

        self.common(
            fn,
            (torch.randn([16, 16]),),
        )

    def test_fill2(self):
        def fn(x):
            tmp = torch.ones_like(x)
            return tmp, aten.fill.Tensor(tmp, torch.tensor(3.0))

        self.common(
            fn,
            (torch.randn([16, 16]),),
        )

    def test_pow1(self):
        def fn(x):
            return [aten.pow(x, e) for e in range(-8, 9)]

        self.common(
            fn,
            (torch.randn([16, 16]),),
        )

    def test_pow2(self):
        def fn(x):
            return aten.pow(1000, x), aten.pow(x, 1000)

        self.common(
            fn,
            # TODO: Remove dtype once https://github.com/pytorch/pytorch/issues/94010 is fixed
            (
                torch.randn(
                    [16, 16],
                    dtype=torch.float64 if self.device == "cpu" else torch.float32,
                ),
            ),
            # Mismatched elements: 9 / 256 (3.5%)
            # Greatest absolute difference: 2.491354329061828e+28 at index (6, 6) (up to 1e-05 allowed)
            # Greatest relative difference: 2.9793410720160818e-05 at index (4, 5) (up to 1.3e-06 allowed)
            atol=1e-5,
            rtol=3e-05,
        )

    def test_pow3(self):
        # power of 0.5 is special-cased, arbitrary power would still produce triton codegen error
        def fn(x):
            z = torch.tensor(0.123, device=self.device)
            w = z + x
            return torch.pow(w, 0.5)

        opt = torch._dynamo.optimize("inductor")(fn)
        input = torch.rand(())
        self.assertTrue(same(opt(input), fn(input)))

    def test_glu(self):
        def fn(x):
            return aten.glu(x, -1), aten.glu(x, 1), aten.glu(x, 2)

        self.common(
            fn,
            (torch.randn([8, 16, 8, 8]),),
        )

    def test_cat(self):
        def fn(a):
            tmp = a * 2
            return (
                torch.cat((a, a[:, :4] + 1, a + 2), -1),
                torch.cat((tmp, tmp), 0),
                torch.cat((tmp, tmp.double()), 0),
            )

        self.common(
            fn,
            (torch.randn([8, 16]),),
        )
        self.common(
            fn,
            (torch.randn([1, 3, 3, 16]).to(memory_format=torch.channels_last),),
        )

    def test_cat_upcasting(self):
        def fn(arg4_1, slice_7):
            cat_1 = aten.cat.default([arg4_1, slice_7], 1)
            return (cat_1,)

        self.common(
            fn,
            (
                torch.randn([8, 16], dtype=torch.float32),
                torch.randn([8, 20], dtype=torch.float16),
            ),
        )

    def test_cat_extern_kernel(self):
        def fn(x1, x2, x3, x4):
            x = torch.mm(x2, x3)
            s = torch.narrow(x, 1, 0, 100)
            x = torch.mm(s, x4)
            c = torch.cat((x, x1), 1)
            return (c,)

        self.common(
            fn,
            (
                torch.randn(256, 256),
                torch.randn(256, 1024),
                torch.randn(1024, 1600),
                torch.randn(100, 256),
            ),
            check_lowp=False,  # accuracy issues with relatively large matmuls
        )

    def test_cat_of_loops_and_extern_kernel(self):
        class M(torch.nn.Module):
            def __init__(
                self,
                **kwargs,
            ):
                super().__init__()
                self.conv = torch.nn.Conv2d(
                    64,
                    5,
                    1,
                    **kwargs,
                )
                self.max_pool2d = torch.nn.MaxPool2d(2)

            def forward(self, x, y):
                x1 = self.conv(x)
                y1 = self.max_pool2d(y)
                return torch.cat([x1, y1], 1)

        mod = M()
        opt_mod = torch._dynamo.optimize("inductor")(mod)
        memory_format = torch.channels_last
        inputs = (
            torch.randn([1, 64, 16, 16]).to(memory_format=memory_format),
            torch.randn([1, 64, 32, 32]).to(memory_format=memory_format),
        )
        y = mod(*inputs)
        opt_y = opt_mod(*inputs)
        self.assertEqual(y, opt_y)
        self.assertEqual(y.stride(), opt_y.stride())

    def test_cat_inplace(self):
        def fn(x):
            rt = torch.cat([x])
            v = x.sin_()
            return rt

        # can't use self.common because input is modified inplace
        inp = torch.ones(2)
        opt_fn = torch.compile(fn)
        res = opt_fn(inp.clone())
        expected = fn(inp.clone())
        self.assertEqual(res, expected)

    def test_stack(self):
        def fn(a, b):
            return torch.stack(
                [
                    a.expand(12, 16),
                    b.expand(12, 16),
                ],
                2,
            )

        self.common(fn, (torch.randn([1, 16]), torch.randn([12, 1])))

    def test_hardtanh(self):
        def fn(x):
            return F.hardtanh(x), F.hardtanh(x + 1), F.hardtanh(x - 1)

        self.common(
            fn,
            (torch.randn([64]),),
        )

    def test_hardsigmoid(self):
        def fn(x):
            return F.hardsigmoid(x), F.hardsigmoid(x + 3), F.hardsigmoid(x - 3)

        self.common(
            fn,
            (torch.randn([64]),),
        )

    def test_hardswish(self):
        def fn(x):
            return F.hardswish(x), F.hardswish(x + 3), F.hardswish(x - 3)

        self.common(
            fn,
            (torch.randn([64]),),
        )

    def test_rsqrt(self):
        def fn(x):
            return torch.rsqrt(x), torch.rsqrt(x + 1) - 2

        self.common(
            fn,
            (torch.randn([64]),),
        )

    def test_expm1(self):
        def fn(x):
            return torch.expm1(x), torch.expm1(x) * 2

        for dtype in (torch.float16, torch.float, torch.double, torch.int, torch.int64):
            self.common(
                fn,
                (torch.randn([64]).to(dtype=dtype),),
            )
            self.common(
                fn,
                (torch.arange(-1e-5, 1e-5, 1e-7).to(dtype=dtype),),
            )

    def test_log1p(self):
        def fn(x):
            return torch.log1p(x), torch.log1p(x) * 2

        for dtype in (torch.float16, torch.float, torch.double, torch.int, torch.int64):
            self.common(
                fn,
                (torch.randn([64]).to(dtype=dtype),),
            )
            self.common(
                fn,
                (torch.arange(-1e-5, 1e-5, 1e-7).to(dtype=dtype),),
            )

    def test_flip(self):
        def fn(x):
            return torch.flip(x, (-1,)), torch.flip(x, (0, 2)) - 2

        self.common(
            fn,
            (torch.randn([1, 2, 6, 6]),),
        )

    def test_signbit(self):
        def fn(x):
            return torch.signbit(x), ~torch.signbit(-x) & 1

        self.common(
            fn,
            (torch.randn([1, 2, 6, 6]),),
        )

    def test_fmod(self):
        def fn(a, b):
            return torch.fmod(a, b), torch.fmod(3.0 * a, b) - 2.0

        shape = [1, 2, 6, 6]
        self.common(fn, (torch.randn(shape), torch.randn(shape)))

    def test_fmod_zero_dim(self):
        def fn(a, b):
            return (torch.fmod(a, b),)

        self.common(
            fn,
            (
                make_tensor(10, device="cpu", dtype=torch.float32),
                make_tensor((), device="cpu", dtype=torch.float32),
            ),
        )
        self.common(
            fn,
            (
                make_tensor((), device="cpu", dtype=torch.float32),
                make_tensor(10, device="cpu", dtype=torch.float32),
            ),
        )

    def test_log2(self):
        def fn(x):
            return torch.log2(x), torch.log2(x + 1) - 2

        self.common(
            fn,
            (torch.randn([64]) + 10,),
        )

    def test_logsumexp(self):
        def fn(x):
            return torch.logsumexp(x, -1), torch.logsumexp(x, 0) - 2

        self.common(
            fn,
            (torch.randn([8, 8]) + 10,),
        )

    def test_log_fp64(self):
        def fn(x):
            return torch.log(x), torch.log2(x)

        self.common(
            fn,
            (torch.randn([1024], dtype=torch.float64) + 10,),
        )

    def test_bitwise(self):
        def fn(x, y):
            return (
                torch.bitwise_not(x),
                torch.bitwise_or(x, y),
                torch.bitwise_xor(x, y),
                torch.bitwise_and(x, y),
            )

        self.common(
            fn,
            (
                torch.randint(0, 2**30, [64], dtype=torch.int32),
                torch.randint(0, 2**30, [64], dtype=torch.int32),
            ),
        )

    def test_bitwise2(self):
        # again with bool types
        def fn(x, y):
            return (
                torch.bitwise_not(x),
                torch.bitwise_or(x, y),
                torch.bitwise_xor(x, y),
                torch.bitwise_and(x, y),
            )

        self.common(
            fn,
            (
                torch.randint(0, 2, (2, 20), dtype=torch.bool),
                torch.randint(0, 2, (2, 20), dtype=torch.bool),
            ),
        )

    def test_inf(self):
        def fn(a):
            return a + float("inf"), a + float("-inf"), a * -float("inf")

        self.common(fn, (torch.randn(8),))

    def test_remainder(self):
        def fn(a, b):
            return (
                torch.remainder(a, b),
                torch.remainder(a + 1, b - 1),
                torch.remainder(a - 1, b + 1),
            )

        self.common(fn, (torch.randn(64), torch.randn(64)))

    def test_zeros(self):
        def fn(a):
            return (
                a + 1,
                torch.zeros(
                    (1, 8, 64, 64),
                    dtype=torch.float32,
                    device=a.device,
                ),
                torch.zeros(
                    1,
                    8,
                    64,
                    64,
                    dtype=torch.float32,
                    device=a.device,
                ),
                torch.zeros(2, 3, names=None),
                a + torch.ones(8, device=a.device),
                torch.full((2, 3), 3.1416, device=a.device),
            )

        self.common(fn, (torch.randn(8),))

    def test_new_ones(self):
        def fn(a):
            return (
                aten.new_ones(
                    a, [], device=a.device, dtype=6, layout=0, pin_memory=False
                ),
                aten.new_zeros(
                    a, [], device=a.device, dtype=6, layout=0, pin_memory=False
                ),
            )

        self.common(fn, (torch.randn(8),))

    def test_full_like(self):
        def fn(a):
            return torch.full_like(a, 7.777) - 1

        self.common(fn, (torch.randn(8),))

    def test_full_truncation(self):
        def fn(a):
            return a + torch.full_like(a, 7.777)

        for dtype in all_types():
            self.common(fn, (make_tensor(8, dtype=dtype, device="cpu"),))

    def test_index1(self):
        def fn(a, b, c):
            return aten.index(a, [b, c])

        self.common(
            fn,
            (
                torch.randn(8, 8, 12),
                torch.tensor([0, 0, 2, 2], dtype=torch.int64),
                torch.tensor([3, 4, 4, 3], dtype=torch.int64),
            ),
        )
        self.common(
            fn,
            (
                torch.randn(8, 8, 12),
                torch.tensor([[0, 0, 2, 2]], dtype=torch.int64),
                torch.tensor([[3], [4], [4], [3]], dtype=torch.int64),
            ),
        )

    def test_index2(self):
        def fn(a, b):
            return (
                aten.index(a, [b]),
                aten.index(a, [None, b]),
            )

        self.common(
            fn,
            (
                torch.randn(8, 8, 8),
                torch.tensor([[0, 0, 2, 2]], dtype=torch.int64),
            ),
        )

    def test_index3(self):
        def fn(x, ia, ib):
            return (x[:, ia, None, ib, 0],)

        self.common(
            fn,
            (
                torch.randn(3, 4, 4, 4, 3),
                torch.tensor([0, 2, 1], dtype=torch.int64),
                torch.tensor([0, 2, 1], dtype=torch.int64),
            ),
        )

    def test_output_strides(self):
        def fn(x):
            y = x.permute(0, 2, 3, 1).contiguous()
            torch._dynamo.graph_break()
            return y.view(-1, 4)

        inp = torch.rand([4, 4, 4, 4], device=self.device)
        fn_opt = torch._dynamo.optimize("inductor")(fn)

        self.assertEqual(fn(inp), fn_opt(inp))
        self.assertEqual(fn(inp).stride(), fn_opt(inp).stride())

        # no redundant copy
        def foo(x):
            return x[0:2:2].T[3:].squeeze(0)

        foo_opt = torch._dynamo.optimize("inductor")(foo)
        out = foo_opt(inp)
        self.assertEqual(inp.storage(), out.storage())

    def test_index_select(self):
        def fn(a, b):
            return (
                torch.index_select(a, 0, b),
                torch.index_select(a, 1, b),
                torch.index_select(torch.index_select(a, 2, b), 1, b),
            )

        for ind_dtype in (torch.int32, torch.int64):
            self.common(
                fn,
                (
                    torch.randn(8, 8, 8),
                    torch.tensor([0, 0, 2, 1], dtype=ind_dtype),
                ),
            )

    def test_cudnn_rnn(self):
        if self.device == "cpu":
            raise unittest.SkipTest("requires CUDA")

        def fn(
            a0,
            b0,
            b1,
            b2,
            b3,
            b4,
            b5,
            b6,
            b7,
            b8,
            b9,
            b10,
            b11,
            b12,
            b13,
            b14,
            b15,
            a3,
            a4,
            a5,
        ):
            a1 = [
                b0,
                b1,
                b2,
                b3,
                b4,
                b5,
                b6,
                b7,
                b8,
                b9,
                b10,
                b11,
                b12,
                b13,
                b14,
                b15,
            ]
            return aten._cudnn_rnn(
                a0,
                a1,
                4,
                a3,
                a4,
                a5,
                2,
                2048,
                0,
                2,
                False,
                0.0,
                False,
                True,
                [],
                None,
            )

        self.common(
            fn,
            (
                torch.randn([92, 8, 2048]),
                torch.randn([8192, 2048]),
                torch.randn([8192, 2048]),
                torch.randn([8192]),
                torch.randn([8192]),
                torch.randn([8192, 2048]),
                torch.randn([8192, 2048]),
                torch.randn([8192]),
                torch.randn([8192]),
                torch.randn([8192, 4096]),
                torch.randn([8192, 2048]),
                torch.randn([8192]),
                torch.randn([8192]),
                torch.randn([8192, 4096]),
                torch.randn([8192, 2048]),
                torch.randn([8192]),
                torch.randn([8192]),
                torch.randn([167837696]),
                torch.randn([4, 8, 2048]),
                torch.randn([4, 8, 2048]),
            ),
            check_lowp=False,  # difference in rnn is too large between half and float inputs
        )

    def test_upsample_nearest1d(self):
        def fn(a):
            return (
                aten.upsample_nearest1d(a, [74], None),
                aten.upsample_nearest1d(a, [70], None),
                aten.upsample_nearest1d(a, [45], None),
                aten.upsample_nearest1d(a, [36], None),
                aten.upsample_nearest1d(a, None, [2.0]),
            )

        self.common(fn, (torch.randn([2, 4, 37]),))

    def test_upsample_nearest2d(self):
        def fn(a):
            return (
                aten.upsample_nearest2d(a, [74, 76]),
                aten.upsample_nearest2d(a, [70, 75]),
                aten.upsample_nearest2d(a, [45, 74]),
                aten.upsample_nearest2d(a, [36, 39]),
                aten.upsample_nearest2d(a, None, [2.0, 2.0]),
            )

        self.common(fn, (torch.randn([2, 4, 37, 38]),))

    def test_upsample_nearest3d(self):
        def fn(a):
            return (
                aten.upsample_nearest3d(a, [74, 76, 78], None),
                aten.upsample_nearest3d(a, [70, 75, 80], None),
                aten.upsample_nearest3d(a, [45, 74, 103], None),
                aten.upsample_nearest3d(a, [36, 39, 40], None),
                aten.upsample_nearest3d(a, None, [2.0, 2.0, 2.0]),
            )

        self.common(fn, (torch.randn([2, 4, 37, 38, 39]),))

    def test_upsample_nearest2d_backward(self):
        func = torch.ops.aten.upsample_nearest2d_backward

        def fn(a):
            return (
                func(a, output_size=[6, 12], input_size=[3, 3, 3, 6]),
                func(a, output_size=[6, 12], input_size=[3, 3, 4, 5]),
                func(a, output_size=[6, 12], input_size=[3, 3, 2, 8]),
                func(a, output_size=[6, 12], input_size=[3, 3, 2, 8]),
                func(a, output_size=[6, 12], input_size=[3, 3, 4, 7]),
            )

        self.common(fn, (torch.randn([3, 3, 6, 12]),))

    @skip_if_x86_mac()
    def test_upsample_bilinear2d_a(self):
        def fn(a):
            return (
                aten.upsample_bilinear2d(a, [45, 45], False, None),
                aten.upsample_bilinear2d(a, None, True, [2.0, 2.0]),
            )

        self.common(fn, (torch.randn([2, 4, 37, 38]),), atol=2.5e-5, rtol=1.3e-6)

    def test_upsample_bilinear2d_b(self):
        def fn(a):
            return aten.upsample_bilinear2d(a, None, True, [2.0, 2.0])

        self.common(
            fn,
            [
                torch.randn([1, 2, 40, 59]),
            ],
            atol=2.5e-5,
            rtol=1.3e-6,
        )

    def test_reflection_pad2d(self):
        def fn(a):
            return (
                aten.reflection_pad2d(a, [1, 1, 1, 1]),
                aten.reflection_pad2d(a, [1, 2, 3, 4]),
            )

        self.common(
            fn, (torch.randint(0, 999, size=[1, 1, 8, 8], dtype=torch.float32),)
        )

    def test_reflection_pad2d_backward(self):
        def template(size, padding):
            def fn(grad_output, x):
                return aten.reflection_pad2d_backward(grad_output, x, padding)

            x = torch.randint(0, 999, size=size, dtype=torch.float32)
            result = aten.reflection_pad2d(x, padding)
            grad_output = torch.randn_like(result)

            self.common(fn, (grad_output, x))

        template([1, 1, 8, 8], [0, 0, 0, 0])
        template([1, 1, 8, 8], [1, 1, 1, 1])
        template([1, 1, 8, 8], [1, 2, 3, 4])

    def test_grid_sampler_2d(self):
        def fn(a, b):
            return (
                aten.grid_sampler_2d(a, b, 0, 0, True),
                aten.grid_sampler_2d(a, b, 0, 1, False),
            )

        self.common(
            fn,
            (
                torch.randn([4, 3, 352, 352], dtype=torch.float32),
                torch.rand([4, 352, 352, 2], dtype=torch.float32) * 2 - 1,
            ),
            check_lowp=False,
            # Mismatched elements: 154697 / 1486848 (10.4%)
            # Greatest absolute difference: 0.0001976490020751953 at index (0, 0, 101, 243) (up to 1e-05 allowed)
            # Greatest relative difference: 7.332530120481928 at index (1, 1, 258, 301) (up to 1.3e-06 allowed)
            atol=0.0002,
            rtol=1.3e-06,
        )

    def test_upsample_bicubic2d(self):
        def fn(a):
            return (
                aten.upsample_bicubic2d(a, (128, 128), True),
                aten.upsample_bicubic2d(a, (128, 256), False),
            )

        # Mismatched elements: 10 / 196608 (0.0%)
        # Greatest absolute difference: 1.3869255781173706e-05 at index (2, 1, 88, 65) (up to 1e-05 allowed)
        # Greatest relative difference: 0.0033082996811011046 at index (3, 1, 88, 91) (up to 1.3e-06 allowed)
        self.common(
            fn,
            (torch.randn([4, 3, 64, 32], dtype=torch.float32),),
            atol=2e-5,
            rtol=1e-3,
        )

    def test_sort(self):
        def fn(a):
            return torch.sort(a)

        self.common(
            fn, (torch.randint(0, 999, size=[1, 1, 8, 8], dtype=torch.float32),)
        )

    def test_topk(self):
        def fn(a):
            return torch.topk(a, 2, -1)

        self.common(
            fn, (torch.randint(0, 999, size=[1, 1, 8, 8], dtype=torch.float32),)
        )

    def test_long_tensor(self):
        def fn(a):
            return (
                torch.LongTensor([294]).to(a.device) - a,
                torch.as_tensor([295]).to(a.device) + a,
            )

        self.common(fn, (torch.randint(0, 999, size=[8, 8]),))

    def test_constant_pad_1d(self):
        def fn(a):
            return (
                aten.constant_pad_nd(a, [0, 1], 6.0),
                aten.constant_pad_nd(a, [2, 3], 99.0),
            )

        self.common(fn, (torch.randint(0, 999, size=[2, 16, 31], dtype=torch.float32),))

    def test_constant_pad_fill_dtype(self):
        def fn(a, b):
            return (
                aten.constant_pad_nd(a, (1, 1), 1.0) & b,
                aten.constant_pad_nd(a, (1, 1), 0.0) & b,
            )

        self.common(
            fn,
            (torch.randint(2, (4,), dtype=torch.bool), torch.ones(6, dtype=torch.bool)),
        )

    def test_constant_pad_2d(self):
        def fn(a):
            return (
                aten.constant_pad_nd(a, [1, 1, 1, 1], 6.0),
                aten.constant_pad_nd(a, [1, 2, 3, 4], 99.0),
            )

        self.common(
            fn, (torch.randint(0, 999, size=[1, 1, 8, 8], dtype=torch.float32),)
        )

    def test_constant_pad_3d(self):
        def fn(a):
            return (
                aten.constant_pad_nd(a, [1, 2, 3, 4, 5, 6], 6.0),
                aten.constant_pad_nd(a, [0, 0, 3, 4, 0, 0], 6.0),
            )

        self.common(
            fn, (torch.randint(0, 999, size=[2, 4, 4, 4], dtype=torch.float32),)
        )

    def test_constant_pad_float64(self):
        # Repro for https://github.com/pytorch/pytorch/issues/93351
        def fn(input):
            v1 = torch.nn.functional.pad(input, pad=(1, 0))
            return torch.gt(v1, input)

        x = torch.rand([1, 2, 2, 1], dtype=torch.float64)
        self.common(fn, (x,))

    def test_l1_loss(self):
        def fn(a, b):
            return torch.nn.functional.l1_loss(a, b), torch.nn.functional.mse_loss(a, b)

        self.common(
            fn,
            (
                torch.randn([2, 3, 16, 16]),
                torch.randn([2, 3, 16, 16]),
            ),
            check_lowp=False,
        )

    def test_triu(self):
        def fn(a):
            return aten.triu(a, 1), aten.triu(a, 0), aten.triu(a, 2)

        self.common(fn, (torch.randn([2, 10, 10]),))

    def test_no_op_reduction(self):
        def fn(a):
            return a.sum(-1), torch.amax(a + 1, 1, keepdim=True)

        self.common(fn, (torch.randn([8, 1, 1]),))

    def test_inplace_add(self):
        @torch._dynamo.optimize("inductor")
        def fn(x, y):
            return x.add_(y)

        inputs = (
            rand_strided((4, 4), (4, 1), device=self.device),
            rand_strided((4, 4), (4, 1), device=self.device),
        )
        inp_clone = inputs[0].clone()
        out = fn(*inputs)
        self.assertTrue(same(out, inp_clone + inputs[1]))
        self.assertTrue(out is inputs[0])

    # The following 2 tests are meant to check the logic that drops
    # xmask from triton load/store if xnumel = 1
    @requires_cuda()
    def test_single_elem(self):
        def fn(a):
            b = a + 1
            return (b,)

        self.common(fn, (torch.randn(1),))

    @requires_cuda()
    def test_single_elem_indirect(self):
        def fn(a, b):
            c = a[b] + 1
            return (c,)

        a = torch.randn(1)
        b = (torch.tensor([0], dtype=torch.int64),)

        self.common(fn, (a, b))

    # This test is meant to check for issues from the logic
    # that drops xmask from trito load/store if XBLOCK divides xnumel

    @requires_cuda()
    def test_xblock_divides_xnumel(self):
        def fn(a):
            b = a + 1
            return (b,)

        # assumption is that XBLOCK is always a divisor of 1024
        # so xmask will be dropped iff xnumel is multiple of 1024
        self.common(fn, (torch.randn(1024),))
        self.common(fn, (torch.randn(1025),))

    def test_inplace_mixed_dtype_ops(self):
        @torch._dynamo.optimize("inductor")
        def fn(x, y):
            z = x + y.float()
            w = z.add_(y)
            return w.mul_(y)

        inputs = (
            rand_strided((4, 4), (4, 1), device=self.device, dtype=torch.float),
            rand_strided((4, 4), (4, 1), device=self.device, dtype=torch.double),
        )
        out = fn(*inputs)
        out_eager = (inputs[0] + inputs[1].float()).add_(inputs[1]).mul_(inputs[1])
        self.assertTrue(same(out, out_eager))

    @config.patch(
        {"triton.unique_kernel_names": True, "triton.descriptive_names": False}
    )
    def test_kernel_names(self):
        @torch._dynamo.optimize("inductor")
        def fn(x):
            return 2 * x

        inputs = (rand_strided((8,), (1,), device=self.device),)
        self.assertTrue(same(fn(*inputs), 2 * inputs[0]))

    @config.patch({"triton.cudagraphs": True})
    def test_strided_inputs(self):
        @torch._dynamo.optimize("inductor")
        def fn(x, y):
            return x + y

        inputs = (
            rand_strided((8, 16), (32, 2), device=self.device),
            rand_strided((8, 16), (16, 1), device=self.device),
        )
        self.assertTrue(same(fn(*inputs), inputs[0] + inputs[1]))

    @config.patch({"triton.cudagraphs": True})
    @patch.object(functorch_config, "use_fake_tensor", True)
    def test_input_mutation1(self):
        def fn(a):
            b = a + 1
            a.copy_(b)
            c = a + 2
            return a * b / c

        arg1 = torch.randn(64, device=self.device)
        arg2 = arg1.clone()
        arg3 = torch.randn(64, device=self.device)
        arg4 = arg3.clone()
        correct1 = fn(arg1)
        correct2 = fn(arg3)
        opt_fn = torch._dynamo.optimize_assert(compile_fx)(fn)
        actual1 = opt_fn(arg2)
        actual2 = opt_fn(arg4)

        self.assertTrue(same(actual1, correct1))
        self.assertTrue(same(actual2, correct2))
        self.assertTrue(same(arg1, arg2))
        self.assertTrue(same(arg3, arg4))

    @patch.object(functorch_config, "use_fake_tensor", True)
    def test_input_mutation2(self):
        def fn(a):
            b = a + 1
            a.view(64).copy_(torch.tensor([66.0], device=a.device))
            c = a + 2
            return b, c

        # NOTE: this test fails when none of the inputs require grad.
        # That seems like an inductor bug.
        arg1 = torch.randn([1, 64], device=self.device).requires_grad_(True).add(1)
        arg2 = arg1.clone()
        correct1 = fn(arg1)
        opt_fn = torch._dynamo.optimize_assert(compile_fx)(fn)
        actual1 = opt_fn(arg2)

        self.assertTrue(same(actual1, correct1))
        self.assertTrue(same(arg1, arg2))

    @patch.object(functorch_config, "use_fake_tensor", True)
    def test_input_mutation3(self):
        def fn(a):
            a += 1
            a *= 2
            aten.sigmoid_(a)
            a = a.view(64)
            a += 3
            a *= 4
            aten.relu_(a)
            return a

        arg1 = torch.randn([1, 64], device=self.device)
        arg2 = arg1.clone()
        correct1 = fn(arg1)
        opt_fn = torch._dynamo.optimize_assert(compile_fx)(fn)
        actual1 = opt_fn(arg2)

        self.assertTrue(same(actual1, correct1))
        self.assertTrue(same(arg1, arg2))

    def test_input_mutation4(self):
        def fn(a):
            torch.relu_(a)
            return a

        arg1 = torch.randn([1, 64], device=self.device)
        arg2 = arg1.clone()
        correct1 = fn(arg1)
        opt_fn = torch._dynamo.optimize_assert(compile_fx)(fn)
        actual1 = opt_fn(arg2)

        self.assertTrue(same(actual1, correct1))
        self.assertTrue(same(arg1, arg2))

    @patch.object(functorch_config, "use_fake_tensor", True)
    def test_slice_mutation1(self):
        def fn(a):
            x = torch.zeros_like(a)
            b = x + 1
            x[:, 3] = 3.0
            c = torch.clone(x)
            x[4, :] = 4.0
            d = x + 1
            return x, b, c, d

        self.common(fn, (torch.randn([8, 8]),))

    @patch.object(functorch_config, "use_fake_tensor", True)
    def test_slice_mutation2(self):
        def fn(a):
            a[:, 20:40] = a[:, 20:40] + 1
            a[:, 2:11] = a[:, 1:10] + 2

        arg1 = torch.randn([1, 64], device=self.device)
        arg2 = arg1.clone()
        fn(arg1)
        opt_fn = torch._dynamo.optimize_assert(compile_fx)(fn)
        opt_fn(arg2)

        # TODO, fix: See https://github.com/pytorch/pytorch/issues/94693
        if self.device != "cpu":
            self.assertTrue(same(arg1, arg2))

    def test_indirect_load_broadcast(self):
        def fn(in_ptr0, in_ptr1, in_ptr2):
            return torch.gather(in_ptr1, 0, in_ptr2) + in_ptr0

        arg190 = rand_strided((32, 21), (1, 32), device=self.device, dtype=torch.int64)
        arg190.fill_(0)
        arg111 = rand_strided(
            (9521, 512), (512, 1), device=self.device, dtype=torch.float32
        )
        self.common(
            fn,
            (
                torch.randn(32, 1),
                arg111,
                arg190,
            ),
        )

    @unittest.skipIf(not has_torchvision_roi_align(), "requires torchvision")
    def test_roi_align(self):
        def fn(a, b):
            return torch.ops.torchvision.roi_align(a, b, 0.25, 7, 7, 2, False)

        self.common(fn, (torch.zeros([4, 256, 296, 304]), torch.zeros([2292, 5])))

    def test_nll_loss_forward(self):
        def fn(a, b):
            return aten.nll_loss_forward(a, b, None, 1, -100)

        labels = (
            torch.zeros([5], dtype=torch.int64),
            torch.tensor([-100, -100, 3, -100, -100], dtype=torch.int64),
        )
        inps = (torch.randn(5, 5), torch.randn(5, 5))
        for a, b in zip(inps, labels):
            self.common(
                fn,
                (a, b),
            )

    def test_nll_loss_backward(self):
        def fn(a, b, c):
            return aten.nll_loss_backward(
                a, b, c, None, 1, -100, torch.tensor(1.0, device=self.device)
            )

        labels = (
            torch.zeros([5], dtype=torch.int64),
            torch.tensor([-100, -100, 3, -100, -100], dtype=torch.int64),
        )
        inps = (torch.randn(5, 5), torch.randn(5, 5))
        grad_outs = (torch.randn(()), torch.randn(()))
        for a, b, c in zip(grad_outs, inps, labels):
            self.common(
                fn,
                (a, b, c),
            )

    def test_isinf(self):
        def fn(x):
            return x.isinf(), x.isnan()

        self.common(
            fn, [torch.tensor([1, float("inf"), 2, float("-inf"), float("nan")])]
        )
        self.common(
            fn,
            [
                torch.tensor(
                    [1, float("inf"), 2, float("-inf"), float("nan")],
                    dtype=torch.float64,
                )
            ],
        )

    def test_isinf2(self):
        def fn(x):
            y = torch.tensor(
                [1, float("inf"), 2, float("-inf"), float("nan")], device=self.device
            )
            return x == y

        self.common(
            fn, (torch.tensor([1, float("inf"), 2, float("-inf"), float("nan")]),)
        )

    def test_any(self):
        def fn(x):
            return (
                x.any(-1),
                x.isinf().any(),
                torch.all(x.isinf(), dim=0),
                torch.all(torch.logical_not(x.isinf())),
            )

        self.common(fn, [-torch.rand(64)])
        tmp = torch.randn(16, 8)
        tmp[1, 1] = float("inf")
        self.common(fn, [tmp])

    def test_inplace_activations(self):
        def fn(x):
            a = aten.hardswish_(x + 1)
            b = aten.hardtanh_(x + 1)
            c = aten.leaky_relu_(x + 1)
            d = aten.silu_(x + 1)
            e = aten.log1p(x + 1)
            f = aten.masked_fill_(x + 1, torch.zeros_like(x, dtype=torch.bool), 99.0)
            h = aten.masked_fill_(x + 1, torch.ones_like(x, dtype=torch.bool), 99.0)
            return (a, b, c, d, e, f, h)

        self.common(fn, [torch.randn(64) * 10])

    def test_baddbmm(self):
        def fn(a, b, c, beta):
            return aten.baddbmm(a, b, c, beta=beta)

        b = torch.randn(6, 128, 64)
        c = torch.randn(6, 64, 100)
        options = itertools.product(
            [torch.randn(6, 1, 100), torch.randn(6, 1, 100).fill_(torch.nan)],
            [0.0, 1.0],
        )
        for a, beta in options:
            self.common(
                fn,
                [a, b, c, beta],
                # Mismatched elements: 1212 / 76800 (1.6%)
                # Greatest absolute difference: 0.001953125 at index (0, 0, 93) (up to 1e-05 allowed)
                # Greatest relative difference: 1.0 at index (3, 19, 4) (up to 0.001 allowed)
                atol=0.002,
                rtol=0.001,
            )

    @config.patch({"triton.max_tiles": 2})
    def test_fuse_tiled(self):
        def fn(a, b, c):
            return a + b, c + 1

        self.common(
            fn, [torch.randn(128, 1), torch.randn(1, 128), torch.randn(128, 128)]
        )

    def test_expand_as(self):
        def fn(a, b):
            return aten.expand_as(a, b), aten.expand_as(a + 1, b + 1) + 1

        self.common(
            fn,
            [
                torch.randn(6, 1, 100),
                torch.randn(6, 128, 100),
            ],
        )

    def test_index_put1(self):
        def fn(a, b, c):
            return (
                torch.index_put(a, [b], c),
                torch.index_put_(a + 1, [b + 1], c + 1) + 1,
            )

        self.common(
            fn,
            [
                torch.randn([800, 256, 7, 7]),
                torch.randperm(601),
                torch.randn([601, 256, 7, 7]),
            ],
        )
        self.common(
            fn, [torch.randn(1024, 4, 2), torch.arange(4), torch.randn(4, 1, 1)]
        )

    def test_index_put2(self):
        def fn(a, b, c):
            return torch.index_put(a, [b], c, True)

        self.common(
            fn,
            [
                torch.randn([100, 256, 7, 7]),
                torch.randint(0, 100, size=[600], dtype=torch.int64),
                torch.randn([600, 256, 7, 7]),
            ],
            # workaround for https://github.com/openai/triton/issues/558
            check_lowp=False,
        )

    def test_index_put3(self):
        def fn(a, b, c):
            torch.ops.aten.index_put_(a, (None, b, None), c)
            a1 = a + 1
            torch.ops.aten.index_put_(a1, (None, b + 1, None), c + 1)
            return (a, a1)

        self.common(
            fn,
            [
                torch.randn([1024, 4, 2]),
                torch.arange(3),
                torch.randn([1024, 1, 2]),
            ],
        )

    def test_index_put_as_masked_fill(self):
        def fn(a, b, c, d):
            a = a.clone()
            torch.ops.aten.index_put_(a, [b], c, d)
            return a

        self.common(
            fn,
            (
                torch.randn([1024, 4, 2]),
                torch.randn([1024, 4, 2]) > 0,
                torch.randn([]),
                False,
            ),
        )

        self.common(
            fn,
            (
                torch.randn([1024, 4, 2]),
                torch.randn([1024, 4, 2]) > 0,
                torch.randn([]),
                True,
            ),
        )

    def test_index_put_fallback1(self):
        def fn(a, b, c, d):
            a = a.clone()
            torch.ops.aten.index_put_(a, [b], c, d)
            return a

        self.common(
            fn,
            (
                torch.randn([3]),
                torch.as_tensor([True, True, False]),
                torch.randn([2]),
                False,
            ),
        )

        self.common(
            fn,
            (
                torch.randn([3]),
                torch.as_tensor([True, True, False]),
                torch.randn([2]),
                True,
            ),
        )

    def test_index_put_fallback2(self):
        def fn(a, b, c, d, e):
            a = a.clone()
            torch.ops.aten.index_put_(a, [None, b, c], d, e)
            return a

        self.common(
            fn,
            (
                torch.randn([1, 2, 3]),
                torch.as_tensor([0, 1]),
                torch.as_tensor([True, True, False]),
                torch.randn([]),
                False,
            ),
        )
        self.common(
            fn,
            (
                torch.randn([1, 2, 3]),
                torch.as_tensor([0, 1]),
                torch.as_tensor([True, True, False]),
                torch.randn([]),
                True,
            ),
        )

    def test_index_put_index(self):
        def fn(ind, x, src):
            y = torch.ops.aten.index_put.default(x, [ind], src)
            return torch.ops.aten.index.Tensor(y, [ind])

        args = [torch.tensor([1], dtype=torch.int64), torch.randn(8, 4), torch.randn(4)]
        self.common(fn, args)

    @config.patch(fallback_random=True)
    def test_bernoulli1(self):
        def fn(a):
            b = torch.empty_like(a)
            return aten.bernoulli_(b), b

        self.common(
            fn,
            [
                torch.randn([100]),
            ],
        )

    def test_bernoulli2(self):
        def fn(a):
            return aten.bernoulli(a)

        self.common(
            fn,
            [torch.tensor([1.0, 1.0, 0.0, 0.0, 1.0, 0.0, 1.0, 1.0])],
        )

    def test_narrow(self):
        def fn(x):
            return (
                aten.narrow(x, 1, 10, 16),
                aten.narrow(x + 2, 0, 10, 16) + 1,
                aten.narrow_copy(x, 1, 10, 16),
            )

        self.common(fn, [torch.randn(64, 64)])

    def test_as_strided(self):
        def fn(x):
            return (
                aten.as_strided(x, (8, 8, 64), (8 * 64, 64, 1), 0),
                aten.as_strided(x + 1, (8, 8, 64), (8 * 64, 64, 1), 0) + 2,
            )

        def fn_channels_last(x):
            return (
                aten.as_strided(
                    x, (8, 384, 2, 20, 12), (153600, 1, 61440, 384, 7680), 0
                ),
                aten.as_strided(
                    x + 1, (8, 384, 2, 20, 12), (153600, 1, 61440, 384, 7680), 0
                )
                + 2,
            )

        self.common(fn, [torch.randn(64, 64)])
        self.common(
            fn_channels_last,
            [torch.randn(8, 384, 20, 20).to(memory_format=torch.channels_last)],
        )

    def test_as_strided_scatter(self):
        def fn(a, b):
            return aten.as_strided_scatter(
                a * 8 + 10,
                b * 2 - 4,
                size=(a.shape[0], a.shape[1] // 2),
                stride=(a.shape[1], 2),
                storage_offset=0,
            )

        self.common(fn, [torch.randn(10, 1024), torch.randn(10, 512)])

    def test_select_scatter(self):
        def fn(x, a, b):
            return (
                aten.select_scatter(x, a, 1, 0),
                aten.select_scatter(x, b, 0, 1),
            )

        self.common(
            fn,
            [
                torch.randn(8, 197, 38),
                torch.randn(8, 38),
                torch.randn(197, 38),
            ],
        )

    def test_slice_scatter(self):
        def fn(x, a):
            return (
                aten.slice_scatter(x, a, 2, 10, -10),
                aten.slice_scatter(x, a[:, :, :40], 2, 10, -10, 2),
            )

        self.common(
            fn,
            [
                torch.randn(4, 8, 100),
                torch.randn(4, 8, 80),
            ],
        )

    def test_slice_scatter2(self):
        def fn(a, b):
            return aten.slice_scatter(a, b, 0, 0, 9223372036854775807)

        self.common(
            fn,
            [
                torch.randn([8, 197, 384]),
                torch.randn([8, 197, 384]),
            ],
        )

    def test_scatter1(self):
        def fn(a, dim, index, b):
            return aten.scatter(a, dim, index, b)

        self.common(
            fn,
            [
                torch.zeros(2, 3),
                -1,
                torch.tensor([[0]]),
                torch.ones(2, 3),
            ],
        )

    def test_scatter2(self):
        if self.device == "cuda":
            raise unittest.SkipTest("unstable on sm86")

        def fn(a, dim, index, b):
            return aten.scatter.reduce(a, dim, index, b, reduce="add")

        self.common(
            fn,
            [
                torch.zeros(64, 512),
                0,
                torch.zeros((64, 512), dtype=torch.int64),
                torch.ones(64, 512),
            ],
        )

    def test_scatter3(self):
        def fn(a, dim, index, b):
            return aten.scatter(a, dim, index, b, reduce="add")

        self.common(
            fn,
            [
                torch.randn(5, 29, 13),
                2,
                torch.tensor([[[3, 5, 7, 9]]]),
                0.8,  # src can be a scalar
            ],
            # Mismatched elements: 1 / 1885 (0.1%)
            # Greatest absolute difference: 0.00018310546875 at index (0, 0, 3) (up to 1e-05 allowed)
            # Greatest relative difference: 0.0022371364653243847 at index (0, 0, 3) (up to 0.001 allowed)
            atol=2e-4,
            rtol=1e-3,
        )

    def test_scatter4(self):
        def fn(x, ind, src):
            return torch.scatter(x, 0, ind, src)

        for deterministic in [False, True]:
            with DeterministicGuard(deterministic):
                self.common(
                    fn,
                    [
                        torch.randn(196, 992),
                        torch.randint(196, (1, 992)),
                        torch.randn(1, 992),
                    ],
                )

    def test_scatter5(self):
        def fn(a, dim, index, b, reduce):
            a = a.clone()
            a.scatter_(dim, index, b, reduce=reduce)
            a1 = a + 1.0
            a1.scatter_(dim, index, b, reduce=reduce)
            return (a, a1)

        for reduce in ["add", "multiply"]:
            self.common(
                fn,
                [
                    torch.ones((4, 5)),
                    0,
                    torch.tensor([[1], [2], [3]], dtype=torch.int64),
                    torch.randn(4, 5),
                    reduce,
                ],
            )

    def test_scatter6(self):
        def fn(a, dim, index, b):
            return aten.scatter(a, dim, index, b)

        for deterministic in [False, True]:
            with DeterministicGuard(deterministic):
                self.common(
                    fn,
                    [
                        torch.randn(5, 8, 13),
                        2,
                        torch.tensor([[[3, 5, 7, 9]]]),
                        0.8,  # src can be a scalar
                    ],
                )

    @unittest.skip("Flaky test, needs debugging")
    def test_scatter_add1(self):
        def fn(a, dim, index, b):
            return aten.scatter_add(a, dim, index, b)

        self.common(
            fn,
            [
                torch.randn(2, 3),
                0,
                torch.tensor([[0]]),
                torch.randn(2, 3),
            ],
        )

    def test_scatter_add2(self):
        def fn(a, dim, index, b):
            return aten.scatter_add(a, dim, index, b)

        self.common(
            fn,
            [
                torch.randn(2, 3),
                0,
                torch.tensor([[0, 0, 0], [1, 1, 1]]),
                torch.randn(2, 3),
            ],
        )

    def test_scatter_add3(self):
        def fn(a, dim, index, b):
            return aten.scatter_add(a, dim, index, b)

        for deterministic in [False, True]:
            with DeterministicGuard(deterministic):
                self.common(
                    fn,
                    [
                        torch.randn(5, 29, 13),
                        2,
                        torch.tensor([[[3, 5, 7, 9]]]),
                        torch.randn(1, 1, 10),
                    ],
                )

    def test_scatter_reduce1(self):
        def fn(a, dim, index, b):
            return aten.scatter_reduce(a, dim, index, b, "sum")

        self.common(
            fn,
            [
                torch.randn(5, 29, 13),
                2,
                torch.tensor([[[3, 5, 7, 9]]]),
                torch.randn(1, 1, 10),
            ],
        )

    def test_scatter_reduce2(self):
        def fn(a, dim, index, b):
            return aten.scatter_reduce(a, dim, index, b, "sum", include_self=False)

        self.common(
            fn,
            [
                torch.randn(2, 3),
                0,
                torch.zeros((2, 3), dtype=torch.int64),
                torch.randn(2, 3),
            ],
        )

    def test_scatter_reduce3(self):
        def fn(a, dim, index, b, reduce):
            a = a.clone()
            a.scatter_reduce_(dim, index, b, reduce=reduce)
            a1 = a + 1.0
            a1.scatter_reduce_(dim, index, b, reduce=reduce)
            return (a, a1)

        for reduce in ["sum", "prod"]:
            self.common(
                fn,
                [
                    torch.ones((4, 5)),
                    0,
                    torch.tensor([[1], [2], [3]], dtype=torch.int64),
                    torch.randn(4, 5),
                    reduce,
                ],
            )

    # issue #1150
    def test_dense_mask_index(self):
        if self.device == "cpu":
            raise unittest.SkipTest(
                "https://github.com/pytorch/torchdynamo/issues/1697"
            )

        def fn(x, y):
            y = torch.ops.aten.select.int(y, 0, 2)
            z = x * y
            return z.sum()

        self.common(fn, [torch.randn(102400), torch.randn(3)])

    def test_empty1(self):
        def fn():
            return torch.empty((1, 128, 128))

        self.common(fn, [], assert_equal=False)

    def test_empty2(self):
        def fn():
            return aten.empty((1, 128, 128))

        self.common(fn, [], assert_equal=False)

    def test_new_empty(self):
        def fn(a):
            return aten.new_empty(a, [1, 128, 128])

        self.common(fn, [torch.randn(55)], assert_equal=False)

    def test_empty_strided(self):
        def fn():
            return aten.empty_strided([1, 128, 128], [16384, 128, 1])

        self.common(fn, [], assert_equal=False)

    def test_new_empty_strided(self):
        def fn(a):
            return aten.new_empty_strided(a, [1, 128, 128], [16384, 128, 1])

        self.common(fn, [torch.randn(55)], assert_equal=False)

    @config.patch({"lowmem_dropout": False})
    def test_dropout_trivial_0(self):
        def fn1(a):
            return torch.nn.functional.dropout(a, 0.0, True) + a

        self.common(fn1, [torch.randn(55)])

    @config.patch({"lowmem_dropout": False})
    def test_dropout_trivial_1(self):
        def fn2(a):
            return torch.nn.functional.dropout(a, 1.0, True) + a

        self.common(fn2, [torch.randn(55)])

    @config.patch({"triton.cudagraphs": True})
    def test_dropout(self):
        random.seed(1234)
        torch.manual_seed(1234)

        @torch._dynamo.optimize("inductor")
        def fn1(a):
            return torch.nn.functional.dropout(a)

        x = torch.ones(1000, device=self.device, dtype=torch.float32)
        result1 = fn1(x)
        self.assertTrue(400 < result1.nonzero().shape[0] < 600)
        self.assertTrue(0.9 < result1.mean().item() < 1.1)

        random.seed(1234)
        torch.manual_seed(1234)

        @torch._dynamo.optimize("inductor")
        def fn2(a):
            return torch.nn.functional.dropout(a, 0.5, True)

        result2 = fn2(x)
        self.assertTrue(400 < result2.nonzero().shape[0] < 600)
        self.assertTrue(0.9 < result2.mean().item() < 1.1)

    def test_dropout_deterministic(self):
        @torch._dynamo.optimize("inductor")
        def fn(a):
            return torch.nn.functional.dropout(a, 0.55, True)

        for cg in (False, True):
            with patch.object(config.triton, "cudagraphs", cg):
                torch._dynamo.reset()

                x = torch.ones(1024, device=self.device, dtype=torch.float32)

                torch.manual_seed(1234)
                a0 = fn(x).clone()
                a1 = fn(x).clone()
                a2 = fn(x).clone()

                torch.manual_seed(1234)
                b0 = fn(x).clone()
                b1 = fn(x).clone()
                b2 = fn(x).clone()

                # same seed, same values
                self.assertTrue(torch.allclose(a0, b0))
                self.assertTrue(torch.allclose(a1, b1))
                self.assertTrue(torch.allclose(a2, b2))

                # different calls, different values
                self.assertFalse(torch.allclose(a0, a1))
                self.assertFalse(torch.allclose(a1, a2))

    def test_rand_like_deterministic(self):
        @torch._dynamo.optimize("inductor")
        def fn(a):
            return torch.rand_like(a), torch.rand_like(a)

        x = torch.ones(1024, device=self.device, dtype=torch.float32)

        torch.manual_seed(1234)
        a0 = fn(x)[0].clone()
        a1 = fn(x)[0].clone()
        a2 = fn(x)[0].clone()

        torch.manual_seed(1234)
        b0 = fn(x)[0].clone()
        b1 = fn(x)[0].clone()
        b2 = fn(x)[0].clone()

        # same seed, same values
        self.assertTrue(torch.allclose(a0, b0))
        self.assertTrue(torch.allclose(a1, b1))
        self.assertTrue(torch.allclose(a2, b2))

        # different calls, different values
        self.assertFalse(torch.allclose(a0, a1))
        self.assertFalse(torch.allclose(a1, a2))

        c, d = fn(x)
        self.assertFalse(torch.allclose(c, d))
        self.assertTrue((c >= 0).all())
        self.assertTrue((c < 1).all())
        self.assertTrue((d >= 0).all())
        self.assertTrue((d < 1).all())

    def test_randn_like_empty(self):
        class Model(torch.nn.Module):
            def __init__(
                self,
            ):
                super().__init__()

            def forward(self, v1: torch.Tensor):
                vx = v1.min(dim=1).values
                v2 = torch.randn_like(vx)
                return v2

        model = Model()
        x = torch.rand(10, 3, 0)

        self.common(model, (x,))

    @config.patch(fallback_random=True)
    def test_like_rands(self):
        def fn(x):
            return torch.rand_like(x), torch.randn_like(x)

        self.common(fn, [torch.zeros([20, 20])])

    def test_max_pool2d_with_indices_backward(self):
        def fn(a, b, c):
            return aten.max_pool2d_with_indices_backward(
                a, b, [2, 2], [2, 2], [0, 0], [1, 1], False, c
            )

        x = torch.randn([2, 4, 18, 14])
        result, indices = aten.max_pool2d_with_indices(
            x,
            [2, 2],
            [2, 2],
            [0, 0],
            [1, 1],
            False,
        )

        self.common(
            fn,
            [
                torch.randn_like(result),
                x,
                indices,
            ],
        )

    def test_max_pool2d_with_indices_backward2(self):
        def fn(a, b, c):
            return aten.max_pool2d_with_indices_backward(
                a, b, [3, 3], [2, 2], [1, 1], [1, 1], True, c
            )

        x = torch.randn([2, 4, 40, 56])
        result, indices = aten.max_pool2d_with_indices(
            x,
            [3, 3],
            [2, 2],
            [1, 1],
            [1, 1],
            True,
        )

        self.common(
            fn,
            [
                torch.randn_like(result),
                x,
                indices,
            ],
        )

    # From https://github.com/pytorch/torchdynamo/issues/1200
    def test_max_pool2d_with_indices_backward3(self):
        def fn(a, b, c):
            return aten.max_pool2d_with_indices_backward(
                a, b, [1, 1], [2, 2], [0, 0], [1, 1], False, c
            )

        x = torch.randn([32, 256, 37, 38])
        result, indices = aten.max_pool2d_with_indices(
            x,
            [1, 1],
            [2, 2],
            0,
            1,
            False,
        )
        self.common(
            fn,
            [
                torch.randn_like(result),
                x,
                indices,
            ],
        )

    # From https://github.com/pytorch/torchdynamo/issues/1352
    def test_max_pool2d_with_indices_backward4(self):
        def fn(a, b, c):
            return aten.max_pool2d_with_indices_backward(
                a, b, [5, 5], [1, 1], [2, 2], [1, 1], False, c
            )

        torch._inductor.metrics.generated_kernel_count = 0
        x = torch.randn([2, 64, 3, 4])
        result, indices = aten.max_pool2d_with_indices(
            x,
            [5, 5],
            [1, 1],
            2,
            1,
            False,
        )
        self.common(
            fn,
            [
                torch.randn_like(result),
                x,
                indices,
            ],
        )
        self.assertEqual(torch._inductor.metrics.generated_kernel_count, 1)

    def test_max_pool2d_with_indices_backward5(self):
        # Window size is too big. Should fallback
        def fn(a, b, c):
            return aten.max_pool2d_with_indices_backward(
                a, b, [13, 13], [1, 1], [2, 2], [1, 1], False, c
            )

        torch._inductor.metrics.generated_kernel_count = 0
        x = torch.randn([2, 64, 20, 20])
        result, indices = aten.max_pool2d_with_indices(
            x,
            [13, 13],
            [1, 1],
            2,
            1,
            False,
        )
        self.common(
            fn,
            [
                torch.randn_like(result),
                x,
                indices,
            ],
        )
        self.assertEqual(torch._inductor.metrics.generated_kernel_count, 0)

    def test_avg_pool2d_backward(self):
        def fn(a, b):
            return aten.avg_pool2d_backward(
                a,
                b,
                [2, 2],
                [2, 2],
                [0, 0],
                True,
                False,
                None,
            )

        self.common(
            fn,
            [
                torch.randn([2, 4, 7, 7]),
                torch.randn([2, 4, 14, 14]),
            ],
        )

    def test_avg_pool2d_backward2(self):
        def fn(a, b):
            return aten.avg_pool2d_backward(
                a,
                b,
                [3, 3],
                [1, 1],
                [1, 1],
                True,
                False,
                None,
            )

        self.common(
            fn,
            [
                torch.randn([1, 1, 20, 15]),
                torch.randn([1, 1, 20, 15]),
            ],
        )

    def test_avg_pool2d_backward3(self):
        def fn(a, b):
            return aten.avg_pool2d_backward(
                a,
                b,
                [1, 1],
                [2, 2],
                [0, 0],
                False,
                False,
                None,
            )

        torch._inductor.metrics.generated_kernel_count = 0
        self.common(
            fn,
            [
                torch.randn([1, 2016, 11, 11]),
                torch.randn([1, 2016, 21, 21]),
            ],
        )
        self.assertEqual(torch._inductor.metrics.generated_kernel_count, 1)

    def test_avg_pool2d_backward4(self):
        def fn(a, b):
            return aten.avg_pool2d_backward(
                a,
                b,
                [13, 13],
                [1, 1],
                [0, 0],
                True,
                False,
                None,
            )

        torch._inductor.metrics.generated_kernel_count = 0
        self.common(
            fn,
            [
                torch.randn([1, 16, 12, 12]),
                torch.randn([1, 16, 24, 24]),
            ],
            check_lowp=False,
        )
        self.assertEqual(torch._inductor.metrics.generated_kernel_count, 0)

    @config.patch(search_autotune_cache=False)
    def test_mm_views(self):
        def fn(a, b):
            return torch.mm(a.view(32, 32), b.view(32, 32))

        self.common(
            fn,
            (
                torch.randn([32, 32]).transpose(0, 1),
                torch.randn([1, 32, 32]).transpose(0, 1),
            ),
            check_lowp=False,
        )
        expected_kernel = 0
        # codegen mm kernel from template
        self.assertEqual(
            torch._inductor.metrics.generated_kernel_count, expected_kernel
        )

    @config.patch({"triton.cudagraphs": False})
    def test_lowmem_dropout1(self):
        n = 100000
        weight = torch.ones(
            n, device=self.device, dtype=torch.float32, requires_grad=True
        )
        ones = torch.ones(n, device=self.device, dtype=torch.float32)

        @torch._dynamo.optimize_assert("inductor")
        def run(x, train=True):
            return F.dropout(x * weight, 0.33, train)

        def check(r, g):
            rmean = r.mean().item()
            gmean = g.mean().item()
            rcount = len(r.nonzero())
            gcount = len(g.nonzero())

            # dropped elements should match
            self.assertTrue(same(r.nonzero(), g.nonzero()))
            self.assertEqual(rcount, gcount)

            # dropped should be close to 0.33
            self.assertGreater(rcount, 0.64 * n)
            self.assertGreater(0.68 * n, rcount)

            self.assertAlmostEqual(rmean, gmean)
            self.assertAlmostEqual(rmean, 1.0, places=2)

        r1 = run(ones, train=False)
        r1.sum().backward()
        g1 = weight.grad.clone()
        # eval mode should be all ones
        self.assertTrue(same(r1, torch.ones_like(r1)))
        self.assertTrue(same(g1, torch.ones_like(g1)))

        torch.manual_seed(1234)
        weight.grad.zero_()
        r2 = run(ones)
        r2.sum().backward()
        g2 = weight.grad.clone()
        check(r2, g2)

        torch.manual_seed(1234)
        weight.grad.zero_()
        r3 = run(ones)
        r3.sum().backward()
        g3 = weight.grad.clone()
        check(r3, g3)

        # second run is same result as first
        self.assertTrue(same(r2, r3))
        self.assertTrue(same(g2, g3))

    @config.patch(search_autotune_cache=False)
    def test_lowmem_dropout2(self):
        m = torch.nn.Sequential(
            torch.nn.Linear(32, 32, bias=False),
            torch.nn.Dropout(),
            torch.nn.Linear(32, 32, bias=False),
            torch.nn.Dropout(),
        ).to(self.device)

        @torch._dynamo.optimize_assert("inductor")
        def run(x):
            return m(x)

        torch._inductor.metrics.generated_kernel_count = 0
        result = run(torch.randn([8, 32], device=self.device))
        result.sum().backward()

        expected_kernel = 4
        self.assertEqual(
            torch._inductor.metrics.generated_kernel_count, expected_kernel
        )

    def test_roll(self):
        def fn(a):
            return (
                aten.roll(a, [-3, 10], [1, 2]),
                aten.roll(a, [5]),
            )

        self.common(
            fn,
            [
                torch.randn([2, 56, 56, 16]),
            ],
        )

    def test_argmax_min_int32(self):
        # https://github.com/pytorch/pytorch/issues/94055
        def fn(a, b):
            c = a.argmax(3)
            return torch.min(b, c)

        a = torch.rand(3, 4, 2, 1).int()
        b = torch.rand(2, 2, 1, 4, 1).int()
        self.common(fn, (a, b))

    def test_argmax_argmin1(self):
        def fn(x):
            return (aten.argmax(x), aten.argmin(x))

        self.common(
            fn,
            [
                torch.randn([8, 256, 256]),
            ],
        )

    def test_argmax_argmin2(self):
        def fn(x):
            return (
                aten.argmax(x, 0),
                aten.argmin(x, 0),
                aten.argmax(x, 1),
                aten.argmin(x, 1),
            )

        self.common(
            fn,
            [
                torch.randn([144, 144]),
            ],
            # Mismatched elements: 1 / 144 (0.7%)
            # Greatest absolute difference: 26 at index (71,)
            # Greatest relative difference: 0.4126984179019928 at index (71,)
            atol=1e-5,
            rtol=0.5,
        )

    def test_conv_backward(self):
        def fn(rank4_inps, rank3_inps, rank5_inps):
            out1 = aten.convolution_backward(
                *rank4_inps,
                [C],
                [1, 1],
                [0, 0],
                [1, 1],
                False,
                [0, 0],
                1,
                [True, True, True],
            )
            out2 = aten.convolution_backward(
                *rank4_inps,
                [C],
                [1, 1],
                [0, 0],
                [1, 1],
                False,
                [0, 0],
                1,
                [True, False, False],
            )
            out3 = aten.convolution_backward(
                *rank3_inps,
                [C],
                [1],
                [0],
                [1],
                False,
                [0],
                1,
                [True, True, True],
            )
            out4 = aten.convolution_backward(
                *rank5_inps,
                [C],
                [1, 1, 1],
                [0, 0, 0],
                [1, 1, 1],
                False,
                [0, 0, 0],
                1,
                [True, True, True],
            )
            return (out1, out2, out3, out4)

        B = 3
        C = 4
        H = 5
        grad_out = torch.randn(B, C, H - 2, H - 2, H - 2)
        inp = torch.randn(B, C, H, H, H)
        weight = torch.randn(C, C, 3, 3, 3)

        def shrink_rank(x, rank):
            res = x
            while res.dim() > rank:
                res = torch.select(res, -1, 0)
            return res.contiguous()

        rank4_inps = [shrink_rank(x, 4) for x in [grad_out, inp, weight]]
        rank3_inps = [shrink_rank(x, 4) for x in [grad_out, inp, weight]]
        rank5_inps = [shrink_rank(x, 5) for x in [grad_out, inp, weight]]

        with torch.backends.cudnn.flags(enabled=True, allow_tf32=False):
            self.common(
                fn,
                [rank4_inps, rank3_inps, rank5_inps],
            )

    @unittest.skip(
        """
        FIXME: In the case of having equally max/min elements, our implementation returns
        the last index instead of the first one
        """
    )
    def test_argmax_argmin3(self):
        def fn(x):
            return (
                aten.argmax(x, 0),
                aten.argmin(x, 0),
                aten.argmax(x, -1),
                aten.argmin(x, -1),
            )

        self.common(
            fn,
            [torch.randint(0, 5, [10, 10])],
        )

    def test_vdd_clamp(self):
        def fn(x):
            return torch.clamp_min(x, 3)

        self.common(
            fn,
            [
                torch.randn([16], requires_grad=True) * 10,
            ],
        )

    def test_tmp_not_defined_issue1(self):
        def forward(
            primals_3,
            primals_4,
            add_tensor,
            convert_element_type_default,
            div_default,
            reciprocal_default,
        ):
            var_default = torch.ops.aten.var(
                convert_element_type_default, [2], correction=0
            )
            sub_tensor = torch.ops.aten.sub.Tensor(add_tensor, div_default)
            mul_tensor_1 = torch.ops.aten.mul.Tensor(sub_tensor, reciprocal_default)
            mul_tensor_2 = torch.ops.aten.mul.Tensor(mul_tensor_1, primals_3)
            add_tensor_2 = torch.ops.aten.add.Tensor(mul_tensor_2, primals_4)
            convert_element_type_default_1 = add_tensor_2.to(dtype=torch.float32)
            convert_element_type_default_2 = convert_element_type_default_1.to(
                dtype=torch.float32
            )
            var_default_1 = torch.ops.aten.var(
                convert_element_type_default_2, [2], correction=0
            )
            broadcast_in_dim_default_2 = var_default_1.reshape(1, 512, 1)
            sum_default_1 = convert_element_type_default_2.sum(2)
            add_tensor_3 = torch.ops.aten.add.Tensor(broadcast_in_dim_default_2, 1e-05)
            return (var_default, sum_default_1, add_tensor_3)

        inps = [
            (torch.Size([1024]), torch.float32),
            (torch.Size([1024]), torch.float32),
            (torch.Size([1, 512, 1024]), torch.float32),
            (torch.Size([1, 512, 1024]), torch.float32),
            (torch.Size([1, 512, 1]), torch.float32),
            (torch.Size([1, 512, 1]), torch.float32),
        ]
        inps = [torch.randn(shape, dtype=dtype) for (shape, dtype) in inps]
        self.common(forward, inps, atol=1e-05, rtol=2e-05)

    @unittest.skipIf(
        TEST_WITH_ASAN
        or os.environ.get("BUILD_ENVIRONMENT", "").startswith("parallelnative"),
        "TODO: debug this with asan",
    )
    def test_tmp_not_defined_issue2(self):
        def forward(arg38_1, arg81_1, getitem_17, new_zeros_default_4):
            div_tensor_7 = torch.ops.aten.div.Tensor(getitem_17, arg81_1)
            mul_tensor_24 = torch.ops.aten.mul.Tensor(div_tensor_7, arg38_1)
            sum_default_7 = torch.ops.aten.sum.default(mul_tensor_24)
            return (new_zeros_default_4, sum_default_7)

        # TODO: Remove once https://github.com/pytorch/pytorch/issues/94017 is resolved
        dtype = torch.float64 if self.device == "cpu" else torch.float32
        args = [
            ((1, 88, 40, 40), (140800, 1600, 40, 1), dtype),
            ((), (), dtype),
            ((1, 88, 40, 40), (140800, 1600, 40, 1), dtype),
            ((3,), (1,), dtype),
        ]
        args = [
            rand_strided(shape, stride, dtype).requires_grad_(True).add(1)
            for shape, stride, dtype in args
        ]
        self.common(forward, args)

    def test_misaligned_address_issue1(self):
        def forward(sub_tensor_1, unsqueeze_default):
            gather_default = torch.ops.aten.gather.default(
                sub_tensor_1, 1, unsqueeze_default
            )
            return gather_default

        args = [
            ((1, 1000), (1000, 1), torch.float32),
            ((1, 1), (1, 1), torch.int64),
        ]
        args = [rand_strided(shape, stride, dtype) for shape, stride, dtype in args]
        self.common(forward, args)

    def test_invalid_operand_issue1(self):
        def forward(arg0_1, arg1_1, arg3_1, squeeze, view_1, slice_1):
            slice_scatter = torch.ops.aten.slice_scatter.default(
                slice_1, arg3_1, 1, 1, 9223372036854775807
            )
            slice_scatter_1 = torch.ops.aten.slice_scatter.default(
                arg1_1, slice_scatter, 0, 0, 9223372036854775807
            )
            slice_2 = torch.ops.aten.slice.Tensor(
                slice_scatter_1, 0, 0, 9223372036854775807
            )
            select_scatter = torch.ops.aten.select_scatter.default(
                slice_2, squeeze, 1, 0
            )
            slice_scatter_2 = torch.ops.aten.slice_scatter.default(
                slice_scatter_1, select_scatter, 0, 0, 9223372036854775807
            )
            view = torch.ops.aten.view.default(slice_scatter_2, [-1, 128])
            embedding = torch.ops.aten.embedding.default(arg0_1, view, 1)
            return [embedding, view_1]

        args = [
            ((50005, 768), (768, 1), torch.float32),
            ((8, 128), (128, 1), torch.int64),
            ((8, 127), (127, 1), torch.int64),
            ((8,), (1,), torch.int64),
            ((1024,), (1,), torch.int64),
            ((8, 128), (128, 1), torch.int64),
        ]
        args = [rand_strided(shape, stride, dtype) for shape, stride, dtype in args]
        self.common(forward, args)

    def test_sizehint_issue1(self):
        def forward(x):
            return torch.nn.functional.unfold(
                x, kernel_size=[4, 4], dilation=1, padding=0, stride=[4, 4]
            )

        args = [((2, 24, 56, 56), (75264, 3136, 56, 1), torch.float32, False)]
        args = [
            rand_strided(sh, st, dt).requires_grad_(rg) for (sh, st, dt, rg) in args
        ]
        self.common(forward, args)

    def test_zero_dim_reductions(self):
        for kd in [True, False]:
            inps0 = (torch.zeros(2, 0, device=self.device, dtype=torch.float16), 1, kd)
            failed_ops = [aten.argmin, aten.argmax, aten.max, aten.min]
            for fo in failed_ops:
                with self.assertRaisesRegex(
                    IndexError, "Expected reduction dim 1 to have non-zero size"
                ):
                    mod = make_fx(fo)(*inps0)
                    _ = compile_fx_inner(mod, inps0)

            pass_ops = [
                lambda *x: fn(*x) for fn in [aten.sum, aten.prod, aten.any, aten.all]
            ]
            for po in pass_ops:
                compiled = torch._dynamo.optimize("inductor")(po)
                expected = po(*inps0)
                actual = compiled(*inps0)

            self.assertTrue(torch.allclose(actual, expected, atol=1e-3, rtol=1e-3))

    def test_lerp(self):
        # non-contiguous inputs for lerp
        def fn0(i0, i1):
            x1 = i0.transpose(-2, -3)
            return torch.lerp(i1, x1, 70000)

        # contiguous inputs for lerp
        def fn1(i0, i1):
            return torch.lerp(i1, i0, 70000)

        def compare(fn, inputs):
            compiled = torch._dynamo.optimize("inductor")(fn)
            expected = fn(*inputs)
            actual = compiled(*inputs)
            self.assertEqual(expected, actual)
            self.assertEqual(expected.stride(), actual.stride())

        compare(fn0, [torch.rand(10, 3, 10), torch.rand(3, 10, 10)])
        compare(fn1, [torch.rand(3, 10, 10), torch.rand(3, 10, 10)])

    def test_unspec_inputs(self):
        if self.device == "cpu":
            raise unittest.SkipTest("segfault with CPU backend")

        def fn(x, y):
            return x + y, x * y, x / y

        opt = torch._dynamo.optimize("inductor")(fn)
        dtypes = [
            torch.float16,
            torch.bfloat16,
            torch.float32,
            torch.float64,
            torch.int32,
            torch.int64,
        ]

        for d in dtypes:
            inputs = (
                rand_strided((2, 3), (3, 1), dtype=torch.float32, device="cuda"),
                rand_strided((), (), dtype=d, device="cpu"),
            )
            self.assertTrue(same(opt(*inputs), fn(*inputs)))
            inputs = (inputs[1], inputs[0])
            self.assertTrue(same(opt(*inputs), fn(*inputs)))

    def test_list_clearing(self):
        if self.device == "cpu":
            contexts = [contextlib.nullcontext]
        else:
            contexts = [
                contextlib.nullcontext,
                lambda: config.patch({"triton.cudagraphs": True}),
            ]

        for context in contexts:
            with context():
                inps = [
                    torch.rand([5, 5]).to(self.device),
                    torch.rand([5, 5]).to(self.device),
                ]
                inp_refs = [weakref.ref(inp) for inp in inps]

                def fn(x, y):
                    a = x + y
                    return (a @ a,)

                fn_fx = make_fx(fn)(inps[0], inps[1])
                fn_compiled = compile_fx_inner(fn_fx, inps)

                test_self = self
                matmul_seen = False

                class TestRefMode(TorchDispatchMode):
                    def __torch_dispatch__(self, func, types, args=(), kwargs=None):
                        kwargs = kwargs if kwargs else {}

                        nonlocal inps
                        nonlocal inp_refs
                        nonlocal test_self
                        nonlocal matmul_seen

                        # by matmul, inputs should be deallocated
                        if func is aten.mm.out:
                            matmul_seen = True
                            test_self.assertEqual(len(inps), 0)
                            test_self.assertIsNone(inp_refs[0]())
                            test_self.assertIsNone(inp_refs[1]())

                        return func(*args, **kwargs)

                with TestRefMode():
                    fn_compiled(inps)

                # for some reason, TorchDispatch doesnt capture the
                # cuda mm call (even without cudagraphs)
                if self.device == "cpu":
                    self.assertTrue(matmul_seen)
                else:
                    self.assertEqual(len(inps), 0)

    def test_dtype_mismatch_issue(self):
        def fn(x):
            attn = torch.nn.functional.pad(x, [0, 1])
            return attn.softmax(dim=-1)

        x = torch.rand(128, 32, 63)
        res_ref = fn(x)
        res = torch._dynamo.optimize("inductor")(fn)(x)
        self.assertEqual(res, res_ref)

    def test_kwargs(self):
        if self.device == "cuda":
            raise unittest.SkipTest("histogramdd only supports cpu")

        def fn(x, y):
            return torch.histogramdd(
                x,
                bins=[3, 3],
                weight=y,
            )

        self.common(
            fn,
            [torch.randn((4, 2)), torch.randn((4))],
        )

    @torch._dynamo.config.patch(dynamic_shapes=True)
    def test_int_input_dynamic_shapes(self):
        @torch.compile(dynamic=True)
        def fn(x, i):
            y = x * i
            return y

        # Constant must not get matched as constant
        self.common(fn, [torch.randn(3, 1, 1, 1, 1), 9132])

    @unittest.skipIf(HAS_CUDA, "test in_out_ptr for CppKernel")
    def test_in_out_buffer(self):
        def fn(x, y):
            z = torch.matmul(x, y.transpose(-1, -2)) / 8.0
            return z

        inps = [torch.randn(1, 2, 8, 4), torch.randn(1, 2, 8, 4)]
        fn_opt = torch._dynamo.optimize("inductor")(fn)
        code = run_and_get_cpp_code(fn_opt, inps)
        self.assertTrue("in_out_ptr" in code)
        self.assertEqual(fn_opt(*inps), fn(*inps))

    @config.patch(profiler_mark_wrapper_call=True)
    def test_profiler_mark_wrapper_call(self):
        from torch.profiler import profile

        @torch._dynamo.optimize("inductor", nopython=True)
        def fn(a, b):
            return a + b

        a = torch.rand((100,))
        b = torch.rand((100,))
        with profile() as prof:
            fn(a, b)
        assert "inductor_wrapper_call" in (
            e.name for e in prof.profiler.function_events
        )

    @config.patch(cpp_wrapper=True, search_autotune_cache=False)
    def test_cpp_wrapper(self):
        if self.device == "cuda":
            raise unittest.SkipTest("cpp_wrapper only supports cpu")

        device = "cpu"
        for name in [
            "test_as_strided",  # buffer reuse
            "test_bitwise",  # int32
            "test_bmm1",
            "test_bmm2",
            "test_cat",  # alias
            "test_linear1",
            "test_linear2",
            "test_lowmem_dropout1",  # None as output
            "test_mm_views",
            "test_profiler_mark_wrapper_call",  # TODO: fallback to default wrapper for now
            "test_reduction1",  # Reduction
            "test_relu",  # multiple inputs
            "test_silu",  # single input, single output
            "test_sum_dtype",  # float64
            "test_sum_int",  # bool, int64, int8, uint8
            "test_transpose",  # multiple outputs, buffer clear
        ]:
            test_name = f"{name}_{device}"
            assert hasattr(self, test_name), "undefined function"
            func = getattr(self, test_name)
            assert callable(func), "not a callable"
            func()

    @unittest.skipIf(IS_X86 and not HAS_AVX2, "Requires AVX2")
    def test_pixel_shuffle_channels_last(self):
        def fn(x):
            x = torch.nn.functional.pixel_shuffle(x, 2)
            x = torch.nn.functional.relu(x)
            return x

        self.common(
            fn,
            (torch.randn(1, 16, 64, 72).to(memory_format=torch.channels_last),),
        )

    def test_where_broadcast(self):
        # https://github.com/pytorch/pytorch/issues/93374
        def fn(x, p1, p0):
            o = torch.where(x, p1, p0)
            return o

        # https://github.com/pytorch/pytorch/issues/94725
        class Repro(torch.nn.Module):
            def __init__(self):
                super().__init__()
                self.register_buffer(
                    "_tensor_constant0", torch.randn([], dtype=torch.float32)
                )

            def forward(self, arg0_1, arg1_1):
                convert_element_type = torch.ops.prims.convert_element_type.default(
                    arg1_1, torch.bool
                )
                bitwise_not = torch.ops.aten.bitwise_not.default(convert_element_type)
                _tensor_constant0 = self._tensor_constant0
                lift_fresh_copy = torch.ops.aten.lift_fresh_copy.default(
                    _tensor_constant0
                )
                where = torch.ops.aten.where.self(bitwise_not, lift_fresh_copy, arg0_1)
                return (where, bitwise_not)

        self.common(
            fn,
            (torch.tensor([[True]]), torch.rand(13, 7, 3), torch.rand(1, 1)),
        )

        if not torch._dynamo.config.dynamic_shapes:
            args = [
                torch.randn(1, 4, 64, 64),
                torch.zeros(1, 1, 64, 64, dtype=torch.uint8),
            ]
            args[1][:, :, :32, :32] = 1
            eager_args = [x.clone() for x in args]
            eager_mod = Repro()
            mod = make_fx(eager_mod, tracing_mode="real")(*args)
            compiled = compile_fx_inner(mod, args)
            inductor_out = compiled(args)
            eager_out = eager_mod(*eager_args)
            self.assertEqual(inductor_out, eager_out)

    def test_where_with_logical_op(self):
        def fn_and(x, y):
            return torch.where(torch.logical_and(x, y), 1.0, 0.0)

        def fn_or(x, y):
            return torch.where(torch.logical_or(x, y), 1.0, 0.0)

        self.common(
            fn_and,
            (torch.randn(32), torch.randn(32)),
        )
        self.common(
            fn_or,
            (torch.randn(32), torch.randn(32)),
        )

    def test_inplace_where_pointwise(self):
        # https://github.com/pytorch/pytorch/issues/96446
        def fn(a, b):
            a[0] = 2
            return a * b

        self.common(fn, (torch.rand(1), torch.rand(2)))


def copy_tests(my_cls, other_cls, suffix, test_skips=None):  # noqa: B902
    for name, value in my_cls.__dict__.items():
        if name.startswith("test_"):
            # You cannot copy functions in Python, so we use lambdas here to
            # create objects with different ids. Otherwise, unittest.skip
            # would modify all methods sharing the same object id. Also, by
            # using a default argument in a lambda, we create a copy instead of
            # a reference. Otherwise, we would lose access to the value.
            skips = test_skips and test_skips.get(name)
            if skips and suffix in skips:
                setattr(
                    other_cls,
                    f"{name}_{suffix}",
                    unittest.skip("Skipped!")(lambda self, value=value: value(self)),
                )
            else:
                setattr(
                    other_cls, f"{name}_{suffix}", lambda self, value=value: value(self)
                )


if HAS_CPU:

    class SweepInputsCpuTest(SweepInputs2, TestCase):
        gen = InputGen(10, "cpu")

    SweepInputsCpuTest.populate()

    class CpuTests(TestCase):
        common = check_model
        device = "cpu"

    copy_tests(CommonTemplate, CpuTests, "cpu")

    class CPUReproTests(TestCase):
        def test_conv_stride_constraints(self):
            for fmt in [torch.channels_last, torch.contiguous_format]:
                # TorchDispatch doesn't work in our cuda invocation for some reason
                m = torch.nn.Conv2d(5, 6, [3, 3])

                def fn(inp, weight):
                    return (
                        F.conv2d(
                            inp, weight, None, m.stride, m.padding, m.dilation, m.groups
                        ),
                    )

                inp = torch.randn([2, 5, 16, 16])
                inps = [inp, m.weight.to(memory_format=fmt)]
                fn_fx = make_fx(fn)(*inps)
                fn_compiled = compile_fx_inner(fn_fx, inps)
                test_self = self
                conv_seen = False

                class RecordFunctions(TorchDispatchMode):
                    def __torch_dispatch__(self, func, types, args=(), kwargs=None):
                        kwargs = kwargs if kwargs else {}
                        if func == torch.ops.aten.convolution.default:
                            test_self.assertTrue(
                                args[0].is_contiguous(memory_format=fmt)
                            )
                            test_self.assertTrue(
                                args[1].is_contiguous(memory_format=fmt)
                            )
                            nonlocal conv_seen
                            conv_seen = True

                        return func(*args, **kwargs)

                with RecordFunctions():
                    out = fn_compiled(inps)

                self.assertTrue(conv_seen)

        def test_inplace_squeeze_needed(self):
            mod = torch.nn.Sequential(
                torch.nn.Linear(10, 10),
                torch.nn.LayerNorm(10),
                torch.nn.ReLU(),
            ).eval()

            @torch._dynamo.optimize("inductor")
            def fn(x):
                return mod(x)

            v = torch.randn(10)
            result = fn(v)
            # TODO: OMP parallel reduction order is not deterministic.
            # Hence, the accurarcy might vary up and down. For short term,
            # we increase the tolerance and will fix it later by using
            # aten parallel.
            assert same(result, mod(v), tol=5e-1)

        def test_cat_mul(self):
            # https://github.com/pytorch/pytorch/issues/93365
            def fn(p0, p1):
                y1 = torch.cat([p0, p1], dim=0)
                y2 = torch.mul(y1, y1)
                return y1, y2

            p0 = torch.randn(3, 4)
            p1 = torch.randn(3, 4)
            opt_fn = torch._dynamo.optimize("inductor")(fn)
            opt_fn(p0, p1)
            real_out = fn(p0, p1)
            compiled_out = opt_fn(p0, p1)
            assert same(real_out, compiled_out)

        def test_reduce_with_masked(self):
            # https://github.com/pytorch/pytorch/issues/96484
            def fn(a, b):
                a = torch.nn.functional.pad(a, (0, -1))
                c = a + b
                return c.min(0).values

            a = torch.randn([2])
            b = torch.randn([2])
            opt_fn = torch._dynamo.optimize("inductor")(fn)
            opt_fn(a, b)
            real_out = fn(a, b)
            compiled_out = opt_fn(a, b)
            assert same(real_out, compiled_out)

        @unittest.skipIf(
            not codecache.valid_vec_isa_list(), "Does not support vectorization"
        )
        @patch("torch.cuda.is_available", lambda: False)
        def test_sigmoid_with_reduction(self):
            def fn(x):
                x = torch.ops.aten.sigmoid.default(x)
                return torch.ops.aten.mean.dim(x, [-1, -2], True)

            x = torch.randn((1, 8, 8, 8))
            with config.patch({"cpp.simdlen": None}):
                torch._dynamo.reset()
                metrics.reset()
                opt_fn = torch._dynamo.optimize("inductor")(fn)
                opt_fn(x)

                real_out = fn(x)
                compiled_out = opt_fn(x)
                assert same(real_out, compiled_out, equal_nan=True)

        def test_inplace_add_alpha(self):
            def fn(x, y):
                aten.add_.Tensor(x, y, alpha=0.55)
                return (x,)

            x1 = torch.zeros(10)
            x2 = torch.zeros(10)
            x3 = torch.zeros(10)
            y = torch.randn(10)
            fn_fx = make_fx(fn)(x1, y)
            fn_compiled = compile_fx_inner(fn_fx, [x1, y])
            fn(x2, y)
            fn_compiled([x3, y])
            assert same(x2, x3)

        def test_no_op_squeeze(self):
            @torch._dynamo.optimize("inductor")
            def forward(arg0_1):
                return torch.ops.aten.squeeze.dim(arg0_1, 1)

            x = torch.randn((10, 20))
            assert same(x, forward(x))

        def test_parallel_num_threads(self):
            @torch._dynamo.optimize("inductor")
            def fn(x1, x2):
                return x1 + x2

            @contextlib.contextmanager
            def set_num_threads(num_threads):
                orig_num_threads = torch.get_num_threads()
                torch.set_num_threads(num_threads)
                yield
                torch.set_num_threads(orig_num_threads)

            x1 = torch.randn((10, 20))
            x2 = torch.randn((10, 20))
            with set_num_threads(1):
                assert same(x1 + x2, fn(x1, x2))
            with set_num_threads(4):
                assert same(x1 + x2, fn(x1, x2))

        @patch("torch.cuda.is_available", lambda: False)
        def test_timed_cpu_only(self):
            timed(lambda: torch.randn(10), ())

        def test_complex_memory_overlap(self):
            dense = torch.zeros(64, 32)
            self.assertFalse(complex_memory_overlap(dense))
            self.assertFalse(complex_memory_overlap(dense.t()))

            strided = dense.split(4, dim=1)
            self.assertFalse(complex_memory_overlap(strided[0]))
            self.assertFalse(complex_memory_overlap(strided[0].t()))

            unsqueezed = dense.unsqueeze(1)
            self.assertFalse(complex_memory_overlap(unsqueezed))
            self.assertFalse(complex_memory_overlap(unsqueezed.permute(1, 2, 0)))

            expanded = unsqueezed.expand(-1, 2, -1)
            self.assertTrue(complex_memory_overlap(expanded))
            self.assertTrue(complex_memory_overlap(expanded.permute(1, 2, 0)))

            gathered = dense.index_select(0, torch.IntTensor([1, 0, 1]))
            self.assertFalse(complex_memory_overlap(gathered))
            self.assertFalse(complex_memory_overlap(gathered.t()))

        @unittest.skipIf(
            not codecache.valid_vec_isa_list(), "Does not support vectorization"
        )
        @torch._dynamo.config.patch(dynamic_shapes=True)
        def test_vec_dynamic_shapes(self):
            def fn(x):
                return torch.softmax(x, -1)

            value = torch.randn((2, 10))
            with config.patch({"cpp.simdlen": None}):
                torch._dynamo.reset()
                metrics.reset()
                opt_fn = torch._dynamo.optimize("inductor")(fn)
                opt_fn(value)

                real_out = fn(value)
                compiled_out = opt_fn(value)
                assert same(real_out, compiled_out, equal_nan=True)

        @unittest.skipIf(
            not codecache.valid_vec_isa_list(), "Does not support vectorization"
        )
        @patch("torch.cuda.is_available", lambda: False)
        def test_auto_simd(self):
            vec_avx512 = codecache.supported_vec_isa_list[0]
            vec_avx2 = codecache.supported_vec_isa_list[1]
            self.assertTrue(vec_avx512.bit_width() == 512)
            self.assertTrue(vec_avx2.bit_width() == 256)
            self.assertTrue(vec_avx512.nelements() == 16)
            self.assertTrue(vec_avx2.nelements() == 8)
            self.assertTrue(vec_avx512.nelements(torch.bfloat16) == 32)
            self.assertTrue(vec_avx2.nelements(torch.bfloat16) == 16)

            with config.patch({"cpp.simdlen": None}):
                isa = codecache.pick_vec_isa()
                if vec_avx512 in codecache.valid_vec_isa_list():
                    self.assertTrue(isa == vec_avx512)
                else:
                    self.assertTrue(isa == vec_avx2)

            with config.patch({"cpp.simdlen": 0}):
                isa = codecache.pick_vec_isa()
                self.assertFalse(isa)

            with config.patch({"cpp.simdlen": 1}):
                isa = codecache.pick_vec_isa()
                self.assertFalse(isa)

            with config.patch({"cpp.simdlen": 257}):
                isa = codecache.pick_vec_isa()
                self.assertFalse(isa)

            with config.patch({"cpp.simdlen": 513}):
                isa_list = codecache.valid_vec_isa_list()
                if vec_avx512 in isa_list:
                    self.assertFalse(isa)

            with config.patch({"cpp.simdlen": 512}):
                isa_list = codecache.valid_vec_isa_list()
                if vec_avx512 in isa_list:
                    isa = codecache.pick_vec_isa()
                    self.assertTrue(isa == vec_avx512)

            with config.patch({"cpp.simdlen": 256}):
                isa_list = codecache.valid_vec_isa_list()
                if vec_avx2 in isa_list:
                    isa = codecache.pick_vec_isa()
                    self.assertTrue(isa == vec_avx2)

        @unittest.skipIf(
            not codecache.valid_vec_isa_list(), "Does not support vectorization"
        )
        @patch("torch.cuda.is_available", lambda: False)
        def test_masked_fill_softmax(self):
            def fn(value, mask):
                mask = mask.to(torch.bool)
                x = torch.masked_fill(value, mask, -33.0)
                return torch.softmax(x, -1)

            for dtype in vec_dtypes:
                value = torch.randn((2, 17), dtype=dtype)
                mask = torch.randint(0, 1, size=(2, 17), dtype=torch.uint8)
                with config.patch({"cpp.simdlen": None}):
                    torch._dynamo.reset()
                    metrics.reset()
                    opt_fn = torch._dynamo.optimize("inductor")(fn)
                    opt_fn(value, mask)

                    real_out = fn(value, mask)
                    compiled_out = opt_fn(value, mask)
                    assert same(real_out, compiled_out, equal_nan=True)
                    assert metrics.generated_cpp_vec_kernel_count >= 1

        def test_load_same_bool_tensor_twice(self):
            @torch._dynamo.optimize("inductor")
            def fn(a, b):
                x = torch.masked_fill(a, b, -33.0)
                y = torch.masked_fill(a, b, -33.0)
                return x, y

            value = torch.randn((2, 17))
            mask = torch.randint(0, 1, size=(2, 17), dtype=torch.uint8).to(torch.bool)
            fn(value, mask)

        def test_cpu_vec_cosim(self):
            cpp_vec_op_list = []
            cpp_op_list = []

            for k, v in CppVecOverrides.__dict__.items():
                if isinstance(v, staticmethod):
                    cpp_vec_op_list.append(k)
            for k, v in CppOverrides.__dict__.items():
                if isinstance(v, staticmethod):
                    cpp_op_list.append(k)

            diff = [
                "index_expr",
                "signbit",
                "isinf",
                "mod",
                "masked",
                "randn",
                "isnan",
                "rand",
            ]
            union = {*cpp_vec_op_list, *diff}
            self.assertTrue(set(cpp_op_list).issubset(union))

        def test_atomic_add_bf16(self):
            def fn(test_args):
                res = torch.gather(**test_args)
                return res

            input_tensor_for_ref = torch.tensor(
                [[3.0, -5.0]], dtype=torch.bfloat16, requires_grad=True
            )
            input_tensor_for_opt = torch.tensor(
                [[3.0, -5.0]], dtype=torch.bfloat16, requires_grad=True
            )

            test_args_for_ref = {
                "input": input_tensor_for_ref,
                "dim": 1,
                "index": torch.tensor([[1]]),
            }
            test_args_for_opt = {
                "input": input_tensor_for_opt,
                "dim": 1,
                "index": torch.tensor([[1]]),
            }

            opt_fn = torch.compile(fn)

            ref_fwd = fn(test_args_for_ref)
            res_fwd = opt_fn(test_args_for_opt)
            self.assertEqual(res_fwd, ref_fwd)

            torch.manual_seed(1)
            bwd_tensor_for_ref = torch.randn(ref_fwd.shape, dtype=torch.bfloat16)
            torch.manual_seed(1)
            bwd_tensor_for_opt = torch.randn(res_fwd.shape, dtype=torch.bfloat16)
            self.assertEqual(bwd_tensor_for_ref, bwd_tensor_for_opt)

            ref_fwd.backward(bwd_tensor_for_ref)
            res_fwd.backward(bwd_tensor_for_opt)

            ref_grad = test_args_for_ref["input"].grad
            res_grad = test_args_for_opt["input"].grad
            self.assertEqual(ref_grad, res_grad)

        @unittest.skipIf(
            not codecache.valid_vec_isa_list(), "Does not support vectorization"
        )
        @patch("torch.cuda.is_available", lambda: False)
        def test_new_vec_op_cpu_only(self):
            def fn(x):
                return (torch.log1p(torch.expm1(torch.erf(x))),)

            for dtype in vec_dtypes:
                torch.manual_seed(0)
                x = torch.randn((2, 9), dtype=dtype)
                x[0, 0] = torch.nan
                x[1, -1] = torch.nan

                tol = 1e-2 if dtype == torch.bfloat16 else 1e-4

                with config.patch({"cpp.simdlen": None}):
                    torch._dynamo.reset()
                    metrics.reset()
                    traced = make_fx(fn)(x)
                    compiled = compile_fx_inner(traced, [x])
                    assert same(fn(x)[0], compiled([x])[0], equal_nan=True, tol=tol)
                    assert metrics.generated_cpp_vec_kernel_count == 1

        @unittest.skipIf(
            not codecache.valid_vec_isa_list(), "Does not support vectorization"
        )
        @patch("torch.cuda.is_available", lambda: False)
        def test_vec_cpu_only_for_all_available_isa(self):
            def fn(x):
                return (torch.sin(torch.cos(torch.erf(x))),)

            x = torch.randn((2, 9))
            x[0, 0] = torch.nan
            x[1, -1] = torch.nan

            bit_widths = [isa._bit_width for isa in codecache.valid_vec_isa_list()] + [
                None
            ]
            for item in bit_widths:
                with config.patch({"cpp.simdlen": item}):
                    torch._dynamo.reset()
                    metrics.reset()
                    traced = make_fx(fn)(x)
                    compiled = compile_fx_inner(traced, [x])
                    assert same(fn(x)[0], compiled([x])[0], equal_nan=True)
                    assert metrics.generated_cpp_vec_kernel_count == 1

        @unittest.skipIf(
            not codecache.valid_vec_isa_list(), "Does not support vectorization"
        )
        @patch("torch.cuda.is_available", lambda: False)
        def test__adaptive_avg_pool2d(self):
            def wrap_fn(oh, ow):
                def fn(x):
                    return torch._adaptive_avg_pool2d(x, (oh, ow))

                return fn

            bit_widths = [isa._bit_width for isa in codecache.valid_vec_isa_list()]
            ih = [16, 65]
            iw = ih
            oh = ih
            ow = ih
            for _ih, _iw, _oh, _ow, _simd_len, dtype in itertools.product(
                ih, iw, oh, ow, bit_widths, vec_dtypes
            ):
                x = torch.randn(2, 3, _ih, _iw, dtype=dtype).to(
                    memory_format=torch.channels_last
                )
                _fn = wrap_fn(_oh, _ow)
                with config.patch({"cpp.simdlen": _simd_len}):
                    torch._dynamo.reset()
                    metrics.reset()
                    compiled = torch.compile(_fn)
                    compiled(x)
                    assert same(_fn(x), compiled(x), equal_nan=True)
                    assert metrics.generated_cpp_vec_kernel_count == 1

        @unittest.skipIf(
            not codecache.valid_vec_isa_list(), "Does not support vectorization"
        )
        @patch("torch.cuda.is_available", lambda: False)
        def test_vec_logical_and_or(self):
            def wrap_fn(op: Callable):
                def fn(x: torch.Tensor, y: torch.Tensor):
                    return torch.where(op(x, y), 1.0, 0.0)

                return fn

            for dtype in vec_dtypes:
                x = torch.randn(64, dtype=dtype)
                y = torch.randn(64, dtype=dtype)
                logical_fns = [torch.logical_and, torch.logical_or]
                for logical_fn in logical_fns:
                    _fn = wrap_fn(logical_fn)
                    torch._dynamo.reset()
                    metrics.reset()
                    compiled = torch.compile(_fn)

                    compiled(x, y)
                    assert same(_fn(x, y), compiled(x, y), equal_nan=True)
                    assert metrics.generated_cpp_vec_kernel_count == 1

        @unittest.skipIf(
            not codecache.valid_vec_isa_list(), "Does not support vectorization"
        )
        @patch("torch.cuda.is_available", lambda: False)
        def test_vec_compare_op_cpu_only(self):
            def fn(x):
                y1 = torch.eq(x, 1.0)
                x = torch.where(y1, x, -x)
                y2 = torch.ne(x, 0.0)
                x = torch.where(y2, x, -x)
                y3 = torch.lt(x, 5.0)
                x = torch.where(y3, x, x - 1.0)
                y4 = torch.gt(x, -2.0)
                x = torch.where(y4, x, x + 1.0)
                y5 = torch.le(x, 8.0)
                x = torch.where(y5, x, x - 1.0)
                y6 = torch.ge(x, -3.0)
                x = torch.where(y6, x, x + 1.0)
                y7 = x == 1.0
                x = torch.where(y7, x, -x)
                y8 = x != 0.0
                x = torch.where(y8, x, -x)
                y9 = x < 5.0
                x = torch.where(y9, x, x - 1.0)
                y10 = x > -2.0
                x = torch.where(y10, x, x + 1.0)
                y11 = x <= 8.0
                x = torch.where(y11, x, x - 1.0)
                y12 = x >= -3.0
                x = torch.where(y12, x, x + 1.0)
                return (x,)

            for dtype in vec_dtypes:
                x = torch.randn((2, 9), dtype=dtype)

                with config.patch({"cpp.simdlen": None}):
                    torch._dynamo.reset()
                    metrics.reset()
                    traced = make_fx(fn)(x)
                    compiled = compile_fx_inner(traced, [x])
                    assert same(fn(x)[0], compiled([x])[0], equal_nan=True)
                    assert metrics.generated_cpp_vec_kernel_count == 1
                    assert (
                        metrics.generated_kernel_count
                        - metrics.generated_cpp_vec_kernel_count
                    ) == 0

        @unittest.skipIf(
            not codecache.valid_vec_isa_list(), "Does not support vectorization"
        )
        @patch("torch.cuda.is_available", lambda: False)
        def test_cpp_vec_constant_checker(self):
            _graph: torch.fx.Graph = torch.fx.Graph()
            a: torch.fx.Node = _graph.create_node("placeholder", "ops")
            iv: torch.fx.Node = _graph.create_node("placeholder", "iv")
            fv: torch.fx.Node = _graph.create_node("placeholder", "fv")
            b: torch.fx.Node = _graph.create_node(
                "call_method",
                "constant",
                args=(
                    a,
                    iv,
                    torch.int64,
                ),
            )
            c: torch.fx.Node = _graph.create_node(
                "call_method",
                "constant",
                args=(
                    a,
                    fv,
                    torch.double,
                ),
            )
            _graph.output((b, c))

            def get_index():
                return ""

            submodules = {"get_index": get_index}

            graph_lowering = GraphLowering(
                torch.fx.GraphModule(submodules, _graph),
                shape_env=None,
                num_static_inputs=0,
            )
            with patch.object(graph_lowering, "wrapper_code", ""), V.set_graph_handler(
                graph_lowering
            ):
                # The moset inner loop variable is used in the index_expr
                tiling_factor = codecache.pick_vec_isa().nelements(dtype=torch.float)
                with CppVecKernelChecker(
                    args=None, num_threads=1, tiling_factor=tiling_factor
                ) as vec_checker:
                    i32_iinfo = np.iinfo(np.int32)
                    f32_iinfo = np.finfo(np.float32)
                    InterpreterShim(_graph, submodules).run(
                        V.get_ops_handler(), i32_iinfo.max, f32_iinfo.max
                    )
                    self.assertTrue(vec_checker.simd_vec)

                    vec_checker.simd_vec = True
                    InterpreterShim(_graph, submodules).run(
                        V.get_ops_handler(), i32_iinfo.min, f32_iinfo.min
                    )
                    self.assertTrue(vec_checker.simd_vec)

                    vec_checker.simd_vec = True
                    InterpreterShim(_graph, submodules).run(
                        V.get_ops_handler(), i32_iinfo.min, np.inf
                    )
                    self.assertTrue(vec_checker.simd_vec)

                    vec_checker.simd_vec = True
                    InterpreterShim(_graph, submodules).run(
                        V.get_ops_handler(), i32_iinfo.min, -np.inf
                    )
                    self.assertTrue(vec_checker.simd_vec)

                    vec_checker.simd_vec = True
                    InterpreterShim(_graph, submodules).run(
                        V.get_ops_handler(), i32_iinfo.min - 1, f32_iinfo.min
                    )
                    self.assertFalse(vec_checker.simd_vec)

                    vec_checker.simd_vec = True
                    InterpreterShim(_graph, submodules).run(
                        V.get_ops_handler(), i32_iinfo.max + 1, f32_iinfo.max
                    )
                    self.assertFalse(vec_checker.simd_vec)

                    vec_checker.simd_vec = True
                    InterpreterShim(_graph, submodules).run(
                        V.get_ops_handler(), i32_iinfo.min, f32_iinfo.min * (1 + 1e-5)
                    )
                    self.assertFalse(vec_checker.simd_vec)

                    vec_checker.simd_vec = True
                    InterpreterShim(_graph, submodules).run(
                        V.get_ops_handler(), i32_iinfo.max, f32_iinfo.max * (1 + 1e-5)
                    )
                    self.assertFalse(vec_checker.simd_vec)

        @unittest.skipIf(
            not codecache.valid_vec_isa_list(), "Does not support vectorization"
        )
        @patch("torch.cuda.is_available", lambda: False)
        def test_cpp_vec_index_expr_checker(self):
            _graph: torch.fx.Graph = torch.fx.Graph()
            a: torch.fx.Node = _graph.create_node("placeholder", "ops")
            b: torch.fx.Node = _graph.create_node("call_module", "get_index", args=())
            c: torch.fx.Node = _graph.create_node(
                "call_method",
                "index_expr",
                args=(
                    a,
                    b,
                    torch.int64,
                ),
            )
            _graph.output(c)

            def get_index():
                return ""

            submodules = {"get_index": get_index}
            graph_lowering = GraphLowering(
                torch.fx.GraphModule(submodules, _graph),
                shape_env=None,
                num_static_inputs=0,
            )
            with patch.object(graph_lowering, "wrapper_code", ""), V.set_graph_handler(
                graph_lowering
            ):
                itervars = [sympy.Symbol("i"), sympy.Symbol("j"), sympy.Symbol("k")]

                tiling_factor = codecache.pick_vec_isa().nelements(dtype=torch.float)
                # The moset inner loop variable is used in the index_expr
                with CppVecKernelChecker(
                    args=None, num_threads=1, tiling_factor=tiling_factor
                ) as vec_checker:

                    def get_index():
                        return -itervars[0] ** 2 + 2 * itervars[0] + itervars[1]

                    ranges = [0, 100, 200]
                    vec_checker.itervars = itervars[:2]
                    vec_checker.ranges = ranges[:2]
                    submodules = {"get_index": get_index}
                    InterpreterShim(_graph, submodules).run(V.get_ops_handler())
                    self.assertFalse(vec_checker.simd_vec)

                # Most inner loop variable irrevalant
                with CppVecKernelChecker(
                    args=None, num_threads=1, tiling_factor=tiling_factor
                ) as vec_checker:

                    def get_index():
                        return -itervars[0] ** 2 + 2 * itervars[0] + itervars[1]

                    ranges = [0, 100, 200]
                    vec_checker.itervars = itervars
                    vec_checker.ranges = ranges
                    submodules = {"get_index": get_index}
                    InterpreterShim(_graph, submodules).run(V.get_ops_handler())
                    self.assertTrue(vec_checker.simd_vec)

                i32_iinfo = np.iinfo(np.int32)
                _max_value = i32_iinfo.max + 1
                ranges = [_max_value, _max_value, _max_value]
                # Most inner loop variable irrevalant but max value is greater than
                # the max value of INT32
                with CppVecKernelChecker(
                    args=None, num_threads=1, tiling_factor=tiling_factor
                ) as vec_checker:

                    def get_index():
                        return itervars[0]

                    submodules = {"get_index": get_index}
                    vec_checker.itervars = itervars
                    vec_checker.ranges = ranges
                    InterpreterShim(_graph, submodules).run(V.get_ops_handler())
                    self.assertFalse(vec_checker.simd_vec)

                # Most inner loop variable irrevalant but min value is greater than
                # the min value of INT32
                with CppVecKernelChecker(
                    args=None, num_threads=1, tiling_factor=tiling_factor
                ) as vec_checker:

                    def get_index():
                        return -itervars[0] - 2

                    submodules = {"get_index": get_index}
                    vec_checker.itervars = itervars
                    vec_checker.ranges = ranges
                    InterpreterShim(_graph, submodules).run(V.get_ops_handler())
                    self.assertFalse(vec_checker.simd_vec)

        @unittest.skipIf(
            not codecache.valid_vec_isa_list(), "Does not support vectorization"
        )
        @patch("torch.cuda.is_available", lambda: False)
        def test_maxpool2d_cpu_only(self):
            for dtype in vec_dtypes:
                input = torch.randn(10, 32, 20, 20, dtype=dtype).to(
                    memory_format=torch.channels_last
                )
                maxpool = torch.nn.MaxPool2d(kernel_size=3, stride=2, padding=1)

                def func(x):
                    return maxpool(x)

                with patch.object(config.cpp, "simdlen", None):
                    torch._dynamo.reset()
                    metrics.reset()
                    graph = torch.compile(func, backend="inductor")
                    graph(input)
                    assert same(graph(input), func(input), equal_nan=True)
                    assert metrics.generated_cpp_vec_kernel_count == 1

        @unittest.skipIf(
            not codecache.valid_vec_isa_list(), "Does not support vectorization"
        )
        @patch("torch.cuda.is_available", lambda: False)
        def test_maxpool2d_with_pre_loop_collapse_cpu_only(self):
            x1 = torch.randn(2, 3, 20, 20).to(memory_format=torch.channels_last)
            x2 = torch.randn(2, 3, 20, 20).to(memory_format=torch.channels_last)
            maxpool = torch.nn.MaxPool2d(kernel_size=3, stride=2, ceil_mode=True)

            def func(x1, x2):
                y = x1 + x2
                return maxpool(y)

            with patch.object(config.cpp, "simdlen", None):
                torch._dynamo.reset()
                metrics.reset()
                graph = torch.compile(func, backend="inductor")
                graph(x1, x2)
                assert same(graph(x1, x2), func(x1, x2), equal_nan=True)
                assert metrics.generated_cpp_vec_kernel_count == 2

        @unittest.skipIf(
            not codecache.valid_vec_isa_list(), "Does not support vectorization"
        )
        @patch("torch.cuda.is_available", lambda: False)
        def test_sign_cpu_only(self):
            def fn(x):
                return (torch.sign(x),)

            for dtype in vec_dtypes:
                x = torch.randn((2, 9), dtype=dtype)
                x[0, 0] = torch.nan
                x[1, -1] = torch.nan

                with config.patch({"cpp.simdlen": None}):
                    torch._dynamo.reset()
                    metrics.reset()
                    traced = make_fx(fn)(x)
                    compiled = compile_fx_inner(traced, [x])
                    assert same(fn(x)[0], compiled([x])[0], equal_nan=True)
                    assert metrics.generated_cpp_vec_kernel_count == 1

        # Currently, we enabled AVX2 and AVX512 for vectorization. If the platform is not
        # supported, the vectorization will not work and skip this test case. For ARM or
        # other platforms support, we just need to add the ISA info to the supported_vector_isa
        # and include proper aten vectorization head file.
        @unittest.skipIf(
            not codecache.valid_vec_isa_list(), "Does not support vectorization"
        )
        @patch("torch.cuda.is_available", lambda: False)
        def test_vec_kernel_cpu_only(self):
            def fn(x1, x2):
                # Current, there are some limitations as follows.
                #   rsqrt:
                #     assert [both a fallback and a decomp for same kernel: aten.rsqrt.default]
                #   round:
                #     couldn't find symbolic meta function/decomposition
                #   fmod/logical_and/logic_or:
                #     vec kernel has not support to_type
                x = torch.abs(x1)
                x = torch.sin(x)
                x = torch.neg(x)
                x = torch.square(x)
                x = torch.sigmoid(x)
                x = torch.relu(x)
                x = torch.cos(x)
                x = torch.exp(x)
                x = torch.sqrt(x)
                x = torch.add(x, x1)
                x = torch.sub(x, x2)
                x = torch.mul(x, x1)
                x = torch.div(x, x1)
                x = torch.pow(x, 10)
                x = torch.log(x)
                x = torch.floor(x)
                x = torch.ceil(x)
                x = torch.trunc(x)
                x = torch.lgamma(x)
                x = torch.fmod(x, x2)
                x = torch.sign(x)
                res = x + x2
                return (res,)

            for dtype in vec_dtypes:
                torch.manual_seed(0)
                x1 = torch.randn((5, 20), dtype=dtype)
                x2 = torch.randn((5, 20), dtype=dtype)

                tol = 1e-2 if dtype == torch.bfloat16 else 1e-4
                with config.patch({"cpp.simdlen": 1}):
                    torch._dynamo.reset()
                    metrics.reset()
                    traced = make_fx(fn)(x1, x2)
                    compiled = compile_fx_inner(traced, [x1, x2])
                    assert same(
                        fn(x1, x2)[0], compiled([x1, x2])[0], equal_nan=True, tol=tol
                    )
                    assert metrics.generated_cpp_vec_kernel_count == 0

                with config.patch({"cpp.simdlen": None}):
                    torch._dynamo.reset()
                    metrics.reset()
                    traced = make_fx(fn)(x1, x2)
                    compiled = compile_fx_inner(traced, [x1, x2])
                    assert same(fn(x1, x2)[0], compiled([x1, x2])[0], equal_nan=True)
                    assert metrics.generated_cpp_vec_kernel_count == 1

            with config.patch({"cpp.simdlen": None}):
                torch._dynamo.reset()
                metrics.reset()
                x1 = torch.randn(10, 20).permute(1, 0)
                x2 = torch.randn((20, 10))
                traced = make_fx(fn)(x1, x2)
                compiled = compile_fx_inner(traced, [x1, x2])
                assert same(fn(x1, x2)[0], compiled([x1, x2])[0], equal_nan=True)
                assert metrics.generated_cpp_vec_kernel_count == 1

                torch._dynamo.reset()
                metrics.reset()
                x1 = torch.randn((10, 7))
                x2 = torch.randn((10, 7))
                traced = make_fx(fn)(x1, x2)
                compiled = compile_fx_inner(traced, ([x1, x2]))
                assert same(fn(x1, x2)[0], compiled([x1, x2])[0], equal_nan=True)
                assert metrics.generated_cpp_vec_kernel_count == 1

        @unittest.skipIf(
            sys.platform != "linux", "cpp kernel profile only support linux now"
        )
        @patch("torch.cuda.is_available", lambda: False)
        @config.patch({"cpp.enable_kernel_profile": True})
        def test_cpp_kernel_profile(self):
            from torch.profiler import profile

            @torch._dynamo.optimize("inductor", nopython=True)
            def fn(a, b):
                return a + b

            a = torch.rand((100,))
            b = torch.rand((100,))
            with profile() as prof:
                fn(a, b)

            kernel_profile_events = []
            for e in prof.profiler.function_events:
                if "kernel_cpp_0" in e.name:
                    kernel_profile_events.append(e.name)
            assert len(kernel_profile_events) > 0

        @unittest.skipIf(
            not codecache.valid_vec_isa_list(), "Does not support vectorization"
        )
        def test_channel_shuffle_cl_output(self):
            """code and shape extracted from shufflenet_v2_x1_0"""

            def channel_shuffle(x, groups):
                batchsize, num_channels, height, width = x.size()
                channels_per_group = num_channels // groups
                x = x.view(batchsize, groups, channels_per_group, height, width)
                x = torch.transpose(x, 1, 2).contiguous()
                x = x.view(batchsize, -1, height, width)
                return x.contiguous(memory_format=torch.channels_last)

            for simdlen in (None, 256, 1):
                with config.patch({"cpp.simdlen": simdlen}):
                    torch._dynamo.reset()
                    metrics.reset()
                    x = torch.randn(64, 58, 28, 28)
                    opt_fn = torch._dynamo.optimize("inductor")(channel_shuffle)
                    same(channel_shuffle(x, 2), opt_fn(x, 2))
                    if simdlen != 1:
                        assert metrics.generated_cpp_vec_kernel_count == 1

        @slow()
        @unittest.skipIf(
            not codecache.valid_vec_isa_list(), "Does not support vectorization"
        )
        def test_transpose_with_norm(self):
            """a sub-module from TIMM gmlp_s16_224"""

            class Model(torch.nn.Module):
                def __init__(self):
                    super().__init__()
                    self.linear = torch.nn.Linear(
                        in_features=256, out_features=1536, bias=True
                    )
                    self.act = torch.nn.GELU()
                    self.norm = torch.nn.LayerNorm(768)
                    self.proj = torch.nn.Linear(196, 196)
                    self.fc = torch.nn.Linear(
                        in_features=768, out_features=256, bias=True
                    )

                def forward(self, x):
                    x = self.linear(x)
                    x = self.act(x)
                    u, v = x.chunk(2, dim=-1)
                    v = self.norm(v)
                    v = self.proj(v.transpose(-1, -2))
                    y = u * v.transpose(-1, -2)
                    return self.fc(y)

            x = torch.randn(128, 196, 256)
            for simdlen in (None, 256, 1):
                with config.patch({"cpp.simdlen": simdlen}):
                    for eval_mode in [True, False]:
                        torch._dynamo.reset()
                        metrics.reset()
                        m = Model().eval() if eval_mode else Model()
                        opt_fn = torch._dynamo.optimize("inductor")(m)
                        same(m(x), opt_fn(x))
                        if simdlen != 1:
                            assert metrics.generated_cpp_vec_kernel_count == 6

        @unittest.skipIf(
            not codecache.valid_vec_isa_list(), "Does not support vectorization"
        )
        def test_transpose_copy(self):
            def fn(a):
                return a.t().contiguous()

            for simdlen in (None, 256, 1):
                with config.patch({"cpp.simdlen": simdlen}):
                    for shape in (
                        (7, 7),
                        (8, 8),
                        (9, 9),
                        (16, 16),
                        (17, 17),
                        (32, 32),
                        (33, 33),
                    ):
                        torch._dynamo.reset()
                        metrics.reset()
                        x = torch.randn(shape)
                        opt_fn = torch._dynamo.optimize("inductor")(fn)
                        same(fn(x), opt_fn(x))
                        if simdlen != 1:
                            assert metrics.generated_cpp_vec_kernel_count == 1

        def test_transpose_non_contiguous(self):
            def fn(a):
                # From part of timm HaloAttn:
                # (https://github.com/rwightman/pytorch-image-models/blob/main/timm/layers/halo_attn.py#L97).
                # Fixed https://github.com/pytorch/pytorch/issues/94269 accuracy issue.
                as_strided = torch.ops.aten.as_strided.default(
                    a, [1, 384, 2, 20, 12], [153600, 1, 61440, 384, 7680]
                )
                as_strided_1 = torch.ops.aten.as_strided.default(
                    as_strided,
                    [1, 384, 2, 2, 12, 12],
                    [153600, 1, 61440, 3072, 7680, 384],
                )
                clone_1 = torch.ops.aten.clone.default(
                    as_strided_1, memory_format=torch.contiguous_format
                )
                _unsafe_view_1 = torch.ops.aten._unsafe_view.default(
                    clone_1, [8, 48, 4, 144]
                )
                permute_2 = torch.ops.aten.permute.default(_unsafe_view_1, [0, 2, 3, 1])
                split_with_sizes = torch.ops.aten.split_with_sizes.default(
                    permute_2, [16, 32], -1
                )
                getitem = split_with_sizes[0]
                getitem_1 = split_with_sizes[1]
                permute_3 = torch.ops.aten.permute.default(getitem, [0, 1, 3, 2])
                expand_1 = torch.ops.aten.expand.default(permute_3, [8, 4, 16, 144])
                clone_3 = torch.ops.aten.clone.default(
                    expand_1, memory_format=torch.contiguous_format
                )
                return clone_3

            metrics.reset()
            x = torch.randn(1, 384, 20, 20).to(memory_format=torch.channels_last)
            opt_fn = torch._dynamo.optimize("inductor")(fn)
            same(fn(x), opt_fn(x))
            assert metrics.generated_cpp_vec_kernel_count == 0

        def test_invalid_index_of_empty_tensor(self):
            def fn(a):
                b = a[[0]]
                return b

            a = torch.tensor([])
            with self.assertRaises(RuntimeError):
                torch.compile(fn)(a)

        def test_ir_node_str(self):
            @torch.compile
            def fn(x: torch.Tensor) -> torch.Tensor:
                return x.sin(), torch.nn.Softmax(dim=1)(x.cos())

            def run_node_alt(*args, **kwargs):
                rv = run_node(*args, **kwargs)
                strings.append(str(rv))
                return rv

            strings = []
            run_node = GraphLowering.run_node
            with patch.object(GraphLowering, "run_node", run_node_alt):
                fn(torch.randn([8, 128]))
            self.assertGreater(len(strings), 3)


if HAS_CUDA and not TEST_WITH_ASAN:
    import triton
    import triton.language as tl

    class SweepInputsCudaTest(SweepInputs2, TestCase):
        gen = InputGen(10, "cuda")

    SweepInputsCudaTest.populate()

    class CudaTests(TestCase):
        common = check_model_cuda
        device = "cuda"

        def test_simplify_dims(self):
            def fn(a):
                return (a + 1,)

            self.common(
                fn, (torch.randn(2, 3, 10, 5, 6, device="cuda")[:, :, 2::2, :, :],)
            )

        def test_sink_cat_after_pointwise(self):
            def test_kwarg(x, y):
                return torch.cat([x, y], dim=-1).view(-1).view(128).tanh()

            def test_arg(x, y):
                return torch.cat([x, y], -1).view(-1).view(128).tanh()

            trace_func = chain_passes(torch.fx.symbolic_trace, sink_cat_after_pointwise)
            inputs = [
                torch.randn(8, 8, device="cuda"),
                torch.randn(8, 8, device="cuda"),
            ]
            for f in [test_kwarg, test_arg]:
                traced = trace_func(f, inputs)
                self.assertTrue(torch.allclose(f(*inputs), traced(*inputs)))
                self.assertEqual(count_call_method(traced, "tanh"), 2)

        def test_linear_permute_fusion(self):
            class TestModule(torch.nn.Module):
                def __init__(self, k: int, n: int, has_bias: bool):
                    super().__init__()
                    self.weight = torch.nn.Parameter(torch.randn(n, k))
                    self.has_bias = has_bias
                    if has_bias:
                        self.bias = torch.nn.Parameter(torch.randn(n))

                def forward(self, input: torch.Tensor):
                    if self.has_bias:
                        a0 = torch.nn.functional.linear(input, self.weight, self.bias)
                    else:
                        a0 = torch.nn.functional.linear(input, self.weight)
                    b0 = a0.permute(0, 2, 1)
                    return b0

            m, k, n = 16, 8, 4
            trace_func = chain_passes(torch.fx.symbolic_trace, linear_permute_fusion)
            for has_bias in [True, False]:
                module = TestModule(k, n, has_bias).eval()
                input = torch.randn(6, m, k)
                traced = trace_func(module, [input])
                num_linear = count_call_function(traced, torch.nn.functional.linear)
                num_linear_transpose = count_call_function(traced, linear_transpose)
                self.assertEqual(num_linear, 0)
                self.assertEqual(num_linear_transpose, 1)

                self.assertTrue(torch.allclose(module(input), traced(input)))

        @config.patch(permute_fusion=True)
        def test_permute_fusion(self):
            class Repro(torch.nn.Module):
                def forward(self, view, reshape_2):
                    permute = view.permute(0, 2, 1)
                    view = None
                    reshape = torch.reshape(permute, (-1, 642))
                    bmm = torch.bmm(permute, reshape_2)
                    return (bmm,)

            args = [
                ((1024, 642, 160), (102720, 160, 1), torch.float32, "cuda", True),
                ((1024, 642, 20), (12840, 20, 1), torch.float32, "cuda", True),
            ]
            args = [
                rand_strided(sh, st, dt, dev).requires_grad_(rg)
                for (sh, st, dt, dev, rg) in args
            ]

            mod = Repro()
            opt_mod = torch._dynamo.optimize("inductor")(mod)

            ref = mod(*args)
            res = opt_mod(*args)
            self.assertTrue(same(ref, res))

        @config.patch({"triton.autotune_pointwise": True})
        def test_inplace_add_alpha_autotune(self):
            def fn(x, y):
                aten.add_.Tensor(x, y, alpha=0.55)
                return (x,)

            x1 = torch.zeros(2, 3, 4, 10, device="cuda")
            x2 = torch.zeros(2, 3, 4, 10, device="cuda")
            x3 = torch.zeros(2, 3, 4, 10, device="cuda")
            y = torch.randn(2, 3, 4, 10, device="cuda").to(
                memory_format=torch.channels_last
            )
            fn_fx = make_fx(fn)(x1, y)
            fn_compiled = compile_fx_inner(fn_fx, [x1, y])
            fn(x2, y)
            fn_compiled([x3, y])
            assert same(x2, x3)

        @config.patch({"triton.autotune_pointwise": True})
        def test_inplace_buffer_autotune(self):
            def foo(x, y, z):
                a = x @ y
                return a.unsqueeze(0).unsqueeze(0) + z

            x = torch.zeros(5, 5, device="cuda")
            y = torch.zeros(5, 5, device="cuda")
            z = torch.zeros(1, 1, 5, 5, device="cuda").to(
                memory_format=torch.channels_last
            )
            self.common(
                foo,
                (x, y, z),
                check_lowp=False,
            )

        def test_permute_linear_fusion(self):
            class TestModule(torch.nn.Module):
                def __init__(self, k: int, n: int, has_bias: bool):
                    super().__init__()
                    self.weight = torch.nn.Parameter(torch.randn(n, k))
                    self.has_bias = has_bias
                    if has_bias:
                        self.bias = torch.nn.Parameter(torch.randn(n))

                def forward(self, input: torch.Tensor):
                    input1 = input.permute(0, 2, 1)
                    if self.has_bias:
                        return torch.nn.functional.linear(
                            input1, self.weight, self.bias
                        )
                    return torch.nn.functional.linear(input1, self.weight)

            m, k, n = 16, 8, 4

            trace_func = chain_passes(torch.fx.symbolic_trace, permute_linear_fusion)
            for has_bias in [True, False]:
                module = TestModule(k, n, has_bias).eval()
                input = torch.randn(6, k, m)
                traced = trace_func(module, [input])
                num_linear = count_call_function(traced, torch.nn.functional.linear)
                num_transpose_linear = count_call_function(traced, transpose_linear)
                self.assertEqual(num_linear, 0)
                self.assertEqual(num_transpose_linear, 1)

                self.assertTrue(torch.allclose(module(input), traced(input)))

        def test_permute_bmm_fusion(self):
            class TestModule(torch.nn.Module):
                def __init__(self, batch: int, k: int, n: int):
                    super().__init__()
                    self.other = torch.randn(batch, k, n)

                def forward(self, input: torch.Tensor):
                    input1 = input.permute(0, 2, 1)
                    output = torch.bmm(input1, self.other)
                    return output

            batch, m, k, n = 6, 16, 8, 4

            trace_func = chain_passes(torch.fx.symbolic_trace, permute_matmul_fusion)
            module = TestModule(batch, k, n).eval()
            input = torch.randn(batch, k, m)
            traced = trace_func(module, [input])
            num_bmm = count_call_function(traced, torch.bmm)
            num_transpose_matmul = count_call_function(traced, transpose_matmul)
            self.assertEqual(num_bmm, 0)
            self.assertEqual(num_transpose_matmul, 1)

            self.assertTrue(torch.allclose(module(input), traced(input)))

    copy_tests(CommonTemplate, CudaTests, "cuda")

    class CudaReproTests(TestCase):
        common = check_model_cuda

        def test_index_put_issue(self):
            def forward(
                self,
                arg76_1,
                expand_default,
                full_like_default,
                _to_copy_default_67,
                zeros,
            ):
                sum_sym_int_19 = torch.ops.aten.sum(_to_copy_default_67, [0], True)
                view_default_57 = torch.ops.aten.view.default(
                    sum_sym_int_19, [512, 768]
                )
                where_self = torch.ops.aten.where.self(
                    expand_default, view_default_57, full_like_default
                )
                clone_default_12 = torch.ops.aten.clone.default(zeros)
                index_put__default = torch.ops.aten.index_put_.default(
                    clone_default_12, [arg76_1], where_self, True
                )
                return (index_put__default,)

            inps = [
                (torch.Size([512]), torch.int64),
                (torch.Size([512, 768]), torch.bool),
                (torch.Size([512, 768]), torch.float16),
                (torch.Size([4, 512, 768]), torch.float16),
                (torch.Size([512, 768]), torch.float16),
            ]
            inps = [torch.zeros(())] + [
                torch.ones(shape, dtype=dtype, device="cuda") for (shape, dtype) in inps
            ]
            mod = make_fx(forward)(*inps)
            compiled = compile_fx_inner(mod, inps)
            compiled(inps)

        @requires_cuda()
        def test_input_channels_last(self):
            m = torch.nn.Sequential(
                torch.nn.Conv2d(3, 3, 1, 1),
                ToTuple(),
            ).cuda()
            inp = (
                torch.randn([2, 3, 16, 16]).to(memory_format=torch.channels_last).cuda()
            )

            self.common(
                m,
                (inp,),
                check_lowp=False,
            )

            @torch._dynamo.optimize()
            def foo(m, inp):
                return m(inp)

            self.assertTrue(
                foo(m, inp)[0].is_contiguous(memory_format=torch.channels_last)
            )

        # https://github.com/pytorch/torchdynamo/issues/1681#issuecomment-1283433527
        @requires_cuda()
        def test_unspec_inputs_interop(self):
            class Repro(torch.nn.Module):
                def forward(self, x, y):
                    unsqueeze = torch.ops.aten.unsqueeze.default(x, 4)
                    permute = torch.ops.aten.permute.default(unsqueeze, [0, 1, 2, 4, 3])
                    add = torch.ops.aten.add.Tensor(y, 1)
                    return [permute, add]

            inps = [
                rand_strided(
                    (12, 3, 512, 64), (64, 196608, 768, 1), torch.float32, "cuda"
                ),
                rand_strided((), (), torch.int64, "cpu"),
            ]
            mod = make_fx(Repro().to(device="cuda"))(*inps)
            compiled = compile_fx_inner(mod, inps)
            compiled(inps)

        @requires_cuda()
        def test_backward_context(self):
            def fn(x):
                return x * 3

            x = torch.randn(4, device="cuda", requires_grad=True)
            gO = torch.rand_like(x)
            opt_fn = torch.compile(fn)
            out = opt_fn(x)
            out.backward(gO)

        @config.patch(fallback_random=True)
        def test_dtype_factory_issue(self):
            def forward():
                randn = torch.ops.aten.randn.default(
                    [12, 64, 1, 64],
                    dtype=torch.float32,
                    device=torch.device(type="cuda", index=0),
                    pin_memory=False,
                )
                unsqueeze_default_2 = torch.ops.aten.unsqueeze.default(randn, -1)
                return (unsqueeze_default_2,)

            mod = make_fx(forward)()
            compiled = compile_fx_inner(mod, ())
            assert compiled([])[0].device.type == "cuda"

        @config.patch({"triton.cudagraphs": True})
        def test_expanded_inputs_cudagraphs(self):
            @torch._dynamo.optimize("inductor")
            def fn(x, y):
                return x + y

            inputs = (
                rand_strided((5, 5, 5, 5), (0, 5, 0, 1), device="cuda"),
                rand_strided((5, 5, 5, 5), (0, 5, 0, 1), device="cuda"),
            )
            self.assertTrue(same(fn(*inputs), inputs[0] + inputs[1]))

        # TODO: Abstract this out, test more extensively
        @torch._dynamo.config.patch(dynamic_shapes=True)
        def test_dynamic_shapes(self):
            torch._dynamo.reset()  # Needed since everywhere else uses "inductor"

            def f(x):
                return x.cos().view(x.shape).sin()

            cnts = torch._dynamo.testing.CompileCounterWithBackend("inductor")

            f2 = torch._dynamo.optimize(cnts)(f)

            f2(torch.randn(32))

            inp = torch.randn(16)
            real_out = f(inp)
            compiled_out = f2(inp)

            self.assertEqual(cnts.frame_count, 1)
            self.assertEqual(real_out, compiled_out)
            torch._dynamo.reset()

        @config.patch({"triton.cudagraphs": True, "size_asserts": False})
        def test_expanded_inputs_cudagraphs_no_size_asserts(self):
            @torch._dynamo.optimize("inductor")
            def fn(x, y):
                return x + y

            inputs = (
                rand_strided((5, 5, 5, 5), (0, 5, 0, 1), device="cuda"),
                rand_strided((5, 5, 5, 5), (0, 5, 0, 1), device="cuda"),
            )
            self.assertTrue(same(fn(*inputs), inputs[0] + inputs[1]))

        @config.patch(tune_layout=True)
        def test_tune_layout(self):
            class Repro(torch.nn.Module):
                def forward(self, arg1_1, unsqueeze, unsqueeze_1):
                    convolution_1 = torch.ops.aten.convolution.default(
                        unsqueeze,
                        unsqueeze_1,
                        arg1_1,
                        [1, 1],
                        [1, 0],
                        [1, 1],
                        False,
                        [0, 0],
                        1,
                    )
                    unsqueeze = unsqueeze_1 = arg1_1 = None
                    return (convolution_1,)

            args = [
                ((512,), (1,), torch.float16, "cuda"),
                ((4096, 512, 16, 1), (8192, 16, 1, 1), torch.float16, "cuda"),
                ((512, 512, 3, 1), (1536, 3, 1, 1), torch.float16, "cuda"),
            ]
            args = [rand_strided(sh, st, dt, dev) for (sh, st, dt, dev) in args]

            mod = Repro()
            opt_mod = torch._dynamo.optimize("inductor")(mod)
            ref = mod(*args)
            res = opt_mod(*args)
            self.assertTrue(same(ref, res))

        @config.patch({"triton.cudagraphs": True})
        def test_inplace_updates_cudagraphs(self):
            class Repro(torch.nn.Module):
                def __init__(self):
                    super().__init__()
                    self.weight1 = torch.nn.Parameter(
                        torch.randn(10, 20, requires_grad=True)
                    )

                def forward(self, x):
                    x = torch.matmul(x, self.weight1)
                    return x

            from copy import deepcopy

            model = Repro().cuda()
            model_ref = deepcopy(model)
            model_opt = torch._dynamo.optimize("inductor")(model)

            input = torch.randn(10, 10, device="cuda", requires_grad=True)

            for i in range(2):
                output_ref = model_ref(input)
                output_res = model_opt(input)
                output_ref.sum().backward()
                output_res.sum().backward()
                for p_ref, p_res in zip(model_ref.parameters(), model_opt.parameters()):
                    self.assertEqual(p_ref.grad, p_res.grad)
                with torch.no_grad():
                    for param in model_ref.parameters():
                        param.add_(1.0)
                    for param in model_opt.parameters():
                        param.add_(1.0)

        # https://github.com/pytorch/torchdynamo/issues/1850
        def test_inductor_output_aliases_intermediate(self):
            def foo(x):
                out = x + x
                return out.t()

            foo_opt = torch._dynamo.optimize("inductor")(foo)

            inpt = torch.randn(10, 10, device="cuda", requires_grad=True)
            # TODO: this is broken, fix later
            # out = foo_opt(inpt)
            # out.add_(2)

            out_ref = foo(inpt)
            out_ref.add_(2)
            # self.assertEqual(out_ref, out)

        def test_accuracy_issue1(self):
            class Repro(torch.nn.Module):
                def __init__(self):
                    super().__init__()
                    self.linear = torch.nn.Linear(
                        in_features=768, out_features=2, bias=True
                    )

                def forward(self, start_positions: torch.Tensor, x: torch.Tensor):
                    linear = self.linear(x)
                    split = linear.split(1, dim=-1)
                    getitem = split[0]
                    squeeze = getitem.squeeze(-1)
                    clamp = start_positions.clamp(0, 128)
                    cross_entropy = torch.nn.functional.cross_entropy(
                        squeeze, clamp, None, None, 128, None, "mean", 0.0
                    )
                    return cross_entropy

            mod = Repro().cuda()
            opt_mod = torch._dynamo.optimize("inductor")(mod)
            mod.eval()
            opt_mod.eval()

            args = [
                ((1,), (1,), torch.int64, "cuda", False),
                ((1, 128, 768), (98304, 768, 1), torch.float32, "cuda", True),
            ]
            args = [
                rand_strided(sh, st, dt, dev).requires_grad_(rg)
                for (sh, st, dt, dev, rg) in args
            ]
            with torch.cuda.amp.autocast(enabled=False):
                assert same_two_models(mod, opt_mod, args), "Dynamo failed"

        def test_autotune_inplace_kernel(self):
            """
            This UT tests autotune on an inplace kernel. The autotune should not contaminate
            the input buffers when tuning with multiple configs. For more details, refer to
            https://github.com/openai/triton/issues/781
            https://github.com/pytorch/torchdynamo/issues/1670
            """
            from torch._C import _cuda_getCurrentRawStream as get_cuda_stream
            from torch._inductor.triton_ops.autotune import CachingAutotuner, grid
            from torch._inductor.utils import instance_descriptor

            def autotune(configs, meta):
                def decorator(fn):
                    return CachingAutotuner(
                        # force autotune by setting save_cache_hook to False
                        fn,
                        meta=meta,
                        configs=configs,
                        save_cache_hook=False,
                        mutated_arg_names=["in_out_ptr0"],
                    )

                return decorator

            @autotune(
                configs=[
                    triton.Config({"XBLOCK": 1}),
                    triton.Config({"XBLOCK": 2}),
                ],
                meta={
                    "signature": {0: "*fp32", 1: "*fp32", 2: "i32"},
                    "device": 0,
                    "configs": [
                        instance_descriptor(divisible_by_16=(0, 1), equal_to_1=())
                    ],
                    "constants": {},
                },
            )
            @triton.jit
            def kernel(in_out_ptr0, in_ptr0, xnumel, XBLOCK: tl.constexpr):
                pid = tl.program_id(0)
                block_start = pid * XBLOCK
                offsets = block_start + tl.arange(0, XBLOCK)
                mask = offsets < xnumel
                x = tl.load(in_out_ptr0 + offsets, mask=mask)
                y = tl.load(in_ptr0 + offsets, mask=mask)
                output = x + y
                tl.store(in_out_ptr0 + offsets, output, mask=mask)

            xnumel = 384
            in0 = rand_strided((xnumel,), (1,), device="cuda", dtype=torch.float32)
            inout1 = rand_strided((xnumel,), (1,), device="cuda", dtype=torch.float32)
            inout2 = inout1.clone()

            stream0 = get_cuda_stream(0)
            kernel.run(inout1, in0, xnumel, grid=grid(xnumel), stream=stream0)
            kernel.run(inout2, in0, xnumel, grid=grid(xnumel), stream=stream0)

            assert same(
                inout1, inout2, tol=0.001, equal_nan=True
            ), "failed autotune with inplace kernel"

        @requires_cuda()
        def test_sort_stride_issue(self):
            # This minified testcase comes from detectron2_maskrcnn_r_50_fpn
            # There was a false error from our size_assert code
            @torch._dynamo.optimize(nopython=True)
            def forward(pred_objectness_logits_3_: torch.Tensor):
                sort_3 = pred_objectness_logits_3_.sort(descending=True, dim=1)
                getitem_12 = sort_3[0]
                return getitem_12

            args = [((1, 100), (0, 1), torch.float16, "cuda", False)]
            args = [
                rand_strided(sh, st, dt, dev).requires_grad_(rg)
                for (sh, st, dt, dev, rg) in args
            ]
            result = forward(*args)
            assert same(result, torch.sort(args[0], descending=True, dim=1)[0])

        @requires_cuda()
        def test_scalar_triton_index(self):
            # The indirect indexing via a scalar like below used to lead to
            # bad triton code that made triton segfault when compiling.
            # See https://github.com/pytorch/torchdynamo/issues/1515
            def fn(a):
                zero = torch.zeros((16,), device=a.device, dtype=torch.int64)
                return (a[zero],)

            a = torch.randn((8,), dtype=torch.float32, device="cuda")

            fn_optimized = torch._dynamo.optimize("inductor")(fn)
            assert same(fn(a), fn_optimized(a))

        @requires_cuda()
        def test_indirect_indexing_dense_mask(self):
            def fn(x, y):
                ne = torch.ops.aten.ne.Scalar(x, 1)
                sum_1 = torch.ops.aten.sum.dim_IntList(ne, [1])
                sub = torch.ops.aten.sub.Tensor(sum_1, 1)
                unsqueeze = torch.ops.aten.unsqueeze.default(sub, -1)
                gather = torch.ops.aten.gather.default(x, 1, unsqueeze)
                squeeze = torch.ops.aten.squeeze.default(gather)
                out = torch.ops.aten.multiply(y, squeeze)
                return (out,)

            a = torch.zeros((1, 128), dtype=torch.int64, device="cuda")
            b = torch.zeros((1, 128), dtype=torch.int64, device="cuda")

            fn_optimized = torch._dynamo.optimize("inductor")(fn)
            assert same(fn(a, b), fn_optimized(a, b))

    class TritonCodeGenTests(TestCase):
        from torch._inductor.triton_ops.autotune import CachingAutotuner

        class NoOpCompilerBackend:
            def __init__(self):
                self.example_args = None
                self.model = None

            def noop_backend(
                self,
                model_: torch.fx.GraphModule,
                example_inputs_: typing.List[torch.Tensor],
            ):
                """
                The Noop backend does not compile the fx graph it is given.
                Instead, it transforms the fx graph so that its functions are
                aten operations. It then saves this graph.
                """
                from torch._functorch.aot_autograd import Interpreter
                from torch._inductor.decomposition import select_decomp_table
                from torch._subclasses import FakeTensorMode

                fake_mode = FakeTensorMode()

                def interpret(*args, **kwargs):
                    return Interpreter(model_).run(*args[0:], **kwargs)

                fake_flat_tensor_args = [
                    fake_mode.from_tensor(x) for x in example_inputs_
                ]
                fw_module = make_fx(interpret, select_decomp_table())(
                    *fake_flat_tensor_args
                )
                self.model = fw_module
                self.example_args = fake_flat_tensor_args
                return lambda x: example_inputs_

        def get_kernels(self, fn, args) -> typing.List[CachingAutotuner]:
            from torch._inductor.debug import DebugContext
            from torch._inductor.graph import GraphLowering
            from torch._inductor.virtualized import V

            cxt = TritonCodeGenTests.NoOpCompilerBackend()
            torch._dynamo.optimize(backend=cxt.noop_backend)(fn)(*args)
            graph = GraphLowering(cxt.model)
            graph.num_static_inputs = 0
            kernels = []
            with V.set_graph_handler(graph), V.set_debug_handler(DebugContext()):
                graph.run(*(cxt.example_args))
                mod = graph.compile_to_module()

                for val in mod.__dict__.values():
                    if isinstance(
                        val, torch._inductor.triton_ops.autotune.CachingAutotuner
                    ):
                        kernels.append(val)

            return kernels

        def test_divisibile_by_16_covers_numel_args(self):
            torch._dynamo.reset()

            def fn(a: torch.Tensor) -> torch.Tensor:
                return torch.sum(a)

            kernels = self.get_kernels(fn, [torch.randn([256, 256], device="cuda")])
            self.assertTrue(len(kernels) == 2, "SUM should result in two kernels")

            # kernel0 reduces from 256 to (xnumel=8, rnumel=8192), which means it reduces 256 by 256 into an array of
            # size 8 by accumulating 8192 elements at once note that rnumel is equal to 512 * 16, so rnumel which is
            # at slot 3 should be in the divisible by 16 descriptor
            arguments_that_are_divisible_by_16_in_kernel0 = (
                kernels[0].meta["configs"][0].divisible_by_16
            )
            self.assertEqual(arguments_that_are_divisible_by_16_in_kernel0, (0, 1, 3))

            # kernel1 reduces from 8 elements to a single scalar.
            arguments_that_are_divisible_by_16_in_kernel1 = (
                kernels[1].meta["configs"][0].divisible_by_16
            )
            self.assertEqual(arguments_that_are_divisible_by_16_in_kernel1, (0, 1))
            torch._dynamo.reset()

        def test_optimize_indexing_dtype(self):
            def fn(x: torch.Tensor) -> torch.Tensor:
                return aten.upsample_bilinear2d.vec(x, None, True, [2.0, 2.0])

            fn_opt = torch._dynamo.optimize("inductor")(fn)
            inps = [torch.randn(2, 4, 16, 16).cuda()]
            code = run_and_get_triton_code(fn_opt, *inps)
            self.assertTrue("to(tl.int32)" in code)
            self.assertFalse("to(tl.int64)" in code)

            self.assertEqual(fn_opt(*inps), fn(*inps))

        def test_not_materialize_pointwise_reduction(self):
            def fn(a, b):
                return (a - b).sum(dim=-1).amax(dim=-1)

            N = 16
            K = 7
            fn_opt = torch._dynamo.optimize("inductor")(fn)
            inps = [
                torch.randn(N, 1, K, device="cuda"),
                torch.randn(1, N, K, device="cuda"),
            ]
            code = run_and_get_triton_code(fn_opt, *inps)
            self.assertEqual(code.count("tl.store"), 1)
            self.assertTrue("out_ptr1" in code)
            self.assertFalse("out_ptr0" in code)
            self.assertEqual(fn_opt(*inps), fn(*inps))

        def test_cant_optimize_compute(self):
            def ones():
                return torch.ones([4], device="cuda")

            def suffix(inp):
                return (inp.to(torch.int64) + 1).to(torch.float64)

            ten = torch.rand([4], device="cuda")

            for foo in (
                lambda x: x + 2147483657,
                lambda x: torch.where(x < 0, ones(), ones() - 2) * (-(2 ** (40))),
                lambda x: x + ten,
                lambda x: x + ten.sum(),
            ):

                def fn():
                    return suffix(foo(ones()))

                fn_opt = torch._dynamo.optimize("inductor")(fn)
                code = run_and_get_triton_code(fn_opt)

                # this cannot be optimized away, value too large
                self.assertTrue("to(tl.int64)" in code)
                self.assertEqual(fn_opt(), fn())

        def test_optimize_compute(self):
            def ones():
                return torch.ones([4], device="cuda")

            def suffix(inp):
                return (inp.to(torch.int64) + 1).to(torch.float64)

            for foo in (
                lambda x: x + 500,
                lambda x: torch.where(x < 0, ones(), ones() - 2) * (-(2 ** (20))),
                lambda x: x / 30,
            ):

                def fn():
                    return suffix(foo(ones()))

                fn_opt = torch._dynamo.optimize("inductor")(fn)
                code = run_and_get_triton_code(fn_opt)

                # this can be optimized away, value too large
                self.assertTrue("to(tl.int64)" not in code)
                self.assertTrue("to(tl.int32)" in code)

                self.assertEqual(fn_opt(), fn())

        def test_kernel_names_descriptive(self):
            @torch._dynamo.optimize("inductor")
            def fn1(x):
                return x.cos().sin()

            @torch._dynamo.optimize("inductor")
            def fn2(x):
                x = torch.mm(x, x)
                x = torch.softmax(x, dim=1)
                return x

            mod = nn.Sequential(
                nn.Linear(4, 4),
                nn.LayerNorm(4),
                nn.ReLU(),
            ).cuda()

            @torch._dynamo.optimize("inductor")
            def fn3(x):
                return mod(x)

            func_and_kernel_aten = [
                (fn1, "triton_fused_cos_sin", (torch.randn(8, device="cuda"),)),
                (fn2, "triton_fused__softmax", (torch.randn(4, 4, device="cuda"),)),
                (
                    fn3,
                    "triton_fused_native_layer_norm_relu",
                    (torch.randn(4, 4, device="cuda"),),
                ),
            ]
            func_and_kernel_torch = [
                (fn1, "triton_fused_cos_sin", (torch.randn(8, device="cuda"),)),
                (fn2, "triton_fused_softmax", (torch.randn(4, 4, device="cuda"),)),
                (
                    fn3,
                    "triton_fused_LayerNorm_ReLU",
                    (torch.randn(4, 4, device="cuda"),),
                ),
            ]

            def test_funcs(func_and_kernel):
                with torch.no_grad():
                    for fn, kernel_name, inps in func_and_kernel:
                        code = run_and_get_triton_code(fn, *inps)
                        if kernel_name not in code:
                            print(code)
                        self.assertTrue(kernel_name in code)

            test_funcs(func_and_kernel_aten)
            patch.object(config.triton, "descriptive_names", "torch")(test_funcs)(
                func_and_kernel_torch
            )

        @patch.object(config, "profile_bandwidth", True)
        def test_bandwidth_profiler(self):
            @torch._dynamo.optimize("inductor")
            def fn(x):
                x = x.cos()
                x = x.cos()
                x = torch.mm(x, x)
                x = x.sin()
                x = x.relu()
                return x

            inp = torch.randn(4, 4, device="cuda")
            code = run_and_get_triton_code(fn, inp)
            fn(inp)
            self.assertTrue("start_graph" in code)
            self.assertTrue("end_graph" in code)

        def test_split_op_with_sym(self):
            def fn(x: torch.Tensor) -> torch.Tensor:
                # split(tensor, sympy.Integer), split(tensor, sympy.Expr)
                return torch.split(x, x.shape[0]), torch.split(x, x.shape[0] // 2)

            for dynamic_shapes in [True, False]:
                with torch._dynamo.config.patch(dynamic_shapes=dynamic_shapes):
                    torch._dynamo.reset()
                    fn_opt = torch._dynamo.optimize("inductor", dynamic=dynamic_shapes)(
                        fn
                    )
                    inps = torch.randn([5, 5])
                    fn_opt(inps)


class ExprPrinterTests(TestCase):
    def test_print_pow(self):
        s1 = sympy.Symbol("foo", integer=True)
        s2 = sympy.Symbol("bar", integer=True)
        s3 = sympy.Symbol("baz", integer=True)

        cases = (
            # expr, result
            # Test exprs.
            (
                s1 / (2 * s1 - 1) - 1 / (2 * s1 - 1),
                lambda c: f"((-1)*({c}/(((-1) + (2*foo))))) + (foo*({c}/(((-1) + (2*foo)))))",
            ),
            (s1 / (s2 - s3), lambda c: f"foo*({c}/((bar + ((-1)*baz))))"),
            # Test Pow directly.
            (
                sympy.Pow(s1 + s2, 0),
                lambda _: "1",
            ),  # note: simplified before _print_Pow
            (
                sympy.Pow(s1 + s2, -3),
                lambda c: f"{c}/((bar + foo)*(bar + foo)*(bar + foo))",
            ),
            (sympy.Pow(s1 + s2, 2), lambda _: "(bar + foo)*(bar + foo)"),
        )

        for expr, result in cases:
            self.assertEqual(cexpr(expr), result(1.0))  # 1.0 for FP div
            self.assertEqual(texpr(expr), result(1))
            self.assertEqual(pexpr(expr), result(1))

    def test_print_floor(self):
        s1 = sympy.Symbol("s1", integer=False)
        expr = sympy.floor(s1)
        self.assertEqual(texpr(expr), "tl.libdevice.floor(s1)")
        self.assertEqual(pexpr(expr), "math.floor(s1)")

    def test_print_ceil(self):
        s1 = sympy.Symbol("s1", integer=False)
        expr = sympy.ceiling(s1)
        self.assertEqual(texpr(expr), "tl.libdevice.ceil(s1)")
        self.assertEqual(pexpr(expr), "math.ceil(s1)")


if HAS_CUDA and not TEST_WITH_ASAN:

    class RNNTest(TestCase):
        class Model(torch.nn.Module):
            def __init__(self):
                super().__init__()
                self.gru = torch.nn.GRU(16, 16, batch_first=True)

            def forward(self, x):
                return self.gru(x)

        def test_rnn_compile_safe(self):
            device = torch.device("cuda")
            model = RNNTest.Model().to(device)
            model = torch._dynamo.optimize("inductor")(model)
            x = torch.rand(1024, 20, 16).to(device)
            model(x)


if HAS_CPU:

    class TestFull(TestCase):
        def test_full_dtype(self):
            pytypes = (
                bool,
                int,
                float,
                # TODO: Triton's JITFunction._type_of has no support for complex
                # complex,
            )

            dtypes = (
                torch.bool,
                torch.int32,
                torch.int64,
                torch.float32,
                torch.float64,
                None,
                # torch.complex64,
                # torch.complex128,
            )

            def fn(pytype, dtype):
                if pytype is bool:
                    fill_value = True
                elif pytype is int:
                    fill_value = 42
                elif pytype is float:
                    fill_value = 42.0
                else:
                    raise AssertionError(f"Unexpected Python type: {pytype}")

                return torch.full(
                    (4, 6), fill_value, dtype=dtype, device=torch.device("cpu")
                )

            fn_opt = torch._dynamo.optimize("inductor")(fn)

            for pytype, dtype in itertools.product(pytypes, dtypes):
                with enable_python_dispatcher():
                    with torch.no_grad():
                        ret_opt = fn_opt(pytype, dtype)

                self.assertEqual(ret_opt, fn(pytype, dtype))


if __name__ == "__main__":
    from torch._dynamo.test_case import run_tests

    if (HAS_CPU or HAS_CUDA) and not TEST_WITH_ROCM:
        run_tests(needs="filelock")<|MERGE_RESOLUTION|>--- conflicted
+++ resolved
@@ -1,48 +1,43 @@
 # Owner(s): ["module: inductor"]
 import contextlib
+import copy
 import dataclasses
 import functools
 import importlib
 import itertools
+import math
 import os
 import random
 import sys
+import time
 import typing
 import unittest
 import weakref
-from typing import Any, Callable
+from typing import Tuple
 from unittest.mock import patch
 
 import numpy as np
-
-import sympy
 
 import torch
 
 import torch._dynamo
 import torch.nn as nn
 from torch._dispatch.python import enable_python_dispatcher
-from torch._dynamo.debug_utils import same_two_models
 from torch._dynamo.testing import rand_strided, same
-from torch._inductor.codegen.cpp import CppVecKernelChecker
-from torch._inductor.graph import GraphLowering
-from torch._inductor.ir import InterpreterShim
 from torch._inductor.utils import run_and_get_triton_code
-from torch._inductor.virtualized import V
 from torch.fx.experimental.proxy_tensor import make_fx
-from torch.fx.passes.shape_prop import ShapeProp
 from torch.nn import functional as F
 from torch.testing import make_tensor
 from torch.testing._internal.common_device_type import _has_sufficient_memory
 from torch.testing._internal.common_dtype import all_types
 from torch.testing._internal.common_utils import (
+    DeterministicGuard,
     IS_CI,
     IS_MACOS,
     IS_WINDOWS,
     IS_X86,
     TEST_WITH_ASAN,
     TEST_WITH_ROCM,
-    TEST_WITH_SLOW,
     TestCase as TorchTestCase,
 )
 from torch.utils._python_dispatch import TorchDispatchMode
@@ -60,31 +55,12 @@
 importlib.import_module("filelock")
 
 from functorch.compile import config as functorch_config
-from torch._decomp import get_decompositions
-from torch._inductor import codecache, config, metrics, test_operators
-from torch._inductor.codegen.cpp import cexpr, CppOverrides, CppVecOverrides
-from torch._inductor.codegen.triton import texpr
-from torch._inductor.codegen.wrapper import pexpr
-
-from torch._inductor.compile_fx import (
-    compile_fx,
-    compile_fx_inner,
-    complex_memory_overlap,
-)
-from torch._inductor.ir import ModularIndexing
-from torch._inductor.overrides import (
-    linear_permute_fusion,
-    linear_transpose,
-    permute_linear_fusion,
-    permute_matmul_fusion,
-    sink_cat_after_pointwise,
-    transpose_linear,
-    transpose_matmul,
-)
-from torch._inductor.sizevars import SizeVarAllocator
-from torch._inductor.utils import has_torchvision_roi_align, timed
-from torch.fx.experimental.symbolic_shapes import FloorDiv
-
+from torch._inductor import config, test_operators
+
+from torch._inductor.compile_fx import compile_fx, compile_fx_inner
+from torch._inductor.utils import has_torchvision_roi_align
+
+from torch.testing._internal.common_utils import slowTest
 from torch.testing._internal.inductor_utils import HAS_CPU, HAS_CUDA
 
 HAS_MULTIGPU = HAS_CUDA and torch.cuda.device_count() >= 2
@@ -94,7 +70,6 @@
 requires_multigpu = functools.partial(
     unittest.skipIf, not HAS_MULTIGPU, "requires multiple cuda devices"
 )
-slow = functools.partial(unittest.skipIf, not TEST_WITH_SLOW, "too slow")
 skip_if_x86_mac = functools.partial(
     unittest.skipIf, IS_MACOS and IS_X86, "Does not work on x86 Mac"
 )
@@ -115,95 +90,6 @@
     return all(word in lines for word in ["avx512bw", "avx512vl", "avx512dq"])
 
 
-<<<<<<< HEAD
-unary_list = [
-    torch.nn.ReLU(),
-    torch.nn.Sigmoid(),
-    torch.nn.Tanh(),
-    torch.nn.Hardswish(),
-    torch.nn.LeakyReLU(0.1, inplace=False),
-    torch.nn.Hardtanh(min_val=-0.5, max_val=4, inplace=False),
-    torch.nn.GELU(approximate="none"),
-    torch.nn.GELU(approximate="tanh"),
-    torch.nn.ReLU6(),
-    torch.nn.SiLU(),
-    torch.nn.Hardsigmoid(),
-    lambda x: F.relu(x),
-    lambda x: F.sigmoid(x),
-    lambda x: F.tanh(x),
-    lambda x: F.hardswish(x),
-    lambda x: F.leaky_relu(x, 0.1),
-    lambda x: F.hardtanh(x, min_val=-0.5, max_val=4),
-    lambda x: F.gelu(x, approximate="none"),
-    lambda x: F.gelu(x, approximate="tanh"),
-    lambda x: F.relu6(x),
-    lambda x: F.silu(x),
-    lambda x: F.hardsigmoid(x),
-    lambda x: torch.relu(x),
-    lambda x: torch.sigmoid(x),
-    lambda x: torch.tanh(x),
-    lambda x: x.relu(),
-    lambda x: x.sigmoid(),
-    lambda x: x.tanh(),
-]
-
-
-binary_list = [
-    lambda x, y: torch.add(x, y),  # call_function
-    lambda x, y: torch.add(y, x),  # call_function
-    lambda x, y: x.add(y),  # call_method
-    lambda x, y: x.add_(y),  # call_method
-    lambda x, y: torch.sub(x, y),  # call_function
-    lambda x, y: x.sub(y),  # call_method
-    lambda x, y: x.sub_(y),  # call_method
-]
-
-
-def requires_decomp(fn):
-    """Decorator to disable test if a decomp is missing"""
-
-    def wrap_test(test):
-        @functools.wraps(test)
-        def maybe_test(*args, **kwargs):
-            if len(get_decompositions([fn])) == 0:
-                raise unittest.SkipTest(f"requires decomp for {fn.__name__}")
-            return test(*args, **kwargs)
-
-        return maybe_test
-
-    return wrap_test
-
-
-PassFunc = Callable[[torch.fx.GraphModule, Any], torch.fx.GraphModule]
-
-
-def chain_passes(*passes: PassFunc) -> PassFunc:
-    def parent_pass(module: torch.fx.GraphModule, input: Any) -> torch.fx.GraphModule:
-        for pass_ in passes:
-            if isinstance(module, torch.fx.GraphModule):
-                ShapeProp(module).propagate(*input)
-            module = pass_(module)
-        return module
-
-    return parent_pass
-
-
-def count_call(module: torch.fx.GraphModule, op: str, target_op: Any) -> int:
-    return sum(
-        [1 if (n.op == op and n.target == target_op) else 0 for n in module.graph.nodes]
-    )
-
-
-def count_call_function(module: torch.fx.GraphModule, target_op: Any) -> int:
-    return count_call(module, "call_function", target_op)
-
-
-def count_call_method(module: torch.fx.GraphModule, target_op: Any) -> int:
-    return count_call(module, "call_method", target_op)
-
-
-=======
->>>>>>> 28621208
 class TestCase(TorchTestCase):
     @classmethod
     def setUpClass(cls):
@@ -228,10 +114,14 @@
     def setUp(self):
         torch._dynamo.reset()
         super().setUp()
+        self._start = time.perf_counter()
 
     def tearDown(self):
         super().tearDown()
         torch._dynamo.reset()
+        if os.environ.get("ERROR_ON_SLOW") == "1":
+            elapsed = time.perf_counter() - self._start
+            assert elapsed < 120
 
 
 class ToTuple(torch.nn.Module):
@@ -307,15 +197,22 @@
 
 
 @patch.object(config, "debug", True)
-def run_and_get_cpp_code(fn, args):
+def run_and_get_cpp_code(fn, *args, **kwargs):
     torch._dynamo.reset()
     import io
-    from contextlib import redirect_stdout
-
-    f = io.StringIO()
-    with redirect_stdout(f):
-        fn(*args)
-    s = f.getvalue()
+    import logging
+
+    log_capture_string = io.StringIO()
+    ch = logging.StreamHandler(log_capture_string)
+    from torch._inductor.graph import output_code_log
+
+    output_code_log.addHandler(ch)
+    prev_level = output_code_log.level
+    output_code_log.setLevel(logging.DEBUG)
+    fn(*args, **kwargs)
+    s = log_capture_string.getvalue()
+    output_code_log.setLevel(prev_level)
+    output_code_log.removeHandler(ch)
     return s
 
 
@@ -579,152 +476,6 @@
                 cls.gen_template(name1, name2)
 
 
-class TestIndexingSimplification(TorchTestCase):
-    def test_indexing_simplification(self):
-        sizevars = SizeVarAllocator()
-        i0 = sympy.Symbol("i0", integer=True)
-        i1 = sympy.Symbol("i1", integer=True)
-        i2 = sympy.Symbol("i2", integer=True)
-        r3 = sympy.Symbol("r3", integer=True)
-
-        var_ranges = {i0: 3136, i1: 64, i2: 32, r3: 3}
-        expr = (
-            128 * i2
-            + ModularIndexing(i1, 1, 64)
-            + 64 * ModularIndexing(i1 + 64 * r3, 64, 2)
-        )
-        # check that `i1//64` is removed when i1 is always less than 64,
-        # and the next simplificaton doesn't happen
-        self.assertEqual(
-            sizevars.simplify_with_ranges(expr, var_ranges),
-            i1 + 128 * i2 + 64 * ModularIndexing(r3, 1, 2),
-        )
-        # all the modular indexing should be removed when the body cant be larger than the modulus
-        var_ranges[r3] = 2
-        self.assertEqual(
-            sizevars.simplify_with_ranges(expr, var_ranges), i1 + 128 * i2 + 64 * r3
-        )
-        # if there are negative terms in ModularIndexing base, we cannot replace it with FloorDiv
-        expr = ModularIndexing(i1 - 15, 1, 64)
-        self.assertEqual(
-            sizevars.simplify_with_ranges(expr, var_ranges),
-            ModularIndexing(i1 - 15, 1, 64),
-        )
-        # small terms should be kept if the rest is not guaranteed to be divisible
-        self.assertEqual(
-            sizevars.simplify_with_ranges(FloorDiv(r3 + i2 + i1, 32), var_ranges),
-            FloorDiv(r3 + i2 + i1, 32),
-        )
-
-        expr = ModularIndexing(2 * i2 + r3, 1, 64)
-        # modular indexing is removed if base is smaller than modulo
-        self.assertEqual(sizevars.simplify_with_ranges(expr, var_ranges), 2 * i2 + r3)
-
-        # check the same thing but with symbolic divisor
-        self.assertEqual(FloorDiv(r3 * i0, r3), i0)
-        self.assertEqual(ModularIndexing(r3 * i0, r3, 10), ModularIndexing(i0, 1, 10))
-
-        # (10*i) % 10 is always zero and should get optimized away
-        self.assertEqual(
-            ModularIndexing(i0 + i1 * 10, 1, 10), ModularIndexing(i0, 1, 10)
-        )
-
-        # ((20*i)//2) % 10 is always zero and should get optimized away
-        self.assertEqual(
-            ModularIndexing(i0 + i1 * 20, 2, 10), ModularIndexing(i0, 2, 10)
-        )
-
-        # the same things happens with symbolic divisor
-        self.assertEqual(
-            ModularIndexing(i0 + i1 * i2 * r3, i2, r3), ModularIndexing(i0, i2, r3)
-        )
-
-        # if there are negative terms, we cannot optimize away zero terms due to https://github.com/openai/triton/issues/619
-        self.assertEqual(
-            ModularIndexing(-i0 + i1 * 20, 2, 10), ModularIndexing(-i0 + i1 * 20, 2, 10)
-        )
-        self.assertEqual(
-            ModularIndexing(-15 + i1 * 20, 2, 10), ModularIndexing(-15 + i1 * 20, 2, 10)
-        )
-
-        # Constant fold from divisor into base
-        self.assertEqual(ModularIndexing(i0 * 4, 2, 10), ModularIndexing(i0 * 2, 1, 10))
-        self.assertEqual(FloorDiv(i0 * 4, 2), i0 * 2)
-
-        # Nested modular indexing is correctly simplified
-        var_ranges = {"i1": 13, "i2": 121}
-        expr = ModularIndexing(ModularIndexing(121 * i1 + i2, 1, 784), 1, 28)
-        self.assertEqual(sizevars.simplify_with_ranges(expr, var_ranges), expr)
-        expr = ModularIndexing(ModularIndexing(121 * i1 + i2, 1, 784) + 1, 1, 28)
-        self.assertEqual(sizevars.simplify_with_ranges(expr, var_ranges), expr)
-        var_ranges = {"i2": 784}
-        expr = ModularIndexing(ModularIndexing(i2, 1, 28), 7, 4)
-        expected = FloorDiv(ModularIndexing(i2, 1, 28), 7)
-        self.assertEqual(sizevars.simplify_with_ranges(expr, var_ranges), expected)
-        expr = ModularIndexing(ModularIndexing(i2, 1, 28) + 1, 7, 4)
-        self.assertEqual(sizevars.simplify_with_ranges(expr, var_ranges), expr)
-
-    def test_indexing_join(self):
-        sizevars = SizeVarAllocator()
-        i0 = sympy.Symbol("i0", integer=True)
-        i1 = sympy.Symbol("i1", integer=True)
-        i2 = sympy.Symbol("i2", integer=True)
-
-        # join two ModularIndexing calls into one larger one when possible
-        expr1 = ModularIndexing(i0, 1, 32) + 32 * ModularIndexing(i0, 32, 4)
-        self.assertEqual(
-            sizevars.simplify_with_ranges(expr1, {}), ModularIndexing(i0, 1, 128)
-        )
-
-        # it should also work with a scale
-        self.assertEqual(
-            sizevars.simplify_with_ranges(2 * expr1, {}),
-            2 * ModularIndexing(i0, 1, 128),
-        )
-
-        # it should work when divisor is not 1
-        expr2 = ModularIndexing(i0, 3, 32) + 32 * ModularIndexing(i0, 32 * 3, 4)
-        simplified = sizevars.simplify_with_ranges(expr2, {})
-        self.assertEqual(simplified, ModularIndexing(i0, 3, 128))
-        self.assertEqual(expr2.subs({i0: 39485}), simplified.subs({i0: 39485}))
-
-        # it should not happen in this case as the modulus is wrong
-        expr3 = ModularIndexing(i0, 1, 30) + 32 * ModularIndexing(i0, 32, 4)
-        self.assertEqual(sizevars.simplify_with_ranges(expr3, {}), expr3)
-
-        # check that it also works with a modulus>1
-        expr4 = ModularIndexing(i0, 10, i1) + i1 * ModularIndexing(i0, i1 * 10, i2)
-        res0 = expr4.subs({i0: 24056, i1: 13, i2: 19})
-        simplified = sizevars.simplify_with_ranges(expr4, {})
-        res1 = simplified.subs({i0: 24056, i1: 13, i2: 19})
-        self.assertEqual(res0, res1)
-        self.assertEqual(simplified, ModularIndexing(i0, 10, i1 * i2))
-
-        # and also works with an offset
-        self.assertEqual(
-            sizevars.simplify_with_ranges(expr4 + 10, {}),
-            ModularIndexing(i0, 10, i1 * i2) + 10,
-        )
-
-        # works for ModularIndexing + FloorDiv
-        expr5 = 197 * FloorDiv(i0, 197) + ModularIndexing(i0, 1, 197)
-        simplified = sizevars.simplify_with_ranges(expr5, {})
-        self.assertEqual(simplified, i0)
-        self.assertEqual(expr5.subs({i0: 39485}), simplified.subs({i0: 39485}))
-
-        # works with a scale
-        self.assertEqual(
-            sizevars.simplify_with_ranges(2 * expr5, {}),
-            2 * i0,
-        )
-
-        # divisor != 1
-        expr6 = 197 * FloorDiv(i0, 197 * 3) + ModularIndexing(i0, 3, 197)
-        simplified = sizevars.simplify_with_ranges(expr6, {})
-        self.assertEqual(simplified, FloorDiv(i0, 3))
-        self.assertEqual(expr6.subs({i0: 39485}), simplified.subs({i0: 39485}))
-
-
 class CommonTemplate:
     def test_bool(self):
         def fn(a, b):
@@ -1792,6 +1543,13 @@
             check_lowp=False,
         )
 
+    def test_scalar_input(self):
+        def fn(x, y):
+            a = torch.div(x, y, rounding_mode="floor")
+            return a
+
+        self.common(fn, [torch.randint(5, (1, 8)), 5400])
+
     def test_shape_prop_torch_ones(self):
         class Model(torch.nn.Module):
             def forward(self, attention_scores):
@@ -1809,7 +1567,7 @@
                 (torch.randn(8, 12, 512, 512),),
             )
 
-    @slow()
+    @slowTest
     def test_conv_bn_fuse(self):
         # For gpu path, there is an accuracy issue
         if self.device == "cuda":
@@ -2041,190 +1799,14 @@
                 res = self.linear(res)
                 return res
 
-        with torch.no_grad():
-            m = M(224, 224).bfloat16().eval()
-            m_opt = torch.compile(m)
-            x = torch.randn(224, 224, dtype=torch.bfloat16)
-            m_opt(x)
-            self.assertEqual(m(x), m_opt(x))
-
-<<<<<<< HEAD
-    @slow()
-    def test_conv2d_unary(self):
-        # For gpu path, there is an accuracy issue
-        # see https://github.com/pytorch/pytorch/issues/87745
-        if self.device == "cuda":
-            raise unittest.SkipTest("only support cpu conv2d unary test")
-
-        class M(torch.nn.Module):
-            def __init__(
-                self,
-                unary_fn,
-                in_channels,
-                out_channels,
-                **kwargs,
-            ):
-                super().__init__()
-                self.conv = torch.nn.Conv2d(
-                    in_channels,
-                    out_channels,
-                    **kwargs,
-                )
-                self.unary_fn = unary_fn
-
-            def forward(self, x):
-                x = self.conv(x)
-                return self.unary_fn(x)
-
-        test_memory_format = [torch.contiguous_format, torch.channels_last]
-        options = itertools.product(
-            unary_list,
-            [True, False],
-            [1, 3],
-            [1, 2],
-            [1, 4],
-            ["same", 0],
-            test_memory_format,
-            [True, False],
-        )
-
-        for (
-            unary_fn,
-            bias,
-            kernel_size,
-            dilation,
-            groups,
-            padding,
-            memory_format,
-            mode_train,
-        ) in options:
-            oC = 32 * groups
-            iC = 3 * groups
-            x_shape = (1, iC, 112, 112)
-            mod = M(
-                unary_fn,
-                iC,
-                oC,
-                kernel_size=kernel_size,
-                padding=padding,
-                dilation=dilation,
-                groups=groups,
-                bias=bias,
-            ).train(mode=mode_train)
-
-            # TODO: add bf16 test for cpu path?
-            # TODO: this test fails when requires_grad=False
-            v = (
-                torch.randn(x_shape, dtype=torch.float32, requires_grad=True)
-                .add(1)
-                .to(memory_format=memory_format)
-            )
+        if has_bf16_support():
             with torch.no_grad():
-                self.common(
-                    mod,
-                    (v,),
-                )
-
-    @slow()
-    def test_conv2d_binary(self):
-        # For gpu path, there is an accuracy issue
-        # see https://github.com/pytorch/pytorch/issues/87745
-        if self.device == "cuda":
-            raise unittest.SkipTest("only support cpu conv2d binary test")
-
-        class M(torch.nn.Module):
-            def __init__(
-                self,
-                binary_fn,
-                unary_fn,
-                in_channels,
-                out_channels,
-                dilation,
-                groups,
-                padding,
-                bias,
-                **kwargs,
-            ):
-                super().__init__()
-                self.conv1 = torch.nn.Conv2d(
-                    in_channels,
-                    out_channels,
-                    dilation=dilation,
-                    groups=groups,
-                    padding=padding,
-                    bias=bias,
-                    **kwargs,
-                )
-                self.conv2 = torch.nn.Sequential(
-                    torch.nn.Conv2d(
-                        in_channels,
-                        out_channels,
-                        dilation=dilation,
-                        groups=groups,
-                        padding=padding,
-                        bias=bias,
-                        **kwargs,
-                    )
-                )
-                self.binary_fn = binary_fn
-                self.unary_fn = unary_fn
-
-            def forward(self, x):
-                x1 = self.conv1(x)
-                x2 = self.conv2(x)
-                return self.unary_fn(self.binary_fn(x1, x2))
-
-        test_memory_format = [torch.contiguous_format, torch.channels_last]
-        options = itertools.product(
-            binary_list,
-            unary_list[:2],
-            [True, False],
-            [1, 3],
-            [1, 2],
-            [1, 4],
-            ["same", 0],
-            test_memory_format,
-            [True, False],
-        )
-
-        for (
-            binary_fn,
-            unary_fn,
-            bias,
-            kernel_size,
-            dilation,
-            groups,
-            padding,
-            memory_format,
-            mode_train,
-        ) in options:
-            oC = 32 * groups
-            iC = 3 * groups
-            x_shape = (1, iC, 112, 112)
-            mod = M(
-                binary_fn,
-                unary_fn,
-                iC,
-                oC,
-                dilation,
-                groups,
-                padding,
-                bias,
-                kernel_size=kernel_size,
-            ).train(mode=mode_train)
-            mod = mod.to(memory_format=memory_format)
-            # TODO: add bf16 test
-            v = torch.randn(x_shape, dtype=torch.float32).to(
-                memory_format=memory_format
-            )
-            with torch.no_grad():
-                self.common(
-                    mod,
-                    (v,),
-                )
-
-=======
->>>>>>> 28621208
+                m = M(224, 224).bfloat16().eval()
+                m_opt = torch.compile(m)
+                x = torch.randn(224, 224, dtype=torch.bfloat16)
+                m_opt(x)
+                self.assertEqual(m(x), m_opt(x))
+
     def test_linear_packed(self):
         options = itertools.product([[2, 3, 10], [2, 10], [10]], [True, False])
         for input_shape, bias in options:
@@ -2238,6 +1820,14 @@
                     mod,
                     (v,),
                 )
+            if has_bf16_support() and len(input_shape) > 1:
+                mod = mod.to(torch.bfloat16)
+                v = v.to(torch.bfloat16)
+                with torch.no_grad():
+                    self.common(
+                        mod,
+                        (v,),
+                    )
 
     def test_linear_buffer_reuse(self):
         class M(torch.nn.Module):
@@ -2265,78 +1855,10 @@
                 return mod(*ex, **kwargs)
 
             run = torch._dynamo.optimize(compile_fx_wrapper)(run)
-            code = run_and_get_cpp_code(run, (v,))
+            code = run_and_get_cpp_code(run, v)
             self.assertFalse("= as_strided(" in code)
             self.assertEqual(run(*v), mod(*v))
 
-<<<<<<< HEAD
-    def test_linear_unary(self):
-        class M(torch.nn.Module):
-            def __init__(
-                self,
-                unary_fn,
-                in_features,
-                out_features,
-                bias,
-                **kwargs,
-            ):
-                super().__init__()
-                self.linear = torch.nn.Linear(
-                    in_features,
-                    out_features,
-                    bias,
-                    **kwargs,
-                )
-                self.unary_fn = unary_fn
-
-            def forward(self, x):
-                x = self.linear(x)
-                return self.unary_fn(x)
-
-        options = itertools.product(unary_list, [[2, 3, 10], [2, 10]], [True, False])
-        dtype = torch.bfloat16
-        if has_bf16_support():
-            for eltwise_fn, input_shape, bias in options:
-                mod = M(eltwise_fn, input_shape[-1], 30, bias=bias).eval()
-                # only fuse for linear when the dtype is bf16
-                mod = mod.to(dtype)
-                v = torch.randn(input_shape).to(dtype)
-                with torch.no_grad():
-                    self.common(
-                        mod,
-                        (v,),
-                    )
-
-    def test_linear_binary(self):
-        class M(torch.nn.Module):
-            def __init__(self, eltwise_fn, in_channels, out_channels, bias, **kwargs):
-                super().__init__()
-                self.linear = torch.nn.Linear(
-                    in_channels, out_channels, bias=bias, **kwargs
-                )
-                self.eltwise = eltwise_fn
-
-            def forward(self, x, y):
-                x = self.linear(x)
-                x = self.eltwise(x, y)
-                return x
-
-        options = itertools.product(binary_list, [[2, 3, 10], [2, 10]], [True, False])
-        dtype = torch.bfloat16
-        out_feature = 30
-        if has_bf16_support():
-            for binary_ops, input_shape, bias in options:
-                mod = M(binary_ops, input_shape[-1], out_feature, bias).eval()
-
-                # only fuse for linear when the dtype is bf16
-                mod = mod.to(dtype)
-                v = torch.randn(input_shape).to(dtype)
-                other = torch.randn(input_shape[:-1] + [out_feature]).to(dtype)
-                with torch.no_grad():
-                    self.common(mod, (v, other), atol=2e-3, rtol=0.016)
-
-=======
->>>>>>> 28621208
     def test_conv_transpose2d_packed(self):
         if self.device == "cuda":
             raise unittest.SkipTest("only support cpu conv_transpose2d packed test")
@@ -2350,77 +1872,6 @@
                 (v,),
             )
 
-<<<<<<< HEAD
-    @slow()
-    def test_conv_transpose2d_unary(self):
-        if self.device == "cuda":
-            raise unittest.SkipTest("only support cpu conv_transpose2d unary test")
-
-        class M(torch.nn.Module):
-            def __init__(
-                self,
-                unary_fn,
-                in_channels,
-                out_channels,
-                **kwargs,
-            ):
-                super().__init__()
-                self.conv_transpose2d = torch.nn.ConvTranspose2d(
-                    in_channels,
-                    out_channels,
-                    **kwargs,
-                )
-                self.unary_fn = unary_fn
-
-            def forward(self, x):
-                x = self.conv_transpose2d(x)
-                return self.unary_fn(x)
-
-        test_memory_format = [torch.contiguous_format, torch.channels_last]
-        options = itertools.product(
-            unary_list,
-            [True, False],
-            [1, 3],
-            [1, 2],
-            [1, 4],
-            [0, 1],
-            test_memory_format,
-        )
-
-        for (
-            unary_fn,
-            bias,
-            kernel_size,
-            dilation,
-            groups,
-            padding,
-            memory_format,
-        ) in options:
-            oC = 32 * groups
-            iC = 3 * groups
-            x_shape = (1, iC, 28, 28)
-            mod = M(
-                unary_fn,
-                iC,
-                oC,
-                kernel_size=kernel_size,
-                padding=padding,
-                dilation=dilation,
-                groups=groups,
-                bias=bias,
-            ).eval()
-
-            v = torch.randn(x_shape, dtype=torch.float32).to(
-                memory_format=memory_format
-            )
-            with torch.no_grad():
-                self.common(
-                    mod,
-                    (v,),
-                )
-
-=======
->>>>>>> 28621208
     def test_view_detach(self):
         def fn(a):
             return a[0].detach()
@@ -2620,7 +2071,7 @@
         self.common(fn, (torch.randn(4), torch.randn(4)), check_lowp=False)
 
     @requires_multigpu()
-    def test_recompile_on_index(self):
+    def test_multi_gpu_recompile_on_index(self):
         torch.set_float32_matmul_precision("high")
 
         def gemm(x, y):
@@ -2688,6 +2139,21 @@
                 torch.randn([16]),
             ),
             check_lowp=False,
+        )
+
+    def test_convolution3(self):
+        # Test stride or padding or dilation is 1 element list.
+        m = torch.nn.Sequential(
+            torch.nn.Conv2d(5, 6, [3, 3], stride=[1], padding=[0], dilation=[1]),
+            torch.nn.ReLU(),
+            ToTuple(),
+        )
+
+        self.common(
+            m,
+            (torch.randn([2, 5, 16, 16]),),
+            atol=6e-5,
+            rtol=0.001,
         )
 
     def test_conv2d_channels_last(self):
@@ -2806,6 +2272,24 @@
         )
         self.assertEqual(torch._inductor.metrics.generated_kernel_count, 0)
 
+    def test_adaptive_avg_pool2d_low_prec(self):
+        class Model(torch.nn.Module):
+            def __init__(self):
+                super(Model, self).__init__()
+                self.avgpool = torch.nn.AdaptiveAvgPool2d((1, 1))
+
+            def forward(self, x):
+                x = self.avgpool(x)
+                return x
+
+        mod = Model()
+        for dtype in [torch.half, torch.bfloat16]:
+            x = torch.randn(4, 3, 7, 7).to(dtype=dtype)
+            opt_mod = torch.compile(mod)
+            res = opt_mod(x)
+            expected = mod(x)
+            self.assertTrue(torch.allclose(res, expected))
+
     def test_max_pool2d1(self):
         def fn(x):
             return aten.max_pool2d_with_indices(x, [3, 3], [2, 2])
@@ -3679,6 +3163,23 @@
             (
                 torch.randint(0, 2, (2, 20), dtype=torch.bool),
                 torch.randint(0, 2, (2, 20), dtype=torch.bool),
+            ),
+        )
+
+    def test_bitwise3(self):
+        # Repro for https://github.com/pytorch/pytorch/issues/97968
+        def fn(x, y):
+            return (
+                torch.max(torch.bitwise_and(x, y), y),
+                torch.clamp_max(torch.bitwise_or(x, y), y),
+                torch.clamp_min(torch.bitwise_xor(x, y), y),
+            )
+
+        self.common(
+            fn,
+            (
+                torch.rand([5, 10, 1]).to(torch.int8),
+                torch.rand([10, 1]).to(torch.int8),
             ),
         )
 
@@ -4562,6 +4063,21 @@
             ],
         )
 
+    def test_index_put4(self):
+        # a, b[0] are not broadcastable
+        # https://github.com/pytorch/pytorch/issues/97104
+        def fn(a, b, c):
+            return torch.index_put(a, [b], c)
+
+        self.common(
+            fn,
+            [
+                torch.rand([8, 2]),
+                torch.rand([8]) > 0.5,
+                torch.rand([]),
+            ],
+        )
+
     def test_index_put_as_masked_fill(self):
         def fn(a, b, c, d):
             a = a.clone()
@@ -4640,6 +4156,22 @@
                 True,
             ),
         )
+
+    def test_index_put_deterministic_fallback(self):
+        with DeterministicGuard(True):
+
+            def fn(a, b, c):
+                return torch.index_put(a, [b], c, True)
+
+            self.common(
+                fn,
+                [
+                    torch.randn([100, 32]),
+                    torch.randint(0, 100, size=[600], dtype=torch.int64),
+                    torch.randn([600, 32]),
+                ],
+                check_lowp=False,
+            )
 
     def test_index_put_index(self):
         def fn(ind, x, src):
@@ -5417,6 +4949,8 @@
 
     @config.patch(search_autotune_cache=False)
     def test_lowmem_dropout2(self):
+        if self.device == "cpu":
+            raise unittest.SkipTest("lowmem_dropout only supports cuda")
         m = torch.nn.Sequential(
             torch.nn.Linear(32, 32, bias=False),
             torch.nn.Dropout(),
@@ -5833,6 +5367,20 @@
                 with TestRefMode():
                     fn_compiled(inps)
 
+                # do an extra run to make sure we are deallocating on warmup and record
+                if self.device == "cuda":
+                    inps.extend(
+                        [
+                            torch.rand([5, 5]).to(self.device),
+                            torch.rand([5, 5]).to(self.device),
+                        ]
+                    )
+                    inp_refs.extend([weakref.ref(inp) for inp in inps])
+                    matmul_seen = False
+
+                    with TestRefMode():
+                        fn_compiled(inps)
+
                 # for some reason, TorchDispatch doesnt capture the
                 # cuda mm call (even without cudagraphs)
                 if self.device == "cpu":
@@ -5876,6 +5424,72 @@
         # Constant must not get matched as constant
         self.common(fn, [torch.randn(3, 1, 1, 1, 1), 9132])
 
+    @torch._dynamo.config.patch(dynamic_shapes=True)
+    def test_index_dynamic_shapes(self):
+        if self.device == "cuda":
+            raise unittest.SkipTest("index dynamic shapes only supports cpu")
+
+        # Repro from vision_maskrcnn
+        def fn(arg0_1):
+            unsqueeze = arg0_1.unsqueeze(0)
+            sym_size = arg0_1.size(1)
+            ceil = math.ceil(sym_size * 1.8735363483428955)
+            iota = torch.ops.prims.iota.default(
+                ceil,
+                start=0,
+                step=1,
+                dtype=torch.int64,
+                device="cpu",
+                requires_grad=False,
+            )
+            convert_element_type_1 = iota.to(torch.float32)
+            sym_size_1 = arg0_1.size(2)
+            floor_1 = math.floor(sym_size_1 * 1.8735363483428955)
+            ceil_1 = math.ceil(floor_1)
+            iota_1 = torch.ops.prims.iota.default(
+                ceil_1,
+                start=0,
+                step=1,
+                dtype=torch.int64,
+                device="cpu",
+                requires_grad=False,
+            )
+            convert_element_type_3 = iota_1.to(torch.float32)
+            sub_2 = (convert_element_type_1 + 0.5) * (sym_size / ceil) - 0.5
+            clamp_min = sub_2.clamp_min(0.0)
+            sub_3 = (convert_element_type_3 + 0.5) * (sym_size_1 / floor_1) - 0.5
+            clamp_min_1 = sub_3.clamp_min(0.0)
+            convert_element_type_4 = clamp_min.to(torch.int64)
+            sub_4 = sym_size - 1
+            clamp_max = clamp_min.ceil().clamp_max(sub_4)
+            convert_element_type_5 = clamp_max.to(torch.int64)
+            convert_element_type_6 = clamp_min_1.to(torch.int64)
+            unsqueeze_2 = convert_element_type_4.unsqueeze(1)
+            index = torch.ops.aten.index.Tensor(
+                unsqueeze, [None, None, unsqueeze_2, convert_element_type_6]
+            )
+            index_1 = torch.ops.aten.index.Tensor(
+                unsqueeze,
+                [
+                    None,
+                    None,
+                    convert_element_type_5.unsqueeze(1),
+                    convert_element_type_6,
+                ],
+            )
+            sub_6 = clamp_min.unsqueeze(1) - unsqueeze_2
+            mul_10 = (index * (1.0 - sub_6) + index_1 * (sub_6)) * (
+                1.0 - (clamp_min_1 - convert_element_type_6)
+            )
+            select = torch.ops.aten.select.int(mul_10, 0, 0)
+            return (select,)
+
+        x = torch.randn(15, 20, 3)
+        self.common(
+            fn,
+            [x],
+        )
+
     @unittest.skipIf(HAS_CUDA, "test in_out_ptr for CppKernel")
     def test_in_out_buffer(self):
         def fn(x, y):
@@ -5884,7 +5498,7 @@
 
         inps = [torch.randn(1, 2, 8, 4), torch.randn(1, 2, 8, 4)]
         fn_opt = torch._dynamo.optimize("inductor")(fn)
-        code = run_and_get_cpp_code(fn_opt, inps)
+        code = run_and_get_cpp_code(fn_opt, *inps)
         self.assertTrue("in_out_ptr" in code)
         self.assertEqual(fn_opt(*inps), fn(*inps))
 
@@ -5903,36 +5517,6 @@
         assert "inductor_wrapper_call" in (
             e.name for e in prof.profiler.function_events
         )
-
-    @config.patch(cpp_wrapper=True, search_autotune_cache=False)
-    def test_cpp_wrapper(self):
-        if self.device == "cuda":
-            raise unittest.SkipTest("cpp_wrapper only supports cpu")
-
-        device = "cpu"
-        for name in [
-            "test_as_strided",  # buffer reuse
-            "test_bitwise",  # int32
-            "test_bmm1",
-            "test_bmm2",
-            "test_cat",  # alias
-            "test_linear1",
-            "test_linear2",
-            "test_lowmem_dropout1",  # None as output
-            "test_mm_views",
-            "test_profiler_mark_wrapper_call",  # TODO: fallback to default wrapper for now
-            "test_reduction1",  # Reduction
-            "test_relu",  # multiple inputs
-            "test_silu",  # single input, single output
-            "test_sum_dtype",  # float64
-            "test_sum_int",  # bool, int64, int8, uint8
-            "test_transpose",  # multiple outputs, buffer clear
-        ]:
-            test_name = f"{name}_{device}"
-            assert hasattr(self, test_name), "undefined function"
-            func = getattr(self, test_name)
-            assert callable(func), "not a callable"
-            func()
 
     @unittest.skipIf(IS_X86 and not HAS_AVX2, "Requires AVX2")
     def test_pixel_shuffle_channels_last(self):
@@ -6015,29 +5599,99 @@
 
         self.common(fn, (torch.rand(1), torch.rand(2)))
 
-
-def copy_tests(my_cls, other_cls, suffix, test_skips=None):  # noqa: B902
+    def test_view_on_aliased(self):
+        # https://github.com/pytorch/pytorch/issues/96728
+        def fn1(a, b):
+            a = a.max(0).values
+            c = torch.cat((a, b))
+            c = c.round()
+            b >= a[0]  # noqa: B015
+            return c
+
+        some_const = torch.tensor(6324)
+
+        def fn2():
+            a = torch.tensor([[0.6324]])
+            ret = torch.cat((a, a), dim=0)
+            some_const >= a[0]  # noqa: B015
+            return ret
+
+        self.common(fn1, (torch.tensor([[4.0]]), torch.tensor([5.0])))
+        self.common(fn2, ())
+
+    def test_argmax_to_float(self):
+        # https://github.com/pytorch/pytorch/issues/97127
+        def fn():
+            a = torch.zeros([2, 2])
+            b = a.argmax(0)
+            return b.float().mean()
+
+        self.common(fn, ())
+
+    def test_const_int32_to_float(self):
+        # https://github.com/pytorch/pytorch/issues/97124
+        def fn():
+            a = torch.zeros([1, 2], dtype=torch.int32)
+            a = a + a
+            b = a.to(dtype=torch.float32)
+            return b * 0.8
+
+        self.common(fn, ())
+
+    def test_getitem(self):
+        out_features = ["p3", "p4", "p5", "p6", "p7"]
+        in_feature = "p5"
+
+        def fn(a):
+            return a[out_features.index(in_feature)]
+
+        for dynamic_shapes in [True, False]:
+            with torch._dynamo.config.patch(dynamic_shapes=dynamic_shapes):
+                torch._dynamo.reset()
+                x = [
+                    torch.rand([1, 256, 100, 152]),
+                    torch.rand([1, 256, 50, 76]),
+                    torch.rand([1, 256, 25, 38]),
+                ]
+                opt_fn = torch._dynamo.optimize("inductor")(fn)
+                same(fn(x), opt_fn(x))
+
+
+@dataclasses.dataclass
+class TestFailure:
+    suffixes: Tuple[str]
+    is_skip: bool = False
+
+
+def copy_tests(my_cls, other_cls, suffix, test_failures=None):  # noqa: B902
     for name, value in my_cls.__dict__.items():
         if name.startswith("test_"):
-            # You cannot copy functions in Python, so we use lambdas here to
+            # You cannot copy functions in Python, so we use closures here to
             # create objects with different ids. Otherwise, unittest.skip
             # would modify all methods sharing the same object id. Also, by
-            # using a default argument in a lambda, we create a copy instead of
-            # a reference. Otherwise, we would lose access to the value.
-            skips = test_skips and test_skips.get(name)
-            if skips and suffix in skips:
-                setattr(
-                    other_cls,
-                    f"{name}_{suffix}",
-                    unittest.skip("Skipped!")(lambda self, value=value: value(self)),
+            # using a default argument, we create a copy instead of a
+            # reference. Otherwise, we would lose access to the value.
+
+            @functools.wraps(value)
+            def new_test(self, value=value):
+                return value(self)
+
+            # Copy __dict__ which may contain test metadata
+            new_test.__dict__ = copy.deepcopy(value.__dict__)
+
+            tf = test_failures and test_failures.get(name)
+            if tf is not None and suffix in tf.suffixes:
+                skip_func = (
+                    unittest.skip("Skipped!")
+                    if tf.is_skip
+                    else unittest.expectedFailure
                 )
-            else:
-                setattr(
-                    other_cls, f"{name}_{suffix}", lambda self, value=value: value(self)
-                )
-
-
-if HAS_CPU:
+                new_test = skip_func(new_test)
+
+            setattr(other_cls, f"{name}_{suffix}", new_test)
+
+
+if HAS_CPU and not torch.backends.mps.is_available():
 
     class SweepInputsCpuTest(SweepInputs2, TestCase):
         gen = InputGen(10, "cpu")
@@ -6050,1025 +5704,7 @@
 
     copy_tests(CommonTemplate, CpuTests, "cpu")
 
-    class CPUReproTests(TestCase):
-        def test_conv_stride_constraints(self):
-            for fmt in [torch.channels_last, torch.contiguous_format]:
-                # TorchDispatch doesn't work in our cuda invocation for some reason
-                m = torch.nn.Conv2d(5, 6, [3, 3])
-
-                def fn(inp, weight):
-                    return (
-                        F.conv2d(
-                            inp, weight, None, m.stride, m.padding, m.dilation, m.groups
-                        ),
-                    )
-
-                inp = torch.randn([2, 5, 16, 16])
-                inps = [inp, m.weight.to(memory_format=fmt)]
-                fn_fx = make_fx(fn)(*inps)
-                fn_compiled = compile_fx_inner(fn_fx, inps)
-                test_self = self
-                conv_seen = False
-
-                class RecordFunctions(TorchDispatchMode):
-                    def __torch_dispatch__(self, func, types, args=(), kwargs=None):
-                        kwargs = kwargs if kwargs else {}
-                        if func == torch.ops.aten.convolution.default:
-                            test_self.assertTrue(
-                                args[0].is_contiguous(memory_format=fmt)
-                            )
-                            test_self.assertTrue(
-                                args[1].is_contiguous(memory_format=fmt)
-                            )
-                            nonlocal conv_seen
-                            conv_seen = True
-
-                        return func(*args, **kwargs)
-
-                with RecordFunctions():
-                    out = fn_compiled(inps)
-
-                self.assertTrue(conv_seen)
-
-        def test_inplace_squeeze_needed(self):
-            mod = torch.nn.Sequential(
-                torch.nn.Linear(10, 10),
-                torch.nn.LayerNorm(10),
-                torch.nn.ReLU(),
-            ).eval()
-
-            @torch._dynamo.optimize("inductor")
-            def fn(x):
-                return mod(x)
-
-            v = torch.randn(10)
-            result = fn(v)
-            # TODO: OMP parallel reduction order is not deterministic.
-            # Hence, the accurarcy might vary up and down. For short term,
-            # we increase the tolerance and will fix it later by using
-            # aten parallel.
-            assert same(result, mod(v), tol=5e-1)
-
-        def test_cat_mul(self):
-            # https://github.com/pytorch/pytorch/issues/93365
-            def fn(p0, p1):
-                y1 = torch.cat([p0, p1], dim=0)
-                y2 = torch.mul(y1, y1)
-                return y1, y2
-
-            p0 = torch.randn(3, 4)
-            p1 = torch.randn(3, 4)
-            opt_fn = torch._dynamo.optimize("inductor")(fn)
-            opt_fn(p0, p1)
-            real_out = fn(p0, p1)
-            compiled_out = opt_fn(p0, p1)
-            assert same(real_out, compiled_out)
-
-        def test_reduce_with_masked(self):
-            # https://github.com/pytorch/pytorch/issues/96484
-            def fn(a, b):
-                a = torch.nn.functional.pad(a, (0, -1))
-                c = a + b
-                return c.min(0).values
-
-            a = torch.randn([2])
-            b = torch.randn([2])
-            opt_fn = torch._dynamo.optimize("inductor")(fn)
-            opt_fn(a, b)
-            real_out = fn(a, b)
-            compiled_out = opt_fn(a, b)
-            assert same(real_out, compiled_out)
-
-        @unittest.skipIf(
-            not codecache.valid_vec_isa_list(), "Does not support vectorization"
-        )
-        @patch("torch.cuda.is_available", lambda: False)
-        def test_sigmoid_with_reduction(self):
-            def fn(x):
-                x = torch.ops.aten.sigmoid.default(x)
-                return torch.ops.aten.mean.dim(x, [-1, -2], True)
-
-            x = torch.randn((1, 8, 8, 8))
-            with config.patch({"cpp.simdlen": None}):
-                torch._dynamo.reset()
-                metrics.reset()
-                opt_fn = torch._dynamo.optimize("inductor")(fn)
-                opt_fn(x)
-
-                real_out = fn(x)
-                compiled_out = opt_fn(x)
-                assert same(real_out, compiled_out, equal_nan=True)
-
-        def test_inplace_add_alpha(self):
-            def fn(x, y):
-                aten.add_.Tensor(x, y, alpha=0.55)
-                return (x,)
-
-            x1 = torch.zeros(10)
-            x2 = torch.zeros(10)
-            x3 = torch.zeros(10)
-            y = torch.randn(10)
-            fn_fx = make_fx(fn)(x1, y)
-            fn_compiled = compile_fx_inner(fn_fx, [x1, y])
-            fn(x2, y)
-            fn_compiled([x3, y])
-            assert same(x2, x3)
-
-        def test_no_op_squeeze(self):
-            @torch._dynamo.optimize("inductor")
-            def forward(arg0_1):
-                return torch.ops.aten.squeeze.dim(arg0_1, 1)
-
-            x = torch.randn((10, 20))
-            assert same(x, forward(x))
-
-        def test_parallel_num_threads(self):
-            @torch._dynamo.optimize("inductor")
-            def fn(x1, x2):
-                return x1 + x2
-
-            @contextlib.contextmanager
-            def set_num_threads(num_threads):
-                orig_num_threads = torch.get_num_threads()
-                torch.set_num_threads(num_threads)
-                yield
-                torch.set_num_threads(orig_num_threads)
-
-            x1 = torch.randn((10, 20))
-            x2 = torch.randn((10, 20))
-            with set_num_threads(1):
-                assert same(x1 + x2, fn(x1, x2))
-            with set_num_threads(4):
-                assert same(x1 + x2, fn(x1, x2))
-
-        @patch("torch.cuda.is_available", lambda: False)
-        def test_timed_cpu_only(self):
-            timed(lambda: torch.randn(10), ())
-
-        def test_complex_memory_overlap(self):
-            dense = torch.zeros(64, 32)
-            self.assertFalse(complex_memory_overlap(dense))
-            self.assertFalse(complex_memory_overlap(dense.t()))
-
-            strided = dense.split(4, dim=1)
-            self.assertFalse(complex_memory_overlap(strided[0]))
-            self.assertFalse(complex_memory_overlap(strided[0].t()))
-
-            unsqueezed = dense.unsqueeze(1)
-            self.assertFalse(complex_memory_overlap(unsqueezed))
-            self.assertFalse(complex_memory_overlap(unsqueezed.permute(1, 2, 0)))
-
-            expanded = unsqueezed.expand(-1, 2, -1)
-            self.assertTrue(complex_memory_overlap(expanded))
-            self.assertTrue(complex_memory_overlap(expanded.permute(1, 2, 0)))
-
-            gathered = dense.index_select(0, torch.IntTensor([1, 0, 1]))
-            self.assertFalse(complex_memory_overlap(gathered))
-            self.assertFalse(complex_memory_overlap(gathered.t()))
-
-        @unittest.skipIf(
-            not codecache.valid_vec_isa_list(), "Does not support vectorization"
-        )
-        @torch._dynamo.config.patch(dynamic_shapes=True)
-        def test_vec_dynamic_shapes(self):
-            def fn(x):
-                return torch.softmax(x, -1)
-
-            value = torch.randn((2, 10))
-            with config.patch({"cpp.simdlen": None}):
-                torch._dynamo.reset()
-                metrics.reset()
-                opt_fn = torch._dynamo.optimize("inductor")(fn)
-                opt_fn(value)
-
-                real_out = fn(value)
-                compiled_out = opt_fn(value)
-                assert same(real_out, compiled_out, equal_nan=True)
-
-        @unittest.skipIf(
-            not codecache.valid_vec_isa_list(), "Does not support vectorization"
-        )
-        @patch("torch.cuda.is_available", lambda: False)
-        def test_auto_simd(self):
-            vec_avx512 = codecache.supported_vec_isa_list[0]
-            vec_avx2 = codecache.supported_vec_isa_list[1]
-            self.assertTrue(vec_avx512.bit_width() == 512)
-            self.assertTrue(vec_avx2.bit_width() == 256)
-            self.assertTrue(vec_avx512.nelements() == 16)
-            self.assertTrue(vec_avx2.nelements() == 8)
-            self.assertTrue(vec_avx512.nelements(torch.bfloat16) == 32)
-            self.assertTrue(vec_avx2.nelements(torch.bfloat16) == 16)
-
-            with config.patch({"cpp.simdlen": None}):
-                isa = codecache.pick_vec_isa()
-                if vec_avx512 in codecache.valid_vec_isa_list():
-                    self.assertTrue(isa == vec_avx512)
-                else:
-                    self.assertTrue(isa == vec_avx2)
-
-            with config.patch({"cpp.simdlen": 0}):
-                isa = codecache.pick_vec_isa()
-                self.assertFalse(isa)
-
-            with config.patch({"cpp.simdlen": 1}):
-                isa = codecache.pick_vec_isa()
-                self.assertFalse(isa)
-
-            with config.patch({"cpp.simdlen": 257}):
-                isa = codecache.pick_vec_isa()
-                self.assertFalse(isa)
-
-            with config.patch({"cpp.simdlen": 513}):
-                isa_list = codecache.valid_vec_isa_list()
-                if vec_avx512 in isa_list:
-                    self.assertFalse(isa)
-
-            with config.patch({"cpp.simdlen": 512}):
-                isa_list = codecache.valid_vec_isa_list()
-                if vec_avx512 in isa_list:
-                    isa = codecache.pick_vec_isa()
-                    self.assertTrue(isa == vec_avx512)
-
-            with config.patch({"cpp.simdlen": 256}):
-                isa_list = codecache.valid_vec_isa_list()
-                if vec_avx2 in isa_list:
-                    isa = codecache.pick_vec_isa()
-                    self.assertTrue(isa == vec_avx2)
-
-        @unittest.skipIf(
-            not codecache.valid_vec_isa_list(), "Does not support vectorization"
-        )
-        @patch("torch.cuda.is_available", lambda: False)
-        def test_masked_fill_softmax(self):
-            def fn(value, mask):
-                mask = mask.to(torch.bool)
-                x = torch.masked_fill(value, mask, -33.0)
-                return torch.softmax(x, -1)
-
-            for dtype in vec_dtypes:
-                value = torch.randn((2, 17), dtype=dtype)
-                mask = torch.randint(0, 1, size=(2, 17), dtype=torch.uint8)
-                with config.patch({"cpp.simdlen": None}):
-                    torch._dynamo.reset()
-                    metrics.reset()
-                    opt_fn = torch._dynamo.optimize("inductor")(fn)
-                    opt_fn(value, mask)
-
-                    real_out = fn(value, mask)
-                    compiled_out = opt_fn(value, mask)
-                    assert same(real_out, compiled_out, equal_nan=True)
-                    assert metrics.generated_cpp_vec_kernel_count >= 1
-
-        def test_load_same_bool_tensor_twice(self):
-            @torch._dynamo.optimize("inductor")
-            def fn(a, b):
-                x = torch.masked_fill(a, b, -33.0)
-                y = torch.masked_fill(a, b, -33.0)
-                return x, y
-
-            value = torch.randn((2, 17))
-            mask = torch.randint(0, 1, size=(2, 17), dtype=torch.uint8).to(torch.bool)
-            fn(value, mask)
-
-        def test_cpu_vec_cosim(self):
-            cpp_vec_op_list = []
-            cpp_op_list = []
-
-            for k, v in CppVecOverrides.__dict__.items():
-                if isinstance(v, staticmethod):
-                    cpp_vec_op_list.append(k)
-            for k, v in CppOverrides.__dict__.items():
-                if isinstance(v, staticmethod):
-                    cpp_op_list.append(k)
-
-            diff = [
-                "index_expr",
-                "signbit",
-                "isinf",
-                "mod",
-                "masked",
-                "randn",
-                "isnan",
-                "rand",
-            ]
-            union = {*cpp_vec_op_list, *diff}
-            self.assertTrue(set(cpp_op_list).issubset(union))
-
-        def test_atomic_add_bf16(self):
-            def fn(test_args):
-                res = torch.gather(**test_args)
-                return res
-
-            input_tensor_for_ref = torch.tensor(
-                [[3.0, -5.0]], dtype=torch.bfloat16, requires_grad=True
-            )
-            input_tensor_for_opt = torch.tensor(
-                [[3.0, -5.0]], dtype=torch.bfloat16, requires_grad=True
-            )
-
-            test_args_for_ref = {
-                "input": input_tensor_for_ref,
-                "dim": 1,
-                "index": torch.tensor([[1]]),
-            }
-            test_args_for_opt = {
-                "input": input_tensor_for_opt,
-                "dim": 1,
-                "index": torch.tensor([[1]]),
-            }
-
-            opt_fn = torch.compile(fn)
-
-            ref_fwd = fn(test_args_for_ref)
-            res_fwd = opt_fn(test_args_for_opt)
-            self.assertEqual(res_fwd, ref_fwd)
-
-            torch.manual_seed(1)
-            bwd_tensor_for_ref = torch.randn(ref_fwd.shape, dtype=torch.bfloat16)
-            torch.manual_seed(1)
-            bwd_tensor_for_opt = torch.randn(res_fwd.shape, dtype=torch.bfloat16)
-            self.assertEqual(bwd_tensor_for_ref, bwd_tensor_for_opt)
-
-            ref_fwd.backward(bwd_tensor_for_ref)
-            res_fwd.backward(bwd_tensor_for_opt)
-
-            ref_grad = test_args_for_ref["input"].grad
-            res_grad = test_args_for_opt["input"].grad
-            self.assertEqual(ref_grad, res_grad)
-
-        @unittest.skipIf(
-            not codecache.valid_vec_isa_list(), "Does not support vectorization"
-        )
-        @patch("torch.cuda.is_available", lambda: False)
-        def test_new_vec_op_cpu_only(self):
-            def fn(x):
-                return (torch.log1p(torch.expm1(torch.erf(x))),)
-
-            for dtype in vec_dtypes:
-                torch.manual_seed(0)
-                x = torch.randn((2, 9), dtype=dtype)
-                x[0, 0] = torch.nan
-                x[1, -1] = torch.nan
-
-                tol = 1e-2 if dtype == torch.bfloat16 else 1e-4
-
-                with config.patch({"cpp.simdlen": None}):
-                    torch._dynamo.reset()
-                    metrics.reset()
-                    traced = make_fx(fn)(x)
-                    compiled = compile_fx_inner(traced, [x])
-                    assert same(fn(x)[0], compiled([x])[0], equal_nan=True, tol=tol)
-                    assert metrics.generated_cpp_vec_kernel_count == 1
-
-        @unittest.skipIf(
-            not codecache.valid_vec_isa_list(), "Does not support vectorization"
-        )
-        @patch("torch.cuda.is_available", lambda: False)
-        def test_vec_cpu_only_for_all_available_isa(self):
-            def fn(x):
-                return (torch.sin(torch.cos(torch.erf(x))),)
-
-            x = torch.randn((2, 9))
-            x[0, 0] = torch.nan
-            x[1, -1] = torch.nan
-
-            bit_widths = [isa._bit_width for isa in codecache.valid_vec_isa_list()] + [
-                None
-            ]
-            for item in bit_widths:
-                with config.patch({"cpp.simdlen": item}):
-                    torch._dynamo.reset()
-                    metrics.reset()
-                    traced = make_fx(fn)(x)
-                    compiled = compile_fx_inner(traced, [x])
-                    assert same(fn(x)[0], compiled([x])[0], equal_nan=True)
-                    assert metrics.generated_cpp_vec_kernel_count == 1
-
-        @unittest.skipIf(
-            not codecache.valid_vec_isa_list(), "Does not support vectorization"
-        )
-        @patch("torch.cuda.is_available", lambda: False)
-        def test__adaptive_avg_pool2d(self):
-            def wrap_fn(oh, ow):
-                def fn(x):
-                    return torch._adaptive_avg_pool2d(x, (oh, ow))
-
-                return fn
-
-            bit_widths = [isa._bit_width for isa in codecache.valid_vec_isa_list()]
-            ih = [16, 65]
-            iw = ih
-            oh = ih
-            ow = ih
-            for _ih, _iw, _oh, _ow, _simd_len, dtype in itertools.product(
-                ih, iw, oh, ow, bit_widths, vec_dtypes
-            ):
-                x = torch.randn(2, 3, _ih, _iw, dtype=dtype).to(
-                    memory_format=torch.channels_last
-                )
-                _fn = wrap_fn(_oh, _ow)
-                with config.patch({"cpp.simdlen": _simd_len}):
-                    torch._dynamo.reset()
-                    metrics.reset()
-                    compiled = torch.compile(_fn)
-                    compiled(x)
-                    assert same(_fn(x), compiled(x), equal_nan=True)
-                    assert metrics.generated_cpp_vec_kernel_count == 1
-
-        @unittest.skipIf(
-            not codecache.valid_vec_isa_list(), "Does not support vectorization"
-        )
-        @patch("torch.cuda.is_available", lambda: False)
-        def test_vec_logical_and_or(self):
-            def wrap_fn(op: Callable):
-                def fn(x: torch.Tensor, y: torch.Tensor):
-                    return torch.where(op(x, y), 1.0, 0.0)
-
-                return fn
-
-            for dtype in vec_dtypes:
-                x = torch.randn(64, dtype=dtype)
-                y = torch.randn(64, dtype=dtype)
-                logical_fns = [torch.logical_and, torch.logical_or]
-                for logical_fn in logical_fns:
-                    _fn = wrap_fn(logical_fn)
-                    torch._dynamo.reset()
-                    metrics.reset()
-                    compiled = torch.compile(_fn)
-
-                    compiled(x, y)
-                    assert same(_fn(x, y), compiled(x, y), equal_nan=True)
-                    assert metrics.generated_cpp_vec_kernel_count == 1
-
-        @unittest.skipIf(
-            not codecache.valid_vec_isa_list(), "Does not support vectorization"
-        )
-        @patch("torch.cuda.is_available", lambda: False)
-        def test_vec_compare_op_cpu_only(self):
-            def fn(x):
-                y1 = torch.eq(x, 1.0)
-                x = torch.where(y1, x, -x)
-                y2 = torch.ne(x, 0.0)
-                x = torch.where(y2, x, -x)
-                y3 = torch.lt(x, 5.0)
-                x = torch.where(y3, x, x - 1.0)
-                y4 = torch.gt(x, -2.0)
-                x = torch.where(y4, x, x + 1.0)
-                y5 = torch.le(x, 8.0)
-                x = torch.where(y5, x, x - 1.0)
-                y6 = torch.ge(x, -3.0)
-                x = torch.where(y6, x, x + 1.0)
-                y7 = x == 1.0
-                x = torch.where(y7, x, -x)
-                y8 = x != 0.0
-                x = torch.where(y8, x, -x)
-                y9 = x < 5.0
-                x = torch.where(y9, x, x - 1.0)
-                y10 = x > -2.0
-                x = torch.where(y10, x, x + 1.0)
-                y11 = x <= 8.0
-                x = torch.where(y11, x, x - 1.0)
-                y12 = x >= -3.0
-                x = torch.where(y12, x, x + 1.0)
-                return (x,)
-
-            for dtype in vec_dtypes:
-                x = torch.randn((2, 9), dtype=dtype)
-
-                with config.patch({"cpp.simdlen": None}):
-                    torch._dynamo.reset()
-                    metrics.reset()
-                    traced = make_fx(fn)(x)
-                    compiled = compile_fx_inner(traced, [x])
-                    assert same(fn(x)[0], compiled([x])[0], equal_nan=True)
-                    assert metrics.generated_cpp_vec_kernel_count == 1
-                    assert (
-                        metrics.generated_kernel_count
-                        - metrics.generated_cpp_vec_kernel_count
-                    ) == 0
-
-        @unittest.skipIf(
-            not codecache.valid_vec_isa_list(), "Does not support vectorization"
-        )
-        @patch("torch.cuda.is_available", lambda: False)
-        def test_cpp_vec_constant_checker(self):
-            _graph: torch.fx.Graph = torch.fx.Graph()
-            a: torch.fx.Node = _graph.create_node("placeholder", "ops")
-            iv: torch.fx.Node = _graph.create_node("placeholder", "iv")
-            fv: torch.fx.Node = _graph.create_node("placeholder", "fv")
-            b: torch.fx.Node = _graph.create_node(
-                "call_method",
-                "constant",
-                args=(
-                    a,
-                    iv,
-                    torch.int64,
-                ),
-            )
-            c: torch.fx.Node = _graph.create_node(
-                "call_method",
-                "constant",
-                args=(
-                    a,
-                    fv,
-                    torch.double,
-                ),
-            )
-            _graph.output((b, c))
-
-            def get_index():
-                return ""
-
-            submodules = {"get_index": get_index}
-
-            graph_lowering = GraphLowering(
-                torch.fx.GraphModule(submodules, _graph),
-                shape_env=None,
-                num_static_inputs=0,
-            )
-            with patch.object(graph_lowering, "wrapper_code", ""), V.set_graph_handler(
-                graph_lowering
-            ):
-                # The moset inner loop variable is used in the index_expr
-                tiling_factor = codecache.pick_vec_isa().nelements(dtype=torch.float)
-                with CppVecKernelChecker(
-                    args=None, num_threads=1, tiling_factor=tiling_factor
-                ) as vec_checker:
-                    i32_iinfo = np.iinfo(np.int32)
-                    f32_iinfo = np.finfo(np.float32)
-                    InterpreterShim(_graph, submodules).run(
-                        V.get_ops_handler(), i32_iinfo.max, f32_iinfo.max
-                    )
-                    self.assertTrue(vec_checker.simd_vec)
-
-                    vec_checker.simd_vec = True
-                    InterpreterShim(_graph, submodules).run(
-                        V.get_ops_handler(), i32_iinfo.min, f32_iinfo.min
-                    )
-                    self.assertTrue(vec_checker.simd_vec)
-
-                    vec_checker.simd_vec = True
-                    InterpreterShim(_graph, submodules).run(
-                        V.get_ops_handler(), i32_iinfo.min, np.inf
-                    )
-                    self.assertTrue(vec_checker.simd_vec)
-
-                    vec_checker.simd_vec = True
-                    InterpreterShim(_graph, submodules).run(
-                        V.get_ops_handler(), i32_iinfo.min, -np.inf
-                    )
-                    self.assertTrue(vec_checker.simd_vec)
-
-                    vec_checker.simd_vec = True
-                    InterpreterShim(_graph, submodules).run(
-                        V.get_ops_handler(), i32_iinfo.min - 1, f32_iinfo.min
-                    )
-                    self.assertFalse(vec_checker.simd_vec)
-
-                    vec_checker.simd_vec = True
-                    InterpreterShim(_graph, submodules).run(
-                        V.get_ops_handler(), i32_iinfo.max + 1, f32_iinfo.max
-                    )
-                    self.assertFalse(vec_checker.simd_vec)
-
-                    vec_checker.simd_vec = True
-                    InterpreterShim(_graph, submodules).run(
-                        V.get_ops_handler(), i32_iinfo.min, f32_iinfo.min * (1 + 1e-5)
-                    )
-                    self.assertFalse(vec_checker.simd_vec)
-
-                    vec_checker.simd_vec = True
-                    InterpreterShim(_graph, submodules).run(
-                        V.get_ops_handler(), i32_iinfo.max, f32_iinfo.max * (1 + 1e-5)
-                    )
-                    self.assertFalse(vec_checker.simd_vec)
-
-        @unittest.skipIf(
-            not codecache.valid_vec_isa_list(), "Does not support vectorization"
-        )
-        @patch("torch.cuda.is_available", lambda: False)
-        def test_cpp_vec_index_expr_checker(self):
-            _graph: torch.fx.Graph = torch.fx.Graph()
-            a: torch.fx.Node = _graph.create_node("placeholder", "ops")
-            b: torch.fx.Node = _graph.create_node("call_module", "get_index", args=())
-            c: torch.fx.Node = _graph.create_node(
-                "call_method",
-                "index_expr",
-                args=(
-                    a,
-                    b,
-                    torch.int64,
-                ),
-            )
-            _graph.output(c)
-
-            def get_index():
-                return ""
-
-            submodules = {"get_index": get_index}
-            graph_lowering = GraphLowering(
-                torch.fx.GraphModule(submodules, _graph),
-                shape_env=None,
-                num_static_inputs=0,
-            )
-            with patch.object(graph_lowering, "wrapper_code", ""), V.set_graph_handler(
-                graph_lowering
-            ):
-                itervars = [sympy.Symbol("i"), sympy.Symbol("j"), sympy.Symbol("k")]
-
-                tiling_factor = codecache.pick_vec_isa().nelements(dtype=torch.float)
-                # The moset inner loop variable is used in the index_expr
-                with CppVecKernelChecker(
-                    args=None, num_threads=1, tiling_factor=tiling_factor
-                ) as vec_checker:
-
-                    def get_index():
-                        return -itervars[0] ** 2 + 2 * itervars[0] + itervars[1]
-
-                    ranges = [0, 100, 200]
-                    vec_checker.itervars = itervars[:2]
-                    vec_checker.ranges = ranges[:2]
-                    submodules = {"get_index": get_index}
-                    InterpreterShim(_graph, submodules).run(V.get_ops_handler())
-                    self.assertFalse(vec_checker.simd_vec)
-
-                # Most inner loop variable irrevalant
-                with CppVecKernelChecker(
-                    args=None, num_threads=1, tiling_factor=tiling_factor
-                ) as vec_checker:
-
-                    def get_index():
-                        return -itervars[0] ** 2 + 2 * itervars[0] + itervars[1]
-
-                    ranges = [0, 100, 200]
-                    vec_checker.itervars = itervars
-                    vec_checker.ranges = ranges
-                    submodules = {"get_index": get_index}
-                    InterpreterShim(_graph, submodules).run(V.get_ops_handler())
-                    self.assertTrue(vec_checker.simd_vec)
-
-                i32_iinfo = np.iinfo(np.int32)
-                _max_value = i32_iinfo.max + 1
-                ranges = [_max_value, _max_value, _max_value]
-                # Most inner loop variable irrevalant but max value is greater than
-                # the max value of INT32
-                with CppVecKernelChecker(
-                    args=None, num_threads=1, tiling_factor=tiling_factor
-                ) as vec_checker:
-
-                    def get_index():
-                        return itervars[0]
-
-                    submodules = {"get_index": get_index}
-                    vec_checker.itervars = itervars
-                    vec_checker.ranges = ranges
-                    InterpreterShim(_graph, submodules).run(V.get_ops_handler())
-                    self.assertFalse(vec_checker.simd_vec)
-
-                # Most inner loop variable irrevalant but min value is greater than
-                # the min value of INT32
-                with CppVecKernelChecker(
-                    args=None, num_threads=1, tiling_factor=tiling_factor
-                ) as vec_checker:
-
-                    def get_index():
-                        return -itervars[0] - 2
-
-                    submodules = {"get_index": get_index}
-                    vec_checker.itervars = itervars
-                    vec_checker.ranges = ranges
-                    InterpreterShim(_graph, submodules).run(V.get_ops_handler())
-                    self.assertFalse(vec_checker.simd_vec)
-
-        @unittest.skipIf(
-            not codecache.valid_vec_isa_list(), "Does not support vectorization"
-        )
-        @patch("torch.cuda.is_available", lambda: False)
-        def test_maxpool2d_cpu_only(self):
-            for dtype in vec_dtypes:
-                input = torch.randn(10, 32, 20, 20, dtype=dtype).to(
-                    memory_format=torch.channels_last
-                )
-                maxpool = torch.nn.MaxPool2d(kernel_size=3, stride=2, padding=1)
-
-                def func(x):
-                    return maxpool(x)
-
-                with patch.object(config.cpp, "simdlen", None):
-                    torch._dynamo.reset()
-                    metrics.reset()
-                    graph = torch.compile(func, backend="inductor")
-                    graph(input)
-                    assert same(graph(input), func(input), equal_nan=True)
-                    assert metrics.generated_cpp_vec_kernel_count == 1
-
-        @unittest.skipIf(
-            not codecache.valid_vec_isa_list(), "Does not support vectorization"
-        )
-        @patch("torch.cuda.is_available", lambda: False)
-        def test_maxpool2d_with_pre_loop_collapse_cpu_only(self):
-            x1 = torch.randn(2, 3, 20, 20).to(memory_format=torch.channels_last)
-            x2 = torch.randn(2, 3, 20, 20).to(memory_format=torch.channels_last)
-            maxpool = torch.nn.MaxPool2d(kernel_size=3, stride=2, ceil_mode=True)
-
-            def func(x1, x2):
-                y = x1 + x2
-                return maxpool(y)
-
-            with patch.object(config.cpp, "simdlen", None):
-                torch._dynamo.reset()
-                metrics.reset()
-                graph = torch.compile(func, backend="inductor")
-                graph(x1, x2)
-                assert same(graph(x1, x2), func(x1, x2), equal_nan=True)
-                assert metrics.generated_cpp_vec_kernel_count == 2
-
-        @unittest.skipIf(
-            not codecache.valid_vec_isa_list(), "Does not support vectorization"
-        )
-        @patch("torch.cuda.is_available", lambda: False)
-        def test_sign_cpu_only(self):
-            def fn(x):
-                return (torch.sign(x),)
-
-            for dtype in vec_dtypes:
-                x = torch.randn((2, 9), dtype=dtype)
-                x[0, 0] = torch.nan
-                x[1, -1] = torch.nan
-
-                with config.patch({"cpp.simdlen": None}):
-                    torch._dynamo.reset()
-                    metrics.reset()
-                    traced = make_fx(fn)(x)
-                    compiled = compile_fx_inner(traced, [x])
-                    assert same(fn(x)[0], compiled([x])[0], equal_nan=True)
-                    assert metrics.generated_cpp_vec_kernel_count == 1
-
-        # Currently, we enabled AVX2 and AVX512 for vectorization. If the platform is not
-        # supported, the vectorization will not work and skip this test case. For ARM or
-        # other platforms support, we just need to add the ISA info to the supported_vector_isa
-        # and include proper aten vectorization head file.
-        @unittest.skipIf(
-            not codecache.valid_vec_isa_list(), "Does not support vectorization"
-        )
-        @patch("torch.cuda.is_available", lambda: False)
-        def test_vec_kernel_cpu_only(self):
-            def fn(x1, x2):
-                # Current, there are some limitations as follows.
-                #   rsqrt:
-                #     assert [both a fallback and a decomp for same kernel: aten.rsqrt.default]
-                #   round:
-                #     couldn't find symbolic meta function/decomposition
-                #   fmod/logical_and/logic_or:
-                #     vec kernel has not support to_type
-                x = torch.abs(x1)
-                x = torch.sin(x)
-                x = torch.neg(x)
-                x = torch.square(x)
-                x = torch.sigmoid(x)
-                x = torch.relu(x)
-                x = torch.cos(x)
-                x = torch.exp(x)
-                x = torch.sqrt(x)
-                x = torch.add(x, x1)
-                x = torch.sub(x, x2)
-                x = torch.mul(x, x1)
-                x = torch.div(x, x1)
-                x = torch.pow(x, 10)
-                x = torch.log(x)
-                x = torch.floor(x)
-                x = torch.ceil(x)
-                x = torch.trunc(x)
-                x = torch.lgamma(x)
-                x = torch.fmod(x, x2)
-                x = torch.sign(x)
-                res = x + x2
-                return (res,)
-
-            for dtype in vec_dtypes:
-                torch.manual_seed(0)
-                x1 = torch.randn((5, 20), dtype=dtype)
-                x2 = torch.randn((5, 20), dtype=dtype)
-
-                tol = 1e-2 if dtype == torch.bfloat16 else 1e-4
-                with config.patch({"cpp.simdlen": 1}):
-                    torch._dynamo.reset()
-                    metrics.reset()
-                    traced = make_fx(fn)(x1, x2)
-                    compiled = compile_fx_inner(traced, [x1, x2])
-                    assert same(
-                        fn(x1, x2)[0], compiled([x1, x2])[0], equal_nan=True, tol=tol
-                    )
-                    assert metrics.generated_cpp_vec_kernel_count == 0
-
-                with config.patch({"cpp.simdlen": None}):
-                    torch._dynamo.reset()
-                    metrics.reset()
-                    traced = make_fx(fn)(x1, x2)
-                    compiled = compile_fx_inner(traced, [x1, x2])
-                    assert same(fn(x1, x2)[0], compiled([x1, x2])[0], equal_nan=True)
-                    assert metrics.generated_cpp_vec_kernel_count == 1
-
-            with config.patch({"cpp.simdlen": None}):
-                torch._dynamo.reset()
-                metrics.reset()
-                x1 = torch.randn(10, 20).permute(1, 0)
-                x2 = torch.randn((20, 10))
-                traced = make_fx(fn)(x1, x2)
-                compiled = compile_fx_inner(traced, [x1, x2])
-                assert same(fn(x1, x2)[0], compiled([x1, x2])[0], equal_nan=True)
-                assert metrics.generated_cpp_vec_kernel_count == 1
-
-                torch._dynamo.reset()
-                metrics.reset()
-                x1 = torch.randn((10, 7))
-                x2 = torch.randn((10, 7))
-                traced = make_fx(fn)(x1, x2)
-                compiled = compile_fx_inner(traced, ([x1, x2]))
-                assert same(fn(x1, x2)[0], compiled([x1, x2])[0], equal_nan=True)
-                assert metrics.generated_cpp_vec_kernel_count == 1
-
-        @unittest.skipIf(
-            sys.platform != "linux", "cpp kernel profile only support linux now"
-        )
-        @patch("torch.cuda.is_available", lambda: False)
-        @config.patch({"cpp.enable_kernel_profile": True})
-        def test_cpp_kernel_profile(self):
-            from torch.profiler import profile
-
-            @torch._dynamo.optimize("inductor", nopython=True)
-            def fn(a, b):
-                return a + b
-
-            a = torch.rand((100,))
-            b = torch.rand((100,))
-            with profile() as prof:
-                fn(a, b)
-
-            kernel_profile_events = []
-            for e in prof.profiler.function_events:
-                if "kernel_cpp_0" in e.name:
-                    kernel_profile_events.append(e.name)
-            assert len(kernel_profile_events) > 0
-
-        @unittest.skipIf(
-            not codecache.valid_vec_isa_list(), "Does not support vectorization"
-        )
-        def test_channel_shuffle_cl_output(self):
-            """code and shape extracted from shufflenet_v2_x1_0"""
-
-            def channel_shuffle(x, groups):
-                batchsize, num_channels, height, width = x.size()
-                channels_per_group = num_channels // groups
-                x = x.view(batchsize, groups, channels_per_group, height, width)
-                x = torch.transpose(x, 1, 2).contiguous()
-                x = x.view(batchsize, -1, height, width)
-                return x.contiguous(memory_format=torch.channels_last)
-
-            for simdlen in (None, 256, 1):
-                with config.patch({"cpp.simdlen": simdlen}):
-                    torch._dynamo.reset()
-                    metrics.reset()
-                    x = torch.randn(64, 58, 28, 28)
-                    opt_fn = torch._dynamo.optimize("inductor")(channel_shuffle)
-                    same(channel_shuffle(x, 2), opt_fn(x, 2))
-                    if simdlen != 1:
-                        assert metrics.generated_cpp_vec_kernel_count == 1
-
-        @slow()
-        @unittest.skipIf(
-            not codecache.valid_vec_isa_list(), "Does not support vectorization"
-        )
-        def test_transpose_with_norm(self):
-            """a sub-module from TIMM gmlp_s16_224"""
-
-            class Model(torch.nn.Module):
-                def __init__(self):
-                    super().__init__()
-                    self.linear = torch.nn.Linear(
-                        in_features=256, out_features=1536, bias=True
-                    )
-                    self.act = torch.nn.GELU()
-                    self.norm = torch.nn.LayerNorm(768)
-                    self.proj = torch.nn.Linear(196, 196)
-                    self.fc = torch.nn.Linear(
-                        in_features=768, out_features=256, bias=True
-                    )
-
-                def forward(self, x):
-                    x = self.linear(x)
-                    x = self.act(x)
-                    u, v = x.chunk(2, dim=-1)
-                    v = self.norm(v)
-                    v = self.proj(v.transpose(-1, -2))
-                    y = u * v.transpose(-1, -2)
-                    return self.fc(y)
-
-            x = torch.randn(128, 196, 256)
-            for simdlen in (None, 256, 1):
-                with config.patch({"cpp.simdlen": simdlen}):
-                    for eval_mode in [True, False]:
-                        torch._dynamo.reset()
-                        metrics.reset()
-                        m = Model().eval() if eval_mode else Model()
-                        opt_fn = torch._dynamo.optimize("inductor")(m)
-                        same(m(x), opt_fn(x))
-                        if simdlen != 1:
-                            assert metrics.generated_cpp_vec_kernel_count == 6
-
-        @unittest.skipIf(
-            not codecache.valid_vec_isa_list(), "Does not support vectorization"
-        )
-        def test_transpose_copy(self):
-            def fn(a):
-                return a.t().contiguous()
-
-            for simdlen in (None, 256, 1):
-                with config.patch({"cpp.simdlen": simdlen}):
-                    for shape in (
-                        (7, 7),
-                        (8, 8),
-                        (9, 9),
-                        (16, 16),
-                        (17, 17),
-                        (32, 32),
-                        (33, 33),
-                    ):
-                        torch._dynamo.reset()
-                        metrics.reset()
-                        x = torch.randn(shape)
-                        opt_fn = torch._dynamo.optimize("inductor")(fn)
-                        same(fn(x), opt_fn(x))
-                        if simdlen != 1:
-                            assert metrics.generated_cpp_vec_kernel_count == 1
-
-        def test_transpose_non_contiguous(self):
-            def fn(a):
-                # From part of timm HaloAttn:
-                # (https://github.com/rwightman/pytorch-image-models/blob/main/timm/layers/halo_attn.py#L97).
-                # Fixed https://github.com/pytorch/pytorch/issues/94269 accuracy issue.
-                as_strided = torch.ops.aten.as_strided.default(
-                    a, [1, 384, 2, 20, 12], [153600, 1, 61440, 384, 7680]
-                )
-                as_strided_1 = torch.ops.aten.as_strided.default(
-                    as_strided,
-                    [1, 384, 2, 2, 12, 12],
-                    [153600, 1, 61440, 3072, 7680, 384],
-                )
-                clone_1 = torch.ops.aten.clone.default(
-                    as_strided_1, memory_format=torch.contiguous_format
-                )
-                _unsafe_view_1 = torch.ops.aten._unsafe_view.default(
-                    clone_1, [8, 48, 4, 144]
-                )
-                permute_2 = torch.ops.aten.permute.default(_unsafe_view_1, [0, 2, 3, 1])
-                split_with_sizes = torch.ops.aten.split_with_sizes.default(
-                    permute_2, [16, 32], -1
-                )
-                getitem = split_with_sizes[0]
-                getitem_1 = split_with_sizes[1]
-                permute_3 = torch.ops.aten.permute.default(getitem, [0, 1, 3, 2])
-                expand_1 = torch.ops.aten.expand.default(permute_3, [8, 4, 16, 144])
-                clone_3 = torch.ops.aten.clone.default(
-                    expand_1, memory_format=torch.contiguous_format
-                )
-                return clone_3
-
-            metrics.reset()
-            x = torch.randn(1, 384, 20, 20).to(memory_format=torch.channels_last)
-            opt_fn = torch._dynamo.optimize("inductor")(fn)
-            same(fn(x), opt_fn(x))
-            assert metrics.generated_cpp_vec_kernel_count == 0
-
-        def test_invalid_index_of_empty_tensor(self):
-            def fn(a):
-                b = a[[0]]
-                return b
-
-            a = torch.tensor([])
-            with self.assertRaises(RuntimeError):
-                torch.compile(fn)(a)
-
-        def test_ir_node_str(self):
-            @torch.compile
-            def fn(x: torch.Tensor) -> torch.Tensor:
-                return x.sin(), torch.nn.Softmax(dim=1)(x.cos())
-
-            def run_node_alt(*args, **kwargs):
-                rv = run_node(*args, **kwargs)
-                strings.append(str(rv))
-                return rv
-
-            strings = []
-            run_node = GraphLowering.run_node
-            with patch.object(GraphLowering, "run_node", run_node_alt):
-                fn(torch.randn([8, 128]))
-            self.assertGreater(len(strings), 3)
-
-
 if HAS_CUDA and not TEST_WITH_ASAN:
-    import triton
-    import triton.language as tl
 
     class SweepInputsCudaTest(SweepInputs2, TestCase):
         gen = InputGen(10, "cuda")
@@ -7079,566 +5715,10 @@
         common = check_model_cuda
         device = "cuda"
 
-        def test_simplify_dims(self):
-            def fn(a):
-                return (a + 1,)
-
-            self.common(
-                fn, (torch.randn(2, 3, 10, 5, 6, device="cuda")[:, :, 2::2, :, :],)
-            )
-
-        def test_sink_cat_after_pointwise(self):
-            def test_kwarg(x, y):
-                return torch.cat([x, y], dim=-1).view(-1).view(128).tanh()
-
-            def test_arg(x, y):
-                return torch.cat([x, y], -1).view(-1).view(128).tanh()
-
-            trace_func = chain_passes(torch.fx.symbolic_trace, sink_cat_after_pointwise)
-            inputs = [
-                torch.randn(8, 8, device="cuda"),
-                torch.randn(8, 8, device="cuda"),
-            ]
-            for f in [test_kwarg, test_arg]:
-                traced = trace_func(f, inputs)
-                self.assertTrue(torch.allclose(f(*inputs), traced(*inputs)))
-                self.assertEqual(count_call_method(traced, "tanh"), 2)
-
-        def test_linear_permute_fusion(self):
-            class TestModule(torch.nn.Module):
-                def __init__(self, k: int, n: int, has_bias: bool):
-                    super().__init__()
-                    self.weight = torch.nn.Parameter(torch.randn(n, k))
-                    self.has_bias = has_bias
-                    if has_bias:
-                        self.bias = torch.nn.Parameter(torch.randn(n))
-
-                def forward(self, input: torch.Tensor):
-                    if self.has_bias:
-                        a0 = torch.nn.functional.linear(input, self.weight, self.bias)
-                    else:
-                        a0 = torch.nn.functional.linear(input, self.weight)
-                    b0 = a0.permute(0, 2, 1)
-                    return b0
-
-            m, k, n = 16, 8, 4
-            trace_func = chain_passes(torch.fx.symbolic_trace, linear_permute_fusion)
-            for has_bias in [True, False]:
-                module = TestModule(k, n, has_bias).eval()
-                input = torch.randn(6, m, k)
-                traced = trace_func(module, [input])
-                num_linear = count_call_function(traced, torch.nn.functional.linear)
-                num_linear_transpose = count_call_function(traced, linear_transpose)
-                self.assertEqual(num_linear, 0)
-                self.assertEqual(num_linear_transpose, 1)
-
-                self.assertTrue(torch.allclose(module(input), traced(input)))
-
-        @config.patch(permute_fusion=True)
-        def test_permute_fusion(self):
-            class Repro(torch.nn.Module):
-                def forward(self, view, reshape_2):
-                    permute = view.permute(0, 2, 1)
-                    view = None
-                    reshape = torch.reshape(permute, (-1, 642))
-                    bmm = torch.bmm(permute, reshape_2)
-                    return (bmm,)
-
-            args = [
-                ((1024, 642, 160), (102720, 160, 1), torch.float32, "cuda", True),
-                ((1024, 642, 20), (12840, 20, 1), torch.float32, "cuda", True),
-            ]
-            args = [
-                rand_strided(sh, st, dt, dev).requires_grad_(rg)
-                for (sh, st, dt, dev, rg) in args
-            ]
-
-            mod = Repro()
-            opt_mod = torch._dynamo.optimize("inductor")(mod)
-
-            ref = mod(*args)
-            res = opt_mod(*args)
-            self.assertTrue(same(ref, res))
-
-        @config.patch({"triton.autotune_pointwise": True})
-        def test_inplace_add_alpha_autotune(self):
-            def fn(x, y):
-                aten.add_.Tensor(x, y, alpha=0.55)
-                return (x,)
-
-            x1 = torch.zeros(2, 3, 4, 10, device="cuda")
-            x2 = torch.zeros(2, 3, 4, 10, device="cuda")
-            x3 = torch.zeros(2, 3, 4, 10, device="cuda")
-            y = torch.randn(2, 3, 4, 10, device="cuda").to(
-                memory_format=torch.channels_last
-            )
-            fn_fx = make_fx(fn)(x1, y)
-            fn_compiled = compile_fx_inner(fn_fx, [x1, y])
-            fn(x2, y)
-            fn_compiled([x3, y])
-            assert same(x2, x3)
-
-        @config.patch({"triton.autotune_pointwise": True})
-        def test_inplace_buffer_autotune(self):
-            def foo(x, y, z):
-                a = x @ y
-                return a.unsqueeze(0).unsqueeze(0) + z
-
-            x = torch.zeros(5, 5, device="cuda")
-            y = torch.zeros(5, 5, device="cuda")
-            z = torch.zeros(1, 1, 5, 5, device="cuda").to(
-                memory_format=torch.channels_last
-            )
-            self.common(
-                foo,
-                (x, y, z),
-                check_lowp=False,
-            )
-
-        def test_permute_linear_fusion(self):
-            class TestModule(torch.nn.Module):
-                def __init__(self, k: int, n: int, has_bias: bool):
-                    super().__init__()
-                    self.weight = torch.nn.Parameter(torch.randn(n, k))
-                    self.has_bias = has_bias
-                    if has_bias:
-                        self.bias = torch.nn.Parameter(torch.randn(n))
-
-                def forward(self, input: torch.Tensor):
-                    input1 = input.permute(0, 2, 1)
-                    if self.has_bias:
-                        return torch.nn.functional.linear(
-                            input1, self.weight, self.bias
-                        )
-                    return torch.nn.functional.linear(input1, self.weight)
-
-            m, k, n = 16, 8, 4
-
-            trace_func = chain_passes(torch.fx.symbolic_trace, permute_linear_fusion)
-            for has_bias in [True, False]:
-                module = TestModule(k, n, has_bias).eval()
-                input = torch.randn(6, k, m)
-                traced = trace_func(module, [input])
-                num_linear = count_call_function(traced, torch.nn.functional.linear)
-                num_transpose_linear = count_call_function(traced, transpose_linear)
-                self.assertEqual(num_linear, 0)
-                self.assertEqual(num_transpose_linear, 1)
-
-                self.assertTrue(torch.allclose(module(input), traced(input)))
-
-        def test_permute_bmm_fusion(self):
-            class TestModule(torch.nn.Module):
-                def __init__(self, batch: int, k: int, n: int):
-                    super().__init__()
-                    self.other = torch.randn(batch, k, n)
-
-                def forward(self, input: torch.Tensor):
-                    input1 = input.permute(0, 2, 1)
-                    output = torch.bmm(input1, self.other)
-                    return output
-
-            batch, m, k, n = 6, 16, 8, 4
-
-            trace_func = chain_passes(torch.fx.symbolic_trace, permute_matmul_fusion)
-            module = TestModule(batch, k, n).eval()
-            input = torch.randn(batch, k, m)
-            traced = trace_func(module, [input])
-            num_bmm = count_call_function(traced, torch.bmm)
-            num_transpose_matmul = count_call_function(traced, transpose_matmul)
-            self.assertEqual(num_bmm, 0)
-            self.assertEqual(num_transpose_matmul, 1)
-
-            self.assertTrue(torch.allclose(module(input), traced(input)))
-
     copy_tests(CommonTemplate, CudaTests, "cuda")
 
-    class CudaReproTests(TestCase):
-        common = check_model_cuda
-
-        def test_index_put_issue(self):
-            def forward(
-                self,
-                arg76_1,
-                expand_default,
-                full_like_default,
-                _to_copy_default_67,
-                zeros,
-            ):
-                sum_sym_int_19 = torch.ops.aten.sum(_to_copy_default_67, [0], True)
-                view_default_57 = torch.ops.aten.view.default(
-                    sum_sym_int_19, [512, 768]
-                )
-                where_self = torch.ops.aten.where.self(
-                    expand_default, view_default_57, full_like_default
-                )
-                clone_default_12 = torch.ops.aten.clone.default(zeros)
-                index_put__default = torch.ops.aten.index_put_.default(
-                    clone_default_12, [arg76_1], where_self, True
-                )
-                return (index_put__default,)
-
-            inps = [
-                (torch.Size([512]), torch.int64),
-                (torch.Size([512, 768]), torch.bool),
-                (torch.Size([512, 768]), torch.float16),
-                (torch.Size([4, 512, 768]), torch.float16),
-                (torch.Size([512, 768]), torch.float16),
-            ]
-            inps = [torch.zeros(())] + [
-                torch.ones(shape, dtype=dtype, device="cuda") for (shape, dtype) in inps
-            ]
-            mod = make_fx(forward)(*inps)
-            compiled = compile_fx_inner(mod, inps)
-            compiled(inps)
-
-        @requires_cuda()
-        def test_input_channels_last(self):
-            m = torch.nn.Sequential(
-                torch.nn.Conv2d(3, 3, 1, 1),
-                ToTuple(),
-            ).cuda()
-            inp = (
-                torch.randn([2, 3, 16, 16]).to(memory_format=torch.channels_last).cuda()
-            )
-
-            self.common(
-                m,
-                (inp,),
-                check_lowp=False,
-            )
-
-            @torch._dynamo.optimize()
-            def foo(m, inp):
-                return m(inp)
-
-            self.assertTrue(
-                foo(m, inp)[0].is_contiguous(memory_format=torch.channels_last)
-            )
-
-        # https://github.com/pytorch/torchdynamo/issues/1681#issuecomment-1283433527
-        @requires_cuda()
-        def test_unspec_inputs_interop(self):
-            class Repro(torch.nn.Module):
-                def forward(self, x, y):
-                    unsqueeze = torch.ops.aten.unsqueeze.default(x, 4)
-                    permute = torch.ops.aten.permute.default(unsqueeze, [0, 1, 2, 4, 3])
-                    add = torch.ops.aten.add.Tensor(y, 1)
-                    return [permute, add]
-
-            inps = [
-                rand_strided(
-                    (12, 3, 512, 64), (64, 196608, 768, 1), torch.float32, "cuda"
-                ),
-                rand_strided((), (), torch.int64, "cpu"),
-            ]
-            mod = make_fx(Repro().to(device="cuda"))(*inps)
-            compiled = compile_fx_inner(mod, inps)
-            compiled(inps)
-
-        @requires_cuda()
-        def test_backward_context(self):
-            def fn(x):
-                return x * 3
-
-            x = torch.randn(4, device="cuda", requires_grad=True)
-            gO = torch.rand_like(x)
-            opt_fn = torch.compile(fn)
-            out = opt_fn(x)
-            out.backward(gO)
-
-        @config.patch(fallback_random=True)
-        def test_dtype_factory_issue(self):
-            def forward():
-                randn = torch.ops.aten.randn.default(
-                    [12, 64, 1, 64],
-                    dtype=torch.float32,
-                    device=torch.device(type="cuda", index=0),
-                    pin_memory=False,
-                )
-                unsqueeze_default_2 = torch.ops.aten.unsqueeze.default(randn, -1)
-                return (unsqueeze_default_2,)
-
-            mod = make_fx(forward)()
-            compiled = compile_fx_inner(mod, ())
-            assert compiled([])[0].device.type == "cuda"
-
-        @config.patch({"triton.cudagraphs": True})
-        def test_expanded_inputs_cudagraphs(self):
-            @torch._dynamo.optimize("inductor")
-            def fn(x, y):
-                return x + y
-
-            inputs = (
-                rand_strided((5, 5, 5, 5), (0, 5, 0, 1), device="cuda"),
-                rand_strided((5, 5, 5, 5), (0, 5, 0, 1), device="cuda"),
-            )
-            self.assertTrue(same(fn(*inputs), inputs[0] + inputs[1]))
-
-        # TODO: Abstract this out, test more extensively
-        @torch._dynamo.config.patch(dynamic_shapes=True)
-        def test_dynamic_shapes(self):
-            torch._dynamo.reset()  # Needed since everywhere else uses "inductor"
-
-            def f(x):
-                return x.cos().view(x.shape).sin()
-
-            cnts = torch._dynamo.testing.CompileCounterWithBackend("inductor")
-
-            f2 = torch._dynamo.optimize(cnts)(f)
-
-            f2(torch.randn(32))
-
-            inp = torch.randn(16)
-            real_out = f(inp)
-            compiled_out = f2(inp)
-
-            self.assertEqual(cnts.frame_count, 1)
-            self.assertEqual(real_out, compiled_out)
-            torch._dynamo.reset()
-
-        @config.patch({"triton.cudagraphs": True, "size_asserts": False})
-        def test_expanded_inputs_cudagraphs_no_size_asserts(self):
-            @torch._dynamo.optimize("inductor")
-            def fn(x, y):
-                return x + y
-
-            inputs = (
-                rand_strided((5, 5, 5, 5), (0, 5, 0, 1), device="cuda"),
-                rand_strided((5, 5, 5, 5), (0, 5, 0, 1), device="cuda"),
-            )
-            self.assertTrue(same(fn(*inputs), inputs[0] + inputs[1]))
-
-        @config.patch(tune_layout=True)
-        def test_tune_layout(self):
-            class Repro(torch.nn.Module):
-                def forward(self, arg1_1, unsqueeze, unsqueeze_1):
-                    convolution_1 = torch.ops.aten.convolution.default(
-                        unsqueeze,
-                        unsqueeze_1,
-                        arg1_1,
-                        [1, 1],
-                        [1, 0],
-                        [1, 1],
-                        False,
-                        [0, 0],
-                        1,
-                    )
-                    unsqueeze = unsqueeze_1 = arg1_1 = None
-                    return (convolution_1,)
-
-            args = [
-                ((512,), (1,), torch.float16, "cuda"),
-                ((4096, 512, 16, 1), (8192, 16, 1, 1), torch.float16, "cuda"),
-                ((512, 512, 3, 1), (1536, 3, 1, 1), torch.float16, "cuda"),
-            ]
-            args = [rand_strided(sh, st, dt, dev) for (sh, st, dt, dev) in args]
-
-            mod = Repro()
-            opt_mod = torch._dynamo.optimize("inductor")(mod)
-            ref = mod(*args)
-            res = opt_mod(*args)
-            self.assertTrue(same(ref, res))
-
-        @config.patch({"triton.cudagraphs": True})
-        def test_inplace_updates_cudagraphs(self):
-            class Repro(torch.nn.Module):
-                def __init__(self):
-                    super().__init__()
-                    self.weight1 = torch.nn.Parameter(
-                        torch.randn(10, 20, requires_grad=True)
-                    )
-
-                def forward(self, x):
-                    x = torch.matmul(x, self.weight1)
-                    return x
-
-            from copy import deepcopy
-
-            model = Repro().cuda()
-            model_ref = deepcopy(model)
-            model_opt = torch._dynamo.optimize("inductor")(model)
-
-            input = torch.randn(10, 10, device="cuda", requires_grad=True)
-
-            for i in range(2):
-                output_ref = model_ref(input)
-                output_res = model_opt(input)
-                output_ref.sum().backward()
-                output_res.sum().backward()
-                for p_ref, p_res in zip(model_ref.parameters(), model_opt.parameters()):
-                    self.assertEqual(p_ref.grad, p_res.grad)
-                with torch.no_grad():
-                    for param in model_ref.parameters():
-                        param.add_(1.0)
-                    for param in model_opt.parameters():
-                        param.add_(1.0)
-
-        # https://github.com/pytorch/torchdynamo/issues/1850
-        def test_inductor_output_aliases_intermediate(self):
-            def foo(x):
-                out = x + x
-                return out.t()
-
-            foo_opt = torch._dynamo.optimize("inductor")(foo)
-
-            inpt = torch.randn(10, 10, device="cuda", requires_grad=True)
-            # TODO: this is broken, fix later
-            # out = foo_opt(inpt)
-            # out.add_(2)
-
-            out_ref = foo(inpt)
-            out_ref.add_(2)
-            # self.assertEqual(out_ref, out)
-
-        def test_accuracy_issue1(self):
-            class Repro(torch.nn.Module):
-                def __init__(self):
-                    super().__init__()
-                    self.linear = torch.nn.Linear(
-                        in_features=768, out_features=2, bias=True
-                    )
-
-                def forward(self, start_positions: torch.Tensor, x: torch.Tensor):
-                    linear = self.linear(x)
-                    split = linear.split(1, dim=-1)
-                    getitem = split[0]
-                    squeeze = getitem.squeeze(-1)
-                    clamp = start_positions.clamp(0, 128)
-                    cross_entropy = torch.nn.functional.cross_entropy(
-                        squeeze, clamp, None, None, 128, None, "mean", 0.0
-                    )
-                    return cross_entropy
-
-            mod = Repro().cuda()
-            opt_mod = torch._dynamo.optimize("inductor")(mod)
-            mod.eval()
-            opt_mod.eval()
-
-            args = [
-                ((1,), (1,), torch.int64, "cuda", False),
-                ((1, 128, 768), (98304, 768, 1), torch.float32, "cuda", True),
-            ]
-            args = [
-                rand_strided(sh, st, dt, dev).requires_grad_(rg)
-                for (sh, st, dt, dev, rg) in args
-            ]
-            with torch.cuda.amp.autocast(enabled=False):
-                assert same_two_models(mod, opt_mod, args), "Dynamo failed"
-
-        def test_autotune_inplace_kernel(self):
-            """
-            This UT tests autotune on an inplace kernel. The autotune should not contaminate
-            the input buffers when tuning with multiple configs. For more details, refer to
-            https://github.com/openai/triton/issues/781
-            https://github.com/pytorch/torchdynamo/issues/1670
-            """
-            from torch._C import _cuda_getCurrentRawStream as get_cuda_stream
-            from torch._inductor.triton_ops.autotune import CachingAutotuner, grid
-            from torch._inductor.utils import instance_descriptor
-
-            def autotune(configs, meta):
-                def decorator(fn):
-                    return CachingAutotuner(
-                        # force autotune by setting save_cache_hook to False
-                        fn,
-                        meta=meta,
-                        configs=configs,
-                        save_cache_hook=False,
-                        mutated_arg_names=["in_out_ptr0"],
-                    )
-
-                return decorator
-
-            @autotune(
-                configs=[
-                    triton.Config({"XBLOCK": 1}),
-                    triton.Config({"XBLOCK": 2}),
-                ],
-                meta={
-                    "signature": {0: "*fp32", 1: "*fp32", 2: "i32"},
-                    "device": 0,
-                    "configs": [
-                        instance_descriptor(divisible_by_16=(0, 1), equal_to_1=())
-                    ],
-                    "constants": {},
-                },
-            )
-            @triton.jit
-            def kernel(in_out_ptr0, in_ptr0, xnumel, XBLOCK: tl.constexpr):
-                pid = tl.program_id(0)
-                block_start = pid * XBLOCK
-                offsets = block_start + tl.arange(0, XBLOCK)
-                mask = offsets < xnumel
-                x = tl.load(in_out_ptr0 + offsets, mask=mask)
-                y = tl.load(in_ptr0 + offsets, mask=mask)
-                output = x + y
-                tl.store(in_out_ptr0 + offsets, output, mask=mask)
-
-            xnumel = 384
-            in0 = rand_strided((xnumel,), (1,), device="cuda", dtype=torch.float32)
-            inout1 = rand_strided((xnumel,), (1,), device="cuda", dtype=torch.float32)
-            inout2 = inout1.clone()
-
-            stream0 = get_cuda_stream(0)
-            kernel.run(inout1, in0, xnumel, grid=grid(xnumel), stream=stream0)
-            kernel.run(inout2, in0, xnumel, grid=grid(xnumel), stream=stream0)
-
-            assert same(
-                inout1, inout2, tol=0.001, equal_nan=True
-            ), "failed autotune with inplace kernel"
-
-        @requires_cuda()
-        def test_sort_stride_issue(self):
-            # This minified testcase comes from detectron2_maskrcnn_r_50_fpn
-            # There was a false error from our size_assert code
-            @torch._dynamo.optimize(nopython=True)
-            def forward(pred_objectness_logits_3_: torch.Tensor):
-                sort_3 = pred_objectness_logits_3_.sort(descending=True, dim=1)
-                getitem_12 = sort_3[0]
-                return getitem_12
-
-            args = [((1, 100), (0, 1), torch.float16, "cuda", False)]
-            args = [
-                rand_strided(sh, st, dt, dev).requires_grad_(rg)
-                for (sh, st, dt, dev, rg) in args
-            ]
-            result = forward(*args)
-            assert same(result, torch.sort(args[0], descending=True, dim=1)[0])
-
-        @requires_cuda()
-        def test_scalar_triton_index(self):
-            # The indirect indexing via a scalar like below used to lead to
-            # bad triton code that made triton segfault when compiling.
-            # See https://github.com/pytorch/torchdynamo/issues/1515
-            def fn(a):
-                zero = torch.zeros((16,), device=a.device, dtype=torch.int64)
-                return (a[zero],)
-
-            a = torch.randn((8,), dtype=torch.float32, device="cuda")
-
-            fn_optimized = torch._dynamo.optimize("inductor")(fn)
-            assert same(fn(a), fn_optimized(a))
-
-        @requires_cuda()
-        def test_indirect_indexing_dense_mask(self):
-            def fn(x, y):
-                ne = torch.ops.aten.ne.Scalar(x, 1)
-                sum_1 = torch.ops.aten.sum.dim_IntList(ne, [1])
-                sub = torch.ops.aten.sub.Tensor(sum_1, 1)
-                unsqueeze = torch.ops.aten.unsqueeze.default(sub, -1)
-                gather = torch.ops.aten.gather.default(x, 1, unsqueeze)
-                squeeze = torch.ops.aten.squeeze.default(gather)
-                out = torch.ops.aten.multiply(y, squeeze)
-                return (out,)
-
-            a = torch.zeros((1, 128), dtype=torch.int64, device="cuda")
-            b = torch.zeros((1, 128), dtype=torch.int64, device="cuda")
-
-            fn_optimized = torch._dynamo.optimize("inductor")(fn)
-            assert same(fn(a, b), fn_optimized(a, b))
-
     class TritonCodeGenTests(TestCase):
-        from torch._inductor.triton_ops.autotune import CachingAutotuner
+        from torch._inductor.triton_heuristics import CachingAutotuner
 
         class NoOpCompilerBackend:
             def __init__(self):
@@ -7690,7 +5770,7 @@
 
                 for val in mod.__dict__.values():
                     if isinstance(
-                        val, torch._inductor.triton_ops.autotune.CachingAutotuner
+                        val, torch._inductor.triton_heuristics.CachingAutotuner
                     ):
                         kernels.append(val)
 
@@ -7822,20 +5902,20 @@
                 return mod(x)
 
             func_and_kernel_aten = [
-                (fn1, "triton_fused_cos_sin", (torch.randn(8, device="cuda"),)),
-                (fn2, "triton_fused__softmax", (torch.randn(4, 4, device="cuda"),)),
+                (fn1, "triton_poi_fused_cos_sin", (torch.randn(8, device="cuda"),)),
+                (fn2, "triton_poi_fused__softmax", (torch.randn(4, 4, device="cuda"),)),
                 (
                     fn3,
-                    "triton_fused_native_layer_norm_relu",
+                    "triton_poi_fused_native_layer_norm_relu",
                     (torch.randn(4, 4, device="cuda"),),
                 ),
             ]
             func_and_kernel_torch = [
-                (fn1, "triton_fused_cos_sin", (torch.randn(8, device="cuda"),)),
-                (fn2, "triton_fused_softmax", (torch.randn(4, 4, device="cuda"),)),
+                (fn1, "triton_poi_fused_cos_sin", (torch.randn(8, device="cuda"),)),
+                (fn2, "triton_poi_fused_softmax", (torch.randn(4, 4, device="cuda"),)),
                 (
                     fn3,
-                    "triton_fused_LayerNorm_ReLU",
+                    "triton_poi_fused_LayerNorm_ReLU",
                     (torch.randn(4, 4, device="cuda"),),
                 ),
             ]
@@ -7885,50 +5965,6 @@
                     fn_opt(inps)
 
 
-class ExprPrinterTests(TestCase):
-    def test_print_pow(self):
-        s1 = sympy.Symbol("foo", integer=True)
-        s2 = sympy.Symbol("bar", integer=True)
-        s3 = sympy.Symbol("baz", integer=True)
-
-        cases = (
-            # expr, result
-            # Test exprs.
-            (
-                s1 / (2 * s1 - 1) - 1 / (2 * s1 - 1),
-                lambda c: f"((-1)*({c}/(((-1) + (2*foo))))) + (foo*({c}/(((-1) + (2*foo)))))",
-            ),
-            (s1 / (s2 - s3), lambda c: f"foo*({c}/((bar + ((-1)*baz))))"),
-            # Test Pow directly.
-            (
-                sympy.Pow(s1 + s2, 0),
-                lambda _: "1",
-            ),  # note: simplified before _print_Pow
-            (
-                sympy.Pow(s1 + s2, -3),
-                lambda c: f"{c}/((bar + foo)*(bar + foo)*(bar + foo))",
-            ),
-            (sympy.Pow(s1 + s2, 2), lambda _: "(bar + foo)*(bar + foo)"),
-        )
-
-        for expr, result in cases:
-            self.assertEqual(cexpr(expr), result(1.0))  # 1.0 for FP div
-            self.assertEqual(texpr(expr), result(1))
-            self.assertEqual(pexpr(expr), result(1))
-
-    def test_print_floor(self):
-        s1 = sympy.Symbol("s1", integer=False)
-        expr = sympy.floor(s1)
-        self.assertEqual(texpr(expr), "tl.libdevice.floor(s1)")
-        self.assertEqual(pexpr(expr), "math.floor(s1)")
-
-    def test_print_ceil(self):
-        s1 = sympy.Symbol("s1", integer=False)
-        expr = sympy.ceiling(s1)
-        self.assertEqual(texpr(expr), "tl.libdevice.ceil(s1)")
-        self.assertEqual(pexpr(expr), "math.ceil(s1)")
-
-
 if HAS_CUDA and not TEST_WITH_ASAN:
 
     class RNNTest(TestCase):
