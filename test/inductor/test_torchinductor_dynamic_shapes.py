--- conflicted
+++ resolved
@@ -48,22 +48,7 @@
     "test_cpp_wrapper_dynamic_shapes": TestFailure(("cpu",)),
     "test_kwargs_dynamic_shapes": TestFailure(("cpu",)),
     # test_roi_align uses torchvision, which doesn't work with dynamic shapes
-<<<<<<< HEAD
-    "test_roi_align_dynamic_shapes": ("cpu", "cuda"),
-    #
-    # These are from switching to specialize_int=False
-    #
-    "test_div5_dynamic_shapes": (
-        "cpu",
-        "cuda",
-    ),  # The values for attribute 'dtype' do not match
-    "test_div8_dynamic_shapes": ("cpu", "cuda"),  # StopIteration
-    # NotImplementedError: argument of type: <class 'sympy.core.add.Add'>
-    "test_reflection_pad2d_backward_dynamic_shapes": ("cpu", "cuda"),
-    "test_both_scalars_dynamic_shapes": ("cpu", "cuda"),  # StopIteration
-=======
     "test_roi_align_dynamic_shapes": TestFailure(("cpu", "cuda")),
->>>>>>> 97711ac6
 }
 
 
