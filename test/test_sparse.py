# Owner(s): ["module: sparse"]

import torch
import itertools
import functools
import operator
import random
import unittest
from torch.testing import make_tensor
from torch.testing._internal.common_utils import TestCase, run_tests, skipIfRocm, do_test_dtypes, \
    load_tests, TEST_NUMPY, TEST_SCIPY, IS_WINDOWS, gradcheck, coalescedonoff, \
    DeterministicGuard, first_sample, TEST_WITH_CROSSREF, TEST_WITH_ROCM, skipIfTorchDynamo, \
    parametrize, subtest, is_coalesced_indices, suppress_warnings
from torch.testing._internal.common_cuda import TEST_CUDA, _get_torch_cuda_version
from numbers import Number
from typing import Dict, Any
from distutils.version import LooseVersion
from torch.testing._internal.common_cuda import \
    (SM53OrLater, SM80OrLater)
from torch.testing._internal.common_device_type import \
    (instantiate_device_type_tests, ops, dtypes, dtypesIfCUDA, onlyCPU, onlyCUDA, precisionOverride,
     deviceCountAtLeast, OpDTypes, onlyNativeDeviceTypes)
from torch.testing._internal.common_methods_invocations import \
    (reduction_ops, sparse_unary_ufuncs, sparse_masked_reduction_ops)
from torch.testing._internal.common_dtype import (
    all_types, all_types_and_complex, all_types_and_complex_and, floating_and_complex_types,
    floating_and_complex_types_and, integral_types, floating_types_and,
)

reduction_ops_with_sparse_support = [op for op in reduction_ops if 'masked.' not in op.name and
                                     (op.supports_sparse
                                      or op.supports_sparse_csr
                                      or op.supports_sparse_csc
                                      or op.supports_sparse_bsr
                                      or op.supports_sparse_bsc)]

if TEST_SCIPY:
    import scipy.sparse

# load_tests from torch.testing._internal.common_utils is used to automatically filter tests for
# sharding on sandcastle. This line silences flake warnings
load_tests = load_tests

# batched grad doesn't support sparse
gradcheck = functools.partial(gradcheck, check_batched_grad=False)

CUSPARSE_SPMM_COMPLEX128_SUPPORTED = (
    IS_WINDOWS and torch.version.cuda and LooseVersion(torch.version.cuda) > "11.2"
) or (not IS_WINDOWS and not TEST_WITH_ROCM)

def all_sparse_layouts(test_name='layout', include_strided=False):
    return parametrize(test_name, [
        subtest(torch.strided, name='Strided'),
        subtest(torch.sparse_coo, name='SparseCOO'),
        subtest(torch.sparse_csr, name='SparseCSR'),
        subtest(torch.sparse_csc, name='SparseCSC'),
        subtest(torch.sparse_bsr, name='SparseBSR'),
        subtest(torch.sparse_bsc, name='SparseBSC'),
    ][(0 if include_strided else 1):])

def gradcheck_semantics(test_name='gradcheck'):
    gradcheck_sparse = functools.partial(gradcheck, masked=False)
    gradcheck_masked = functools.partial(gradcheck, masked=True, check_sparse_nnz=True)
    gradcheck_sparse.masked = False
    gradcheck_masked.masked = True
    return parametrize(test_name, [
        subtest(gradcheck_sparse, name='sparse'),
        subtest(gradcheck_masked, name='masked')])


class CrossRefSparseFakeMode(torch._subclasses.CrossRefFakeMode):
    def __init__(self):
        super().__init__(
            self.ignore_op, check_strides=False,
            check_aliasing=False,
        )  # TODO: enable stride/alias checking

    # empty_like excluded for now due to sparse complex
    # aten._to_dense.default this one is getting called with csc
    @staticmethod
    def ignore_op(func):
        return func in (
            torch.ops.aten.empty_like.default,
            torch.ops.aten.set_.source_Storage_storage_offset,
            torch.ops.aten.sspaddmm.out,
            torch.ops.aten._spdiags.default,
            torch.ops.aten._to_dense.default,
            torch.ops.aten.indices.default,
            torch.ops.aten._indices.default,
            torch.ops.aten.values.default,
            torch.ops.aten._values.default,
        )

class TestSparseLegacyConstructors(TestCase):

    def test_legacy_warnings(self):

        def f1():
            "torch.sparse.SparseTensor() is deprecated."\
                "  Please use torch.sparse_coo_tensor((0,), dtype=)"
            x_ref = torch.sparse_coo_tensor((0,), dtype=torch.float64)
            x = torch.sparse.DoubleTensor()
            self.assertEqual(x, x_ref)

        def f2():
            "torch.sparse.SparseTensor(cdata=x._cdata) is deprecated."\
                "  Please use torch.sparse_coo_tensor(x._indices(), x._values(), x.shape)"
            x_ref = torch.tensor([[1, 2], [3, 4]], dtype=torch.float64).to_sparse()
            x = torch.sparse.DoubleTensor(cdata=x_ref._cdata)
            y = torch.sparse_coo_tensor(x._indices(), x._values(), x.shape)
            self.assertEqual(x, x_ref)
            self.assertEqual(y, x_ref)

        def f3():
            "torch.sparse.SparseTensor(indices, values, *, device=) is deprecated."\
                "  Please use torch.sparse_coo_tensor(indices, values, dtype=, device=)"
            x_ref = torch.sparse_coo_tensor([[0, 0, 1, 1], [0, 1, 0, 1]], [1, 2, 3, 4], dtype=torch.float64)
            x = torch.sparse.DoubleTensor(torch.tensor([[0, 0, 1, 1], [0, 1, 0, 1]]),
                                          torch.tensor([1, 2, 3, 4], dtype=torch.float64))
            self.assertEqual(x, x_ref)

        def f4():
            "torch.sparse.SparseTensor(indices, values, shape, *, device=) is deprecated."\
                "  Please use torch.sparse_coo_tensor(indices, values, shape, dtype=, device=)"
            x_ref = torch.sparse_coo_tensor([[0, 0, 1, 1], [0, 1, 0, 1]], [1, 2, 3, 4], (2, 3), dtype=torch.float64)
            x = torch.sparse.DoubleTensor(torch.tensor([[0, 0, 1, 1], [0, 1, 0, 1]]),
                                          torch.tensor([1, 2, 3, 4], dtype=torch.float64), (2, 3))
            self.assertEqual(x, x_ref)

        def f5():
            "torch.sparse.SparseTensor(shape, *, device=) is deprecated."\
                "  Please use torch.sparse_coo_tensor(shape, dtype=, device=)"
            x_ref = torch.sparse_coo_tensor((2, 3), dtype=torch.float64)
            x = torch.sparse.DoubleTensor(2, 3)
            self.assertEqual(x, x_ref)

        for test_f in [f1, f2, f3, f4, f5]:

            with self.assertWarns(UserWarning, msg=test_f.__doc__) as cm:
                test_f()
                test_f()

            # Check warn-once:
            self.assertEqual(len(cm.warnings), 1)

class TestSparseBase(TestCase):
    def run(self, result=None):
        if TEST_WITH_CROSSREF:
            with CrossRefSparseFakeMode():
                return super().run(result)
        else:
            return super().run(result)

class TestSparse(TestSparseBase):

    def setUp(self):
        TestCase.setUp(self)

        self.index_tensor = lambda *args, **kwargs: torch.tensor(*args, **kwargs, dtype=torch.int64)

        def sparse_empty_factory(*args, **kwargs):
            kwargs['layout'] = kwargs.get('layout', torch.sparse_coo)
            return torch.empty(*args, **kwargs)
        self.sparse_empty = sparse_empty_factory

        def sparse_tensor_factory(*args, **kwargs):
            return torch.sparse_coo_tensor(*args, **kwargs)
        self.sparse_tensor = sparse_tensor_factory

    def _gen_sparse(self, sparse_dim, nnz, with_size, dtype, device, coalesced):
        if isinstance(with_size, Number):
            with_size = [with_size] * sparse_dim

        x, i, v = self.genSparseTensor(with_size, sparse_dim, nnz, not coalesced, dtype=dtype, device=device)

        if not coalesced:
            self.assert_uncoalesced(x)

        return x, i, v

    def assert_uncoalesced(self, x):
        """
        Test if a CPU tensor is uncoalesced.  This is used to ensure
        correctness of the uncoalesced tensor generation algorithm.
        """
        assert not x.is_coalesced()
        existing_indices = set()
        for i in range(x._nnz()):
            index = str(x._indices()[:, i])
            if index in existing_indices:
                return True
            else:
                existing_indices.add(index)

    def randn(self, *args, **kwargs):
        """
        Variant of torch.randn that also works in the TEST_CUDA case.
        """
        # TODO: Put this in torch.cuda.randn
        return torch.empty(*args, **kwargs).normal_()

    @dtypes(torch.double)
    def test_print_coalesced(self, device, dtype):
        self._test_print(device, dtype, True)

    @dtypes(torch.double)
    def test_print_uncoalesced(self, device, dtype):
        self._test_print(device, dtype, False)

    def _test_print(self, device, dtype, coalesced):
        shape_sparse_dim_nnz = [
            ((), 0, 2),
            ((0,), 0, 10),
            ((2,), 0, 3),
            ((100, 3), 1, 3),
            ((100, 20, 3), 2, 0),
            ((10, 0, 3), 0, 3),
            ((10, 0, 3), 0, 0),
        ]
        printed = []
        for shape, sparse_dim, nnz in shape_sparse_dim_nnz:
            indices_shape = torch.Size((sparse_dim, nnz))
            values_shape = torch.Size((nnz,) + shape[sparse_dim:])
            printed.append("# shape: {}".format(torch.Size(shape)))
            printed.append("# nnz: {}".format(nnz))
            printed.append("# sparse_dim: {}".format(sparse_dim))
            printed.append("# indices shape: {}".format(indices_shape))
            printed.append("# values shape: {}".format(values_shape))

            indices = torch.arange(indices_shape.numel(), dtype=self.index_tensor(0).dtype,
                                   device=device).view(indices_shape)
            for d in range(sparse_dim):
                indices[d].clamp_(max=(shape[d] - 1))  # make it valid index
            if not coalesced and indices.numel() > 0:
                indices[:, -1] = indices[:, 0]  # make it uncoalesced
            values_numel = values_shape.numel()
            values = torch.arange(values_numel, dtype=dtype,
                                  device=device).view(values_shape).div_(values_numel / 2.)
            sp_tensor = self.sparse_tensor(indices, values, shape, dtype=dtype, device=device)

            dtypes = [torch.int32]
            if values.dtype == torch.double:
                dtypes.append(torch.float)
            else:
                dtypes.append(torch.double)
            for dtype in dtypes:
                printed.append("########## {} ##########".format(dtype))
                x = sp_tensor.detach().to(dtype)
                printed.append("# sparse tensor")
                printed.append(str(x))
                if x.dtype.is_floating_point:
                    printed.append("# after requires_grad_")
                    printed.append(str(x.requires_grad_()))
                    printed.append("# after addition")
                    printed.append(str(x + x))
                printed.append("# _indices")
                printed.append(str(x._indices()))
                printed.append("# _values")
                printed.append(str(x._values()))
            printed.append('')
        self.assertExpected('\n'.join(printed))

    @coalescedonoff
    @dtypes(torch.double, torch.cdouble)
    def test_basic(self, device, dtype, coalesced):
        def test_shape(sparse_dims, nnz, with_size):
            if isinstance(with_size, Number):
                with_size = [with_size] * sparse_dims
            x, i, v = self._gen_sparse(sparse_dims, nnz, with_size, dtype, device, coalesced)
            self.assertEqual(i, x._indices())
            self.assertEqual(v, x._values())
            self.assertEqual(x.ndimension(), len(with_size))
            self.assertEqual(x.coalesce()._nnz(), nnz if x.is_coalesced() else nnz // 2)
            self.assertEqual(list(x.size()), with_size)

            # Test .indices() and .values()
            if not coalesced:
                with self.assertRaisesRegex(RuntimeError, "Cannot get indices on an uncoalesced tensor"):
                    x.indices()
                with self.assertRaisesRegex(RuntimeError, "Cannot get values on an uncoalesced tensor"):
                    x.values()
            else:
                self.assertEqual(x.indices(), x._indices())
                self.assertEqual(x.values(), x._values())

        test_shape(3, 10, 100)
        test_shape(3, 10, [100, 100, 100])
        test_shape(3, 10, [100, 100, 100, 5, 5, 5, 0])
        test_shape(3, 0, [0, 0, 100, 5, 5, 5, 0])

        # Make sure that coalesce handles duplicate indices correctly
        i = self.index_tensor([[9, 0, 0, 0, 8, 1, 1, 1, 2, 7, 2, 2, 3, 4, 6, 9]], device=device)
        v = torch.tensor([[idx**2, idx] for idx in range(i.size(1))], dtype=dtype, device=device)
        x = self.sparse_tensor(i, v, torch.Size([10, 2]), dtype=dtype, device=device)
        self.assertEqual(x.coalesce()._nnz(), 9)

    @coalescedonoff
    @dtypes(torch.double, torch.cdouble, torch.bfloat16)
    @precisionOverride({torch.bfloat16: 1e-2})
    @skipIfTorchDynamo("https://github.com/pytorch/torchdynamo/issues/1991")
    def test_coalesce(self, device, dtype, coalesced):

        def _test_coalesce(t):
            tc = t.coalesce()
            self.assertEqual(tc.to_dense(), t.to_dense())
            self.assertTrue(tc.is_coalesced())
            # Our code below doesn't work when nnz is 0, because
            # then it's a 0D tensor, not a 2D tensor.
            if t._nnz() == 0:
                self.assertEqual(t._indices(), tc._indices())
                self.assertEqual(t._values(), tc._values())
                return tc

            value_map: Dict[Any, Any] = {}
            for idx, val in zip(t._indices().t(), t._values()):
                idx_tup = tuple(idx.tolist())
                if idx_tup in value_map:
                    value_map[idx_tup] += val
                else:
                    value_map[idx_tup] = val.clone() if isinstance(val, torch.Tensor) else val

            new_indices = sorted(value_map.keys())
            _new_values = [value_map[idx] for idx in new_indices]
            if t._values().ndimension() < 2:
                new_values = t._values().new(_new_values)
            else:
                new_values = torch.stack(_new_values)

            new_indices = t._indices().new(new_indices).t()
            tg = t.new(new_indices, new_values, t.size())

            self.assertEqual(tc._indices(), tg._indices())
            self.assertEqual(tc._values(), tg._values())

            if t.is_coalesced():
                self.assertEqual(tc._indices(), t._indices())
                self.assertEqual(tc._values(), t._values())

        for empty_i, empty_v, empty_nnz in itertools.product([True, False], repeat=3):
            sparse_size = [] if empty_i else [2, 1]
            dense_size = [1, 0, 2] if empty_v else [1, 2]
            nnz = 0 if empty_nnz else 5

            t, _, _ = self._gen_sparse(len(sparse_size), nnz, sparse_size + dense_size, dtype, device, coalesced)
            _test_coalesce(t)  # this tests correctness

    @dtypes(torch.double)
    @skipIfTorchDynamo("https://github.com/pytorch/pytorch/issues/89395")
    def test_coalesce_reference_cycle(self, device, dtype):
        # Test coalesce doesn't create autograd graph cycles (gh-52253)

        # Sanity check that the helper class works as expected
        t = torch.rand(2)
        t_ref = torch._C._WeakTensorRef(t)
        self.assertFalse(t_ref.expired())

        del t
        self.assertTrue(t_ref.expired())

        def test_sparse_sum():
            i = torch.tensor([[0], [4]], dtype=torch.long, device=device)
            v = torch.tensor([[[-0.4567, -1.8797, 0.0380, 1.4316]]],
                             dtype=dtype, device=device)
            S = torch.sparse_coo_tensor(i, v)
            S = S.coalesce()
            S.requires_grad_(True)
            S2 = S.coalesce()
            self.assertTrue(S2.is_coalesced())
            return torch._C._WeakTensorRef(S2)

        ref = test_sparse_sum()
        self.assertTrue(ref.expired())

    @dtypes(torch.double)
    def test_ctor_large_sizes(self, device, dtype):
        # Test that integer overflow is detected when computing numel
        # of a sparse tensor with large dimensions (gh-57416). Notice
        # that numel is computed internally when constructing a
        # tensor, hence the overflow may appear during the tensor
        # construction step.
        N = 100000
        indices = torch.tensor([[N, N - 1]] * 4, dtype=torch.int64, device=device)
        values = torch.tensor([1, 2], dtype=dtype, device=device)
        self.assertRaises(RuntimeError,
                          lambda: torch.sparse_coo_tensor(
                              indices, values, (N + 1,) * 4, device=device))

    @dtypes(torch.double, torch.cdouble)
    def test_ctor_size_checks(self, device, dtype):
        indices = self.index_tensor([
            [0, 0, 0],
            [0, 3, 0],
            [0, 0, 0],
            [0, 0, 0],
        ], device=device)
        values = torch.tensor([2, 1, 3, 4], dtype=dtype, device=device)

        # indices inconsistent with size
        self.assertRaises(
            RuntimeError,
            lambda: self.sparse_tensor(indices, values, torch.Size([2, 1, 1])))

        # values inconsistent with size
        values = torch.tensor([
            [2, 1, 2, 1],
            [1, 0, 5, 2],
        ], dtype=dtype, device=device)
        self.assertRaises(
            RuntimeError,
            lambda: self.sparse_tensor(indices, values, torch.Size([2, 4, 2, 1])))

    @dtypes(*floating_and_complex_types_and(torch.float16, torch.bfloat16))
    @unittest.skipIf(TEST_WITH_CROSSREF, "generator unsupport triggers assertion error")
    @gradcheck_semantics()
    def test_to_dense_with_gradcheck(self, device, dtype, gradcheck):
        def test_tensor(x, res):
            x.to_dense()  # Tests triple to_dense for memory corruption
            x.to_dense()
            x.to_dense()
            dense_x = x.to_dense()
            safe_dense_x = self.safeToDense(x)
            dense_x = dense_x.to(res.dtype)
            safe_dense_x = safe_dense_x.to(res.dtype)
            self.assertEqual(res, dense_x)
            self.assertEqual(res, safe_dense_x)

            # Only run autograd test for float64
            if x.dtype != torch.float64:
                return

            def fn(x):
                return x.to_dense()
            x.requires_grad_(True)
            gradcheck(fn, (x,), check_sparse_nnz=True)

        for value_type in [torch.double, torch.cdouble]:
            i = self.index_tensor([
                [0, 1, 2, 2],
                [0, 0, 0, 3],
                [0, 0, 1, 4],
            ], device=device)
            # we don't have to_dense for half types on CPU because it is implemented
            # with a slower add_ operation
            v = torch.tensor([2, 1, 3, 4], dtype=dtype, device=device)
            x = self.sparse_tensor(i, v, torch.Size([3, 4, 5]), dtype=value_type, device=device)
            res = torch.tensor([
                [[2, 0, 0, 0, 0],
                 [0, 0, 0, 0, 0],
                 [0, 0, 0, 0, 0],
                 [0, 0, 0, 0, 0]],
                [[1, 0, 0, 0, 0],
                 [0, 0, 0, 0, 0],
                 [0, 0, 0, 0, 0],
                 [0, 0, 0, 0, 0]],
                [[0, 3, 0, 0, 0],
                 [0, 0, 0, 0, 0],
                 [0, 0, 0, 0, 0],
                 [0, 0, 0, 0, 4]],
            ], dtype=dtype, device=device)

            test_tensor(x, res)
            test_tensor(res, res)

            i = self.index_tensor([
                [0, 1, 2, 2],
                [0, 0, 0, 3],
                [0, 0, 1, 4],
            ], device=device)
            v = torch.empty(4, 0, dtype=dtype, device=device)
            x = self.sparse_tensor(i, v, torch.Size([3, 4, 5, 0]), dtype=value_type, device=device)
            res = torch.empty((3, 4, 5, 0), dtype=dtype, device=device)
            test_tensor(x, res)

    @coalescedonoff
    @dtypes(torch.float16, torch.bfloat16, torch.float64, torch.int, torch.cfloat, torch.cdouble)
    def test_to_sparse(self, device, dtype, coalesced):
        shape = [5, 2, 10, 4]
        max_nnz = 1
        for value_type in [torch.double, torch.cdouble]:
            for dim, dim_sz in enumerate(shape, 1):
                max_nnz *= dim_sz
                rnnz = torch.randint(2, max_nnz, (1,)).item()
                for nnz in [0, 1, rnnz]:
                    expected, _, _ = self._gen_sparse(dim, nnz, shape, dtype=value_type, device=device,
                                                      coalesced=coalesced)
                    expected = expected.to(dtype)

                    d = expected.to_dense()
                    result = d.to_sparse(dim)
                    self.assertEqual(d, result.to_dense())
                    self.assertEqual(expected.size(), result.size())
                    self.assertEqual(dim, result.sparse_dim())

    @dtypes(torch.double, torch.cdouble)
    def test_sparse_bool(self, device, dtype):
        a = torch.tensor([True, False], dtype=dtype, device=device).to(torch.bool)
        b = a.to_sparse().to_dense()
        self.assertEqual(a, b)

    @dtypes(torch.double, torch.cdouble)
    def test_scalar(self, device, dtype):
        # tensor with value
        a = self.sparse_tensor(self.index_tensor([], device=device).unsqueeze(1), 12.3, [], dtype=dtype, device=device)
        self.assertEqual(1, a._values().numel())
        self.assertEqual(a, a.clone())
        a_coalesced = a.coalesce()
        self.assertTrue(a_coalesced.is_coalesced())
        self.assertEqual(torch.tensor(12.3, dtype=dtype, device=device), a.to_dense())
        self.assertEqual(a, a.to_dense().to_sparse())

        # tensor with multiple values
        a = self.sparse_tensor(self.index_tensor([], device=device).unsqueeze(1).expand(0, 2),
                               [12.3, 12.3], [], dtype=dtype, device=device)
        self.assertEqual(2, a._values().numel())
        self.assertEqual(a, a.clone())
        a_coalesced = a.coalesce()
        self.assertTrue(a_coalesced.is_coalesced())
        self.assertEqual(torch.tensor(12.3 * 2, dtype=dtype, device=device), a.to_dense())
        self.assertEqual(a.coalesce(), a.coalesce().to_dense().to_sparse())

        # tensor without value
        a = self.sparse_empty((), dtype=dtype, device=device)
        self.assertEqual(0, a._values().numel())
        self.assertEqual(a, a.clone())
        a_coalesced = a.coalesce()
        self.assertTrue(a_coalesced.is_coalesced())
        self.assertEqual(torch.tensor(0, dtype=dtype, device=device), a.to_dense())
        self.assertEqual(a, a.to_dense().to_sparse())

    @dtypes(torch.double, torch.cdouble)
    def test_shared(self, device, dtype):
        i = self.index_tensor([[2]], device=device)
        v = torch.tensor([5], dtype=dtype, device=device)
        x = self.sparse_tensor(i, v, torch.Size([3]))
        v[0] = 6
        self.assertEqual(torch.tensor([0, 0, 6], dtype=dtype, device=device), self.safeToDense(x))
        i[0][0] = 0
        self.assertEqual(torch.tensor([6, 0, 0], dtype=dtype, device=device), self.safeToDense(x))

        i = self.index_tensor([[2]], device=device)
        v = torch.empty((1, 0), dtype=dtype, device=device)
        x = self.sparse_tensor(i, v, torch.Size([3, 0]))
        i[0][0] = 0
        self.assertEqual(torch.empty((3, 0), dtype=dtype, device=device), self.safeToDense(x))

    @dtypes(torch.double, torch.cdouble)
    @unittest.skipIf(TEST_WITH_CROSSREF, "generator unsupport triggers assertion error")
    @gradcheck_semantics()
    def test_to_dense_hybrid(self, device, dtype, gradcheck):
        def test_tensor(x, res):
            x.to_dense()  # Tests double to_dense for memory corruption
            x.to_dense()
            x.to_dense()
            self.assertEqual(res, x.to_dense())
            self.assertEqual(res, self.safeToDense(x))

            def fn(x):
                return x.to_dense()
            x.requires_grad_(True)
            gradcheck(fn, (x,), check_sparse_nnz=True)

        i = self.index_tensor([
            [0, 1, 2, 2],
            [0, 0, 0, 3],
        ], device=device)
        v = torch.tensor([[2, 3], [1, 2], [3, 4], [4, 5]], dtype=dtype, device=device)
        x = self.sparse_tensor(i, v, torch.Size([3, 4, 2]))
        res = torch.tensor([
            [[2, 3],
             [0, 0],
             [0, 0],
             [0, 0]],
            [[1, 2],
             [0, 0],
             [0, 0],
             [0, 0]],
            [[3, 4],
             [0, 0],
             [0, 0],
             [4, 5]],
        ], dtype=dtype, device=device)
        test_tensor(x, res)

        i = self.index_tensor([
            [0, 1, 2, 2],
            [0, 0, 0, 3],
        ], device=device)
        v = torch.empty((4, 2, 0), dtype=dtype, device=device)
        x = self.sparse_tensor(i, v, torch.Size([3, 4, 2, 0]))
        res = torch.empty((3, 4, 2, 0), dtype=dtype, device=device)
        test_tensor(x, res)

    @dtypes(torch.double, torch.cdouble)
    def test_contig(self, device, dtype):
        def test_tensor(x, exp_i, exp_v):
            x = x.coalesce()
            self.assertEqual(exp_i, x._indices())
            self.assertEqual(exp_v, x._values())

        i = self.index_tensor([
            [1, 0, 35, 14, 39, 6, 71, 66, 40, 27],
            [92, 31, 62, 50, 22, 65, 89, 74, 56, 34],
        ], device=device)
        v = torch.tensor([1, 2, 3, 4, 5, 6, 7, 8, 9, 10], dtype=dtype, device=device)
        x = self.sparse_tensor(i, v, torch.Size([100, 100]))
        exp_i = self.index_tensor([
            [0, 1, 6, 14, 27, 35, 39, 40, 66, 71],
            [31, 92, 65, 50, 34, 62, 22, 56, 74, 89],
        ], device=device)
        exp_v = torch.tensor([2, 1, 6, 4, 10, 3, 5, 9, 8, 7], dtype=dtype, device=device)
        test_tensor(x, exp_i, exp_v)

        i = self.index_tensor([
            [2, 0, 2, 1],
            [0, 0, 3, 0],
            [1, 0, 4, 0],
        ], device=device)
        v = torch.tensor([3, 2, 4, 1], dtype=dtype, device=device)
        x = self.sparse_tensor(i, v, torch.Size([3, 4, 5]))
        exp_i = self.index_tensor([
            [0, 1, 2, 2],
            [0, 0, 0, 3],
            [0, 0, 1, 4],
        ], device=device)
        exp_v = torch.tensor([2, 1, 3, 4], dtype=dtype, device=device)
        test_tensor(x, exp_i, exp_v)

        i = self.index_tensor([
            [2, 0, 2, 1],
            [0, 0, 3, 0],
            [1, 0, 4, 0],
        ], device=device)
        v = torch.empty([4, 0], dtype=dtype, device=device)
        x = self.sparse_tensor(i, v, torch.Size([3, 4, 5, 0]))
        exp_i = self.index_tensor([
            [0, 1, 2, 2],
            [0, 0, 0, 3],
            [0, 0, 1, 4],
        ], device=device)
        exp_v = torch.empty([4, 0], dtype=dtype, device=device)
        test_tensor(x, exp_i, exp_v)

        # Duplicate indices
        i = self.index_tensor([
            [0, 0, 2, 0],
            [0, 0, 3, 0],
            [0, 0, 4, 0],
        ], device=device)
        v = torch.tensor([3, 2, 4, 1], dtype=dtype, device=device)
        x = self.sparse_tensor(i, v, torch.Size([3, 4, 5]))
        exp_i = self.index_tensor([
            [0, 2],
            [0, 3],
            [0, 4],
        ], device=device)
        exp_v = torch.tensor([6, 4], dtype=dtype, device=device)
        test_tensor(x, exp_i, exp_v)

        i = self.index_tensor([
            [0, 0, 2, 0],
            [0, 0, 3, 0],
            [0, 0, 4, 0],
        ], device=device)
        v = torch.empty([4, 0], dtype=dtype, device=device)
        x = self.sparse_tensor(i, v, torch.Size([3, 4, 5, 0]))
        exp_i = self.index_tensor([
            [0, 2],
            [0, 3],
            [0, 4],
        ], device=device)
        exp_v = torch.empty([2, 0], dtype=dtype, device=device)
        test_tensor(x, exp_i, exp_v)

    @dtypes(torch.double, torch.cdouble)
    def test_contig_hybrid(self, device, dtype):
        def test_tensor(x, exp_i, exp_v):
            x = x.coalesce()
            self.assertEqual(exp_i, x._indices())
            self.assertEqual(exp_v, x._values())

        i = self.index_tensor([
            [1, 0, 35, 14, 39, 6, 71, 66, 40, 27],
            [92, 31, 62, 50, 22, 65, 89, 74, 56, 34],
        ], device=device)
        v = torch.tensor([
            [1, 2], [2, 3], [3, 4], [4, 5], [5, 6],
            [6, 7], [7, 8], [8, 9], [9, 10], [10, 11],
        ], dtype=dtype, device=device)
        x = self.sparse_tensor(i, v, torch.Size([100, 100, 2]))
        exp_i = self.index_tensor([
            [0, 1, 6, 14, 27, 35, 39, 40, 66, 71],
            [31, 92, 65, 50, 34, 62, 22, 56, 74, 89],
        ], device=device)
        exp_v = torch.tensor([
            [2, 3], [1, 2], [6, 7], [4, 5], [10, 11],
            [3, 4], [5, 6], [9, 10], [8, 9], [7, 8],
        ], dtype=dtype, device=device)
        test_tensor(x, exp_i, exp_v)

        i = self.index_tensor([
            [2, 0, 2, 1],
            [0, 0, 3, 0],
            [1, 0, 4, 0],
        ], device=device)
        v = torch.tensor([[3, 3, 3], [2, 2, 2], [4, 4, 4], [1, 1, 1]], dtype=dtype, device=device)
        x = self.sparse_tensor(i, v, torch.Size([3, 4, 5, 3]))
        exp_i = self.index_tensor([
            [0, 1, 2, 2],
            [0, 0, 0, 3],
            [0, 0, 1, 4],
        ], device=device)
        exp_v = torch.tensor([[2, 2, 2], [1, 1, 1], [3, 3, 3], [4, 4, 4]], dtype=dtype, device=device)
        test_tensor(x, exp_i, exp_v)

        i = self.index_tensor([
            [2, 0, 2, 1],
            [0, 0, 3, 0],
            [1, 0, 4, 0],
        ], device=device)
        v = torch.empty([4, 3, 0], dtype=dtype, device=device)
        x = self.sparse_tensor(i, v, torch.Size([3, 4, 5, 3, 0]))
        exp_i = self.index_tensor([
            [0, 1, 2, 2],
            [0, 0, 0, 3],
            [0, 0, 1, 4],
        ], device=device)
        exp_v = torch.empty([4, 3, 0], dtype=dtype, device=device)
        test_tensor(x, exp_i, exp_v)

        # Duplicate indices
        i = self.index_tensor([
            [0, 0, 2, 0],
            [0, 0, 3, 0],
            [0, 0, 4, 0],
        ], device=device)
        v = torch.tensor([[3, 2, 3], [2, 1, 1], [4, 3, 4], [1, 1, 1]], dtype=dtype, device=device)
        x = self.sparse_tensor(i, v, torch.Size([3, 4, 5, 3]))
        exp_i = self.index_tensor([
            [0, 2],
            [0, 3],
            [0, 4],
        ], device=device)
        exp_v = torch.tensor([[6, 4, 5], [4, 3, 4]], dtype=dtype, device=device)
        test_tensor(x, exp_i, exp_v)

        i = self.index_tensor([
            [0, 0, 2, 0],
            [0, 0, 3, 0],
            [0, 0, 4, 0],
        ], device=device)
        v = torch.empty([4, 3, 0], dtype=dtype, device=device)
        x = self.sparse_tensor(i, v, torch.Size([3, 4, 5, 3, 0]))
        exp_i = self.index_tensor([
            [0, 2],
            [0, 3],
            [0, 4],
        ], device=device)
        exp_v = torch.empty([2, 3, 0], dtype=dtype, device=device)
        test_tensor(x, exp_i, exp_v)

    @coalescedonoff
    @dtypes(torch.double, torch.cdouble)
    def test_clone(self, device, dtype, coalesced):
        def test_shape(sparse_dims, nnz, with_size):
            x = self._gen_sparse(sparse_dims, nnz, with_size, dtype, device, coalesced)[0]
            if not coalesced:
                self.assertFalse(x.is_coalesced())
                y = x.clone()
                self.assertFalse(y.is_coalesced())
            x = x.coalesce()
            self.assertTrue(x.is_coalesced())
            y = x.clone()
            self.assertTrue(y.is_coalesced())

        test_shape(4, 20, 5)
        test_shape(3, 10, [100, 100, 100, 5, 5, 5, 0])
        test_shape(3, 0, [0, 0, 100, 5, 5, 5, 0])

    @coalescedonoff
    @dtypes(torch.double, torch.cdouble, torch.bfloat16)
    @precisionOverride({torch.bfloat16: 2e-2})
    def test_Sparse_to_Sparse_copy_(self, device, dtype, coalesced):
        # This is for testing torch.copy_(SparseTensor, SparseTensor)
        sparse_dims = 3
        nnz = 10
        sizes = [2, 3, 4, 5]  # hybrid sparse
        x1, _, _ = self._gen_sparse(sparse_dims, nnz, sizes, dtype, device, coalesced)
        x2, _, _ = self._gen_sparse(sparse_dims, nnz + 10, sizes, dtype, device, coalesced)

        # test copy
        x2_dense = x2.to_dense()
        x1.copy_(x2)
        self.assertEqual(x2_dense, x1.to_dense())

        # test type conversion (when x1.copy_(x2), x1.dtype should stay the same)
        x1 = x1.to(torch.float32)

        x2 = x2.to(torch.float16)
        x1_dtype = x1.dtype
        x1.copy_(x2)
        self.assertEqual(x1_dtype, x1.dtype)

        x2 = x2.to(torch.float64)
        x1_dtype = x1.dtype
        x1.copy_(x2)
        self.assertEqual(x1_dtype, x1.dtype)

        # test no broadcast
        self.assertRaises(RuntimeError, lambda: x1.copy_(x2.narrow_copy(0, 0, 1)))

        # test raise error on copy_() between dense and sparse Tensors
        self.assertRaises(RuntimeError, lambda: x1.copy_(torch.randn(5, 5)))

        # test autograd
        x1, _, _ = self._gen_sparse(sparse_dims, nnz, sizes, dtype, device, coalesced)
        x2, _, _ = self._gen_sparse(sparse_dims, nnz + 10, sizes, dtype, device, coalesced)
        x2.requires_grad_(True)
        x1.copy_(x2)
        y = x1 * 2
        x2_clone = x2.clone()
        y.backward(x2_clone)
        expected_grad = x2_clone * 2
        self.assertEqual(expected_grad.to_dense(), x2.grad.to_dense())
        self.assertEqual(None, x1.grad)

    @coalescedonoff
    @unittest.skipIf(torch.cuda.device_count() < 2, "no multi-GPU")
    @dtypes(torch.double, torch.cdouble)
    def test_Sparse_to_Sparse_copy_multi_gpu(self, device, dtype, coalesced):
        # This is for testing torch.copy_(SparseTensor, SparseTensor) across GPU devices
        sparse_dims = 3
        nnz = 10
        sizes = [2, 3, 4, 5]  # hybrid sparse
        x1, _, _ = self._gen_sparse(sparse_dims, nnz, sizes, dtype, device, coalesced)
        x2, _, _ = self._gen_sparse(sparse_dims, nnz + 10, sizes, dtype, device, coalesced)
        x1 = x1.to('cuda:0')

        def test_cross_device(x1, x2):
            x1_device = x1.device
            x1.copy_(x2)
            self.assertEqual(x2.to('cuda:0').to_dense(), x1.to_dense())
            self.assertEqual(x1_device, x1.device)

        test_cross_device(x1, x2.to('cuda:1'))  # test across gpu devices
        test_cross_device(x1, x2.to('cpu'))  # test between cpu and gpu

        # test autograd
        x2 = x2.to('cuda:1')
        x2.requires_grad_(True)
        x1.copy_(x2)
        y = x1 * 2
        x2_clone = x2.clone().to('cuda:0')
        y.backward(x2_clone)
        expected_grad = x2_clone * 2
        self.assertEqual(expected_grad.to_dense(), x2.grad.to('cuda:0').to_dense())
        self.assertEqual(None, x1.grad)

    @onlyCUDA
    def test_cuda_empty(self, device):
        def test_tensor(x):
            y = x.to(device)
            self.assertEqual(x.sparse_dim(), y.sparse_dim())
            self.assertEqual(x.dense_dim(), y.dense_dim())
            x = y.cpu()
            self.assertEqual(y.sparse_dim(), x.sparse_dim())
            self.assertEqual(y.dense_dim(), x.dense_dim())

        x = torch.sparse_coo_tensor((2, 3, 4), dtype=torch.float32)
        test_tensor(x)

        x = torch.sparse_coo_tensor((2, 3, 4), dtype=torch.float16)
        test_tensor(x)

        x = torch.sparse_coo_tensor((2, 3, 4), dtype=torch.float16)
        test_tensor(x)

        x = torch.sparse_coo_tensor((2, 3, 4, 0), dtype=torch.float32)
        test_tensor(x)

    @coalescedonoff
    @dtypes(torch.double, torch.cdouble)
    def test_transpose(self, device, dtype, coalesced):
        def test_shape(sparse_dims, nnz, with_size):
            x = self._gen_sparse(sparse_dims, nnz, with_size, dtype, device, coalesced)[0]
            y = self.safeToDense(x)

            for i, j in itertools.combinations(range(4), 2):
                x = x.transpose_(i, j)
                y = y.transpose(i, j)
                self.assertEqual(self.safeToDense(x), y)

                x = x.transpose(i, j)
                y = y.transpose(i, j)
                self.assertEqual(self.safeToDense(x), y)

        test_shape(4, 6, 3)
        test_shape(4, 3, [7, 7, 7, 3, 3, 3, 0])
        test_shape(4, 0, [0, 0, 7, 3, 3, 3, 0])

    @coalescedonoff
    @dtypes(torch.double, torch.cdouble)
    @unittest.skipIf(TEST_WITH_CROSSREF, "generator unsupport triggers assertion error")
    @gradcheck_semantics()
    def test_permute(self, device, dtype, coalesced, gradcheck):
        # trivial checks
        s = torch.rand(3, 3, 3, device=device, dtype=dtype).to_sparse()
        with self.assertRaisesRegex(RuntimeError, "does not match the length"):
            s.permute(dims=(1, 0))
        with self.assertRaisesRegex(RuntimeError, "duplicate dims"):
            s.permute(dims=(1, 1, 1))

        def test_shape(sparse_dims, nnz, with_size):
            ndim = len(with_size)
            valid_sparse_dims = torch.arange(-ndim, -ndim + sparse_dims)
            valid_dense_dims = torch.arange(-ndim + sparse_dims, 0)

            for dims in itertools.permutations(range(-ndim, 0)):
                s = self._gen_sparse(sparse_dims, nnz, with_size, dtype, device, coalesced)[0]
                d = self.safeToDense(s)

                dims_sparse, _ = torch.tensor(dims[:sparse_dims]).sort()
                dims_dense, _ = torch.tensor(dims[sparse_dims:]).sort()

                if (valid_sparse_dims == dims_sparse).all() and (valid_dense_dims == dims_dense).all():
                    # if valid permutation, test for correctness
                    s_permuted = s.permute(dims)
                    self.assertEqual(s_permuted, d.permute(dims))

                    # if s is coalesced, and perm does not touch 0-dim,
                    # the result has to be coalesced as well
                    if dims[0] == 0:
                        self.assertEqual(s_permuted.is_coalesced(), s.is_coalesced())
                    else:
                        self.assertFalse(s_permuted.is_coalesced())

                    gradcheck(lambda t: t.permute(dims).to_dense(), s.requires_grad_(True), check_sparse_nnz=True)
                else:
                    # otherwise check if exception is thrown
                    fail_message = "transpositions between sparse and dense dimensions are not allowed"
                    with self.assertRaisesRegex(RuntimeError, fail_message):
                        s.permute(dims)

        test_shape(2, 3, [2, 3, 4, 5])
        test_shape(2, 3, [2, 2, 0])
        # if nnz=0, it is not true that t == t.to_dense().to_sparse()
        # unless t.sparse_dim == t.dim (i.e. t is not hybrid)
        test_shape(3, 0, [0, 0, 2])

    @coalescedonoff
    @onlyCPU
    @dtypes(torch.double)
    def test_coalesce_transpose_mm(self, device, dtype, coalesced):
        def test_shape(di, dj, dk, nnz):
            x, _, _ = self._gen_sparse(2, nnz, [dj, di], dtype, device, coalesced)
            y = torch.randn(dj, dk, dtype=dtype, device=device)

            x_coalesced = x.coalesce()
            self.assertTrue(x_coalesced.is_coalesced())

            x_coalesced_t = x_coalesced.t()
            # Transpose is `colasced`-preserving if the indices tensor is empty.
            self.assertEqual(x_coalesced_t.is_coalesced(), di * nnz == 0)

            res = torch.mm(x_coalesced_t, y)
            expected = torch.mm(self.safeToDense(x_coalesced_t), y)
            self.assertEqual(res, expected)

        test_shape(10, 20, 30, 20)
        test_shape(0, 20, 30, 0)
        test_shape(10, 0, 30, 0)
        test_shape(10, 20, 0, 0)
        test_shape(10, 20, 0, 20)

    @skipIfTorchDynamo("https://github.com/pytorch/torchdynamo/issues/1166")
    @dtypes(torch.double, torch.cdouble)
    def test_t_empty(self, device, dtype):
        def test_in_place(x):
            shape_original = x.shape
            x.t_()
            self.assertEqual(torch.Size([shape_original[1], shape_original[0]]), x.size())
            self.assertEqual(0, x._indices().numel())
            self.assertEqual(0, x._values().numel())
            self.assertEqual(x.sparse_dim(), 2)
            self.assertEqual(x.dense_dim(), 0)

        def test_not_in_place(x):
            shape_original = x.shape
            y = x.t()
            self.assertEqual(torch.Size([shape_original[1], shape_original[0]]), y.size())
            self.assertEqual(0, y._indices().numel())
            self.assertEqual(0, y._values().numel())
            self.assertEqual(x.sparse_dim(), 2)
            self.assertEqual(x.dense_dim(), 0)

        x = self.sparse_empty(2, 3, dtype=dtype, device=device)
        test_in_place(x)
        test_not_in_place(x)

        x = self.sparse_empty(2, 0, dtype=dtype, device=device)
        test_in_place(x)
        test_not_in_place(x)

    @coalescedonoff
    @dtypes(torch.double, torch.cdouble)
    def test_add_zeros(self, device, dtype, coalesced):
        def test_shape(sparse_dims, nnz, sizes):
            x, _, _ = self._gen_sparse(sparse_dims, nnz, sizes, dtype, device, coalesced)
            zeros = torch.sparse_coo_tensor(sizes, device=x.device)
            r1 = zeros + x
            r2 = x + zeros
            self.assertEqual(r1, x)
            self.assertEqual(r2, x)

        test_shape(1, 20, [1])
        test_shape(4, 20, [3, 17, 19, 5])
        test_shape(2, 20, [3, 17, 19, 5])
        test_shape(2, 20, [3, 17, 19, 0])

    @dtypes(torch.double, torch.cdouble)
    def test_add_sub_nnz(self, device, dtype):
        # nnz should not grow unbounded (gh-34964)
        x = torch.randn(10, dtype=dtype, device=device).to_sparse()
        x.add_(x)
        x.add_(x)
        self.assertLessEqual(x._nnz(), 10)

        x.sub_(2 * x)
        x.sub_(2 * x)
        self.assertLessEqual(x._nnz(), 10)

    @coalescedonoff
    @dtypes(torch.double, torch.cdouble)
    def test_cat(self, device, dtype, coalesced):
        # shapes: list of tuples (sparse_dims, nnz, sizes)
        def test_shapes(shapes, dim, fail_message=None):
            inputs = [self._gen_sparse(shape[0], shape[1], shape[2], dtype, device, coalesced)[0]
                      for shape in shapes]
            if fail_message:
                with self.assertRaisesRegex(RuntimeError, fail_message):
                    torch.cat(inputs, dim)
            else:
                result = torch.cat(inputs, dim)
                dense_result = torch.cat([t.to_dense() for t in inputs], dim)
                self.assertEqual(dense_result, result.to_dense())

        test_shapes(
            [(3, 10, [2, 3, 4]), (3, 10, [2, 1, 4]), (3, 10, [2, 4, 4])], 1)

        # mismatched sizes
        test_shapes([(3, 10, [2, 3, 4]), (3, 10, [2, 1, 4])], 0,
                    "All tensors must have the same shape: \\[2, 3, 4].*\\[2, 1, 4]")
        # hybrid sparse/dense
        test_shapes(
            [(2, 10, [2, 3, 4]), (2, 10, [2, 1, 4]), (2, 10, [2, 4, 4])], 1)
        # cat along dense dim
        test_shapes([(2, 10, [2, 3, 4]), (2, 10, [2, 3, 7])], 2)
        test_shapes([(1, 10, [2, 3, 4]), (1, 10, [2, 3, 4])], 1)
        test_shapes([(1, 10, [2, 3, 4]), (1, 10, [2, 3, 4])], 2)
        # mismatched dimensions
        test_shapes([(2, 10, [2, 3, 4]), (3, 10, [2, 3, 4])], 0,
                    "All tensors must have the same.*2, 1, but tensor at position 1 has 3, 0.")
        # wrapped dimension
        test_shapes(
            [(3, 10, [2, 3, 4]), (3, 10, [2, 1, 4]), (3, 10, [2, 4, 4])], -2)

        # sparse with dense
        sp = self._gen_sparse(3, 10, [2, 3, 4], dtype, device, coalesced)[0]
        dn = sp.to_dense()
        with self.assertRaisesRegex(RuntimeError,
                                    "Concatenating sparse tensors, but a dense tensor was found at position 1."):
            torch.cat((sp, dn))

    @coalescedonoff
    @dtypes(torch.double, torch.cdouble)
    def test_unsqueeze(self, device, dtype, coalesced):
        def test_shape(sparse_dims, nnz, sizes, unsqueeze_dim, fail_message=None):
            x, _, _ = self._gen_sparse(sparse_dims, nnz, sizes, dtype, device, coalesced)
            if fail_message:
                with self.assertRaisesRegex(IndexError, fail_message):
                    torch.unsqueeze(x, unsqueeze_dim)
            else:
                result = torch.unsqueeze(x, unsqueeze_dim)
                dense_result = torch.unsqueeze(x.to_dense(), unsqueeze_dim)
                self.assertEqual(dense_result, result.to_dense())

        # basic case
        test_shape(3, 10, [5, 7, 11], 0)

        # hybrid sparse/dense, unsqueeze along sparse dim
        test_shape(3, 10, [5, 7, 11, 13, 17], 0)
        test_shape(3, 10, [5, 7, 11, 13, 17], 3)

        # unsqueeze along dense dimensions
        test_shape(3, 10, [5, 7, 11, 13, 17], 4)
        test_shape(3, 10, [5, 7, 11, 13, 17], 5)

        # wrapped dimensions
        test_shape(3, 10, [5, 7, 11, 13, 17], -1)
        test_shape(3, 10, [5, 7, 11, 13, 17], -6)

        # bounds
        test_shape(3, 10, [5, 7, 11, 13, 17], -7, "Dimension out of range")
        test_shape(3, 10, [5, 7, 11, 13, 17], 6, "Dimension out of range")

    @coalescedonoff
    @dtypes(torch.double, torch.cdouble)
    def test_select(self, device, dtype, coalesced):
        def test_shape(sparse_dims, nnz, sizes, select_dim, select_index, fail_message=None):
            x, _, _ = self._gen_sparse(sparse_dims, nnz, sizes, dtype, device, coalesced)
            if fail_message:
                with self.assertRaisesRegex(IndexError, fail_message):
                    torch.select(x, select_dim, select_index)
            else:
                result = torch.select(x, select_dim, select_index)
                if result.is_sparse:
                    result = result.to_dense()
                dense_result = torch.select(x.to_dense(), select_dim, select_index)
                self.assertEqual(dense_result, result)


        sizes = [5, 7, 11, 13, 17]
        # hybrid sparse/dense, select sparse dim, result is dense
        for i in range(sizes[0]):
            test_shape(1, 10, sizes, 0, i)
        test_shape(1, 10, sizes, 0, sizes[0] + 1, r'select[(][)][:] index \d out of range.*')

        # hybrid sparse/dense, select sparse dim, result is sparse
        for d in range(3):
            for i in range(sizes[d]):
                test_shape(3, 10, sizes, d, i)

        # hybrid sparse/dense, select dense dim, result is sparse
        for d in range(1, 3):
            for i in range(sizes[d]):
                test_shape(1, 10, sizes, d, i)

    @dtypes(*integral_types())
    def test_select_no_type_promotion(self, device, dtype):
        # see https://github.com/pytorch/pytorch/issues/82150
        idx = torch.tensor([[0, 0, 0, 1, 1, 1], [0, 0, 0, 1, 1, 1]])
        val = torch.ones(6, dtype=dtype)
        s = torch.sparse_coo_tensor(idx, val, size=(3, 3))

        for t in (s, s * torch.tensor(0, dtype=dtype)):
            # empty checks
            self.assertEqual(t.dtype, t[2].dtype)
            self.assertEqual(t.dtype, t[0, 1].dtype)
            # sum should not promote
            self.assertEqual(t.dtype, t[0, 0].dtype)
            self.assertEqual(t.dtype, t[1, 1].dtype)

    @coalescedonoff
    @dtypes(torch.double, torch.cdouble)
    def test_index_select(self, device, dtype, coalesced):
        def test_shape(sparse_dims, nnz, sizes, select_dim, select_index, fail_message=None):
            if isinstance(select_index, int):
                select_index = [select_index]
            if isinstance(select_index, list):
                select_index = torch.tensor(select_index, device=device, dtype=torch.long)
            x, _, _ = self._gen_sparse(sparse_dims, nnz, sizes, dtype, device, coalesced)
            if fail_message:
                with self.assertRaisesRegex(IndexError, fail_message):
                    torch.index_select(x, select_dim, select_index)
            else:
                result = torch.index_select(x, select_dim, select_index)
                if result.is_sparse:
                    result = result.to_dense()
                dense_result = torch.index_select(x.to_dense(), select_dim, select_index)
                self.assertEqual(dense_result, result)

        sizes = [5, 7, 11, 13, 17]
        for d in range(len(sizes)):
            for index in [0, sizes[d] - 1, [0, sizes[d] // 2, sizes[d] - 1]]:
                test_shape(1, 10, sizes, d, index)
                test_shape(len(sizes) // 2, 10, sizes, d, index)
                test_shape(len(sizes), 10, sizes, d, index)

    def _test_index_select_exhaustive_index(self, sizes, dims, device, dtype, coalesced):
        t = make_tensor(sizes, dtype=dtype, device=device)
        t_sparse = t.to_sparse().coalesce() if coalesced else t.to_sparse()
        t_small_sparse, _, _ = self._gen_sparse(len(sizes), 2, sizes, dtype, device, coalesced)
        t_small = t_small_sparse.to_dense()
        for d in dims:
            # NOTE: indices are negative
            idx_dim_d_range = list(range(-sizes[d], 0))
            for idx_len in range(sizes[d], sizes[d] + 1):
                # creates all possible valid indices into dim d of lenght idx_len
                for idx in itertools.product(*itertools.repeat(idx_dim_d_range, idx_len)):
                    t_idx = torch.tensor(idx, dtype=torch.long, device=device)

                    # NOTE: index_select for dense does not support negative indices,
                    # hence + sizes[d]. See https://github.com/pytorch/pytorch/issues/76347

                    # tests the nnz > sizes[d] branch
                    dense_result = t.index_select(d, t_idx + sizes[d])
                    sparse_result = t_sparse.index_select(d, t_idx)
                    self.assertEqual(dense_result, sparse_result)

                    # tests the nnz <= sizes[d] branch
                    small_dense_result = t_small.index_select(d, t_idx + sizes[d])
                    small_sparse_result = t_small_sparse.index_select(d, t_idx)
                    self.assertEqual(small_dense_result, small_sparse_result)

    @coalescedonoff
    @dtypes(torch.double, torch.cdouble)
    def test_index_select_exhaustive_index_small(self, device, dtype, coalesced):
        # will trigger brute-force algo
        self._test_index_select_exhaustive_index((3, 3, 4), range(3), device, dtype, coalesced)

    @coalescedonoff
    @dtypes(torch.double, torch.cdouble)
    def test_index_select_exhaustive_index_large(self, device, dtype, coalesced):
        # will trigger more sophisticated algos
        self._test_index_select_exhaustive_index((100, 50, 3, 3), (2, 3), device, dtype, coalesced)

    @coalescedonoff
    @dtypes(torch.double, torch.cdouble)
    def test_index_select_empty_and_non_contiguous_index(self, device, dtype, coalesced):
        # empty index
        idx_empty = torch.tensor([], dtype=torch.long, device=device)
        t = make_tensor((5, 5), dtype=dtype, device=device)
        res_dense = t.index_select(0, idx_empty)
        res_sparse = t.to_sparse().index_select(0, idx_empty)
        self.assertEqual(res_dense, res_sparse)

        # non-contigous index
        idx = torch.randint(low=0, high=5, size=(10, 2), device=device)[:, 0]

        def run_test(sizes):
            # case nnz > size[d]
            t = make_tensor(sizes, dtype=dtype, device=device)
            res_dense = t.index_select(0, idx)
            res_sparse = t.to_sparse().index_select(0, idx)
            self.assertEqual(res_dense, res_sparse)

            # case nnz <= size[d]
            t_small_sparse, _, _ = self._gen_sparse(len(sizes), 2, sizes, dtype, device, coalesced)
            res_sparse = t_small_sparse.index_select(0, idx)
            res_dense = t_small_sparse.to_dense().index_select(0, idx)
            self.assertEqual(res_dense, res_sparse)

        # brute-force
        run_test((10, 10))
        # more sophisticated algos
        run_test((10, 100, 100))

    @onlyCPU
    @coalescedonoff
    @dtypes(torch.double, torch.cdouble)
    def test_index_select_parallelization(self, device, dtype, coalesced):
        """
        Test with sizes that will trigger parallelization (i.e. with sizes
        that are >= at::internal::GRAIN_SIZE)
        """
        def run_test(nnz, size):
            t_sparse, _, _ = self._gen_sparse(1, nnz, (size,), dtype, device, coalesced)
            t_dense = t_sparse.to_dense()

            # idx_small to (sort) and (binary) search into t_sparse
            idx_small = torch.randint(size, (nnz // 2,), device=device)
            # idx_large to (sort) and (binary) search into idx_large
            # NOTE: when coalesced=True, the (binary) search will be
            # done over t_sparse anyway, as it is already sorted.
            idx_large = torch.randint(size, (nnz * 2,), device=device)
            for idx in (idx_small, idx_large):
                res_dense = t_dense.index_select(0, idx)
                res_sparse = t_sparse.index_select(0, idx)
                self.assertEqual(res_dense, res_sparse)

        # NOTE: GRAIN_SIZE = 32768
        # case nnz <= size[d]
        tlen = 70000  # > 2 * GRAIN_SIZE
        run_test(tlen, tlen)

        # case nnz > size[d]
        run_test(tlen, tlen // 2)

    @onlyCPU
    @coalescedonoff
    @dtypes(torch.double, torch.cdouble)
    def test_mm(self, device, dtype, coalesced):
        def test_shape(di, dj, dk, nnz):
            x, _, _ = self._gen_sparse(2, nnz, [di, dj], dtype, device, coalesced)
            t = torch.randn(di, dk, dtype=dtype, device=device)
            y = torch.randn(dj, dk, dtype=dtype, device=device)
            alpha = random.random()
            beta = random.random()

            res = torch.addmm(t, x, y, beta=beta, alpha=alpha)
            expected = torch.addmm(t, self.safeToDense(x), y, beta=beta, alpha=alpha)
            self.assertEqual(res, expected)

            res = torch.addmm(t, x, y)
            expected = torch.addmm(t, self.safeToDense(x), y)
            self.assertEqual(res, expected)

            res = torch.mm(x, y)
            expected = torch.mm(self.safeToDense(x), y)
            self.assertEqual(res, expected)

        test_shape(10, 100, 100, 20)
        test_shape(100, 1000, 200, 20)
        test_shape(64, 10000, 300, 20)
        test_shape(0, 100, 100, 0)
        test_shape(10, 0, 100, 0)
        test_shape(10, 100, 0, 0)
        test_shape(10, 100, 0, 20)

    @unittest.skipIf(
        IS_WINDOWS and TEST_CUDA,
        "bmm sparse-dense CUDA is not yet supported in Windows, at least up to CUDA 10.1"
    )
    @unittest.skipIf(
        TEST_CUDA and _get_torch_cuda_version() < (10, 1) and not TEST_WITH_ROCM,
        "bmm sparse-dense requires CUDA 10.1 or greater"
    )
    @coalescedonoff
    @dtypes(torch.double)
    def test_bmm(self, device, dtype, coalesced):
        def test_shape(num_mats, dim_i, dim_j, dim_k, nnz):
            a_list = []
            b_list = []
            for mat_idx in range(num_mats):
                a_mat = self._gen_sparse(2, nnz, [dim_i, dim_j], dtype, device, coalesced)[0]
                b_mat = torch.randn([dim_j, dim_k], dtype=dtype, device=device)
                a_list.append(a_mat)
                b_list.append(b_mat)

            a = torch.stack(a_list)
            b = torch.stack(b_list)
            ab = a.bmm(b)

            # Compare each matrix against result from mm()
            for mat_idx in range(num_mats):
                a_mat = a_list[mat_idx]
                b_mat = b_list[mat_idx]
                ab_mat_bmm = ab[mat_idx]
                ab_mat_mm = a_mat.mm(b_mat)
                self.assertEqual(ab_mat_bmm, ab_mat_mm)

        test_shape(10, 10, 100, 99, 20)
        test_shape(10, 100, 1000, 200, 20)
        test_shape(10, 64, 10000, 300, 20)
        test_shape(10, 0, 100, 99, 0)
        test_shape(10, 10, 0, 100, 0)
        test_shape(10, 10, 100, 0, 0)
        test_shape(10, 10, 100, 0, 20)
        test_shape(10, 10, 100, 0, 20)

        a = torch.rand([10, 23, 32], dtype=dtype, device=device)
        a[3] = torch.zeros(23, 32, dtype=dtype, device=device)
        a[6] = torch.zeros(23, 32, dtype=dtype, device=device)
        a = a.to_sparse()
        b = torch.rand([10, 32, 10], dtype=dtype, device=device)
        b[4] = torch.zeros(32, 10, dtype=dtype, device=device)
        b[6] = torch.zeros(32, 10, dtype=dtype, device=device)
        ab = a.bmm(b)
        for mat_idx in range(ab.size(0)):
            ab_mat = ab[mat_idx]
            ab_mat_check = a[mat_idx].mm(b[mat_idx])
            self.assertEqual(ab_mat, ab_mat_check)

        ab_traspose_check = b.transpose(1, 2).to_sparse().bmm(
            a.transpose(1, 2).to_dense()
        ).transpose(1, 2)
        self.assertEqual(ab, ab_traspose_check)

    @onlyCUDA
    @coalescedonoff
    @dtypes(torch.double)
    @unittest.skipIf(
        IS_WINDOWS,
        "bmm sparse-dense CUDA is not yet supported in Windows, at least up to CUDA 10.1"
    )
    @unittest.skipIf(
        _get_torch_cuda_version() < (10, 1) and not TEST_WITH_ROCM,
        "bmm sparse-dense requires CUDA 10.1 or greater"
    )
    def test_bmm_deterministic(self, device, dtype, coalesced):
        def test_shape(num_mats, dim_i, dim_j, dim_k, nnz):
            a_list = []
            b_list = []
            for mat_idx in range(num_mats):
                a_list.append(self._gen_sparse(2, nnz, [dim_i, dim_j], dtype, device, coalesced)[0])
                b_list.append(torch.randn([dim_j, dim_k], dtype=dtype, device=device))

            a = torch.stack(a_list).cuda()
            b = torch.stack(b_list).cuda()
            with DeterministicGuard(torch.are_deterministic_algorithms_enabled()):
                torch.use_deterministic_algorithms(False)
                ab_nondeterministic = torch.bmm(a, b)
                torch.use_deterministic_algorithms(True)
                ab_deterministic = torch.bmm(a, b)
            diff_abs = (ab_deterministic - ab_nondeterministic).abs()
            diff_rel = diff_abs / ab_deterministic.abs()
            diff_rel[torch.isnan(diff_rel)] = 0

            # deterministic and non-deterministic results should either be
            # equal or within a small relative difference
            equal_abs_or_rel = diff_abs.eq(0).logical_or(diff_rel.lt(0.001))
            self.assertTrue(equal_abs_or_rel.all())

        test_shape(10, 10, 100, 99, 20)
        test_shape(10, 100, 1000, 200, 20)
        test_shape(10, 64, 10000, 300, 20)
        test_shape(10, 0, 100, 99, 0)
        test_shape(10, 10, 0, 100, 0)
        test_shape(10, 10, 100, 0, 0)
        test_shape(10, 10, 100, 0, 20)
        test_shape(10, 10, 100, 0, 20)

    @onlyCUDA
    @unittest.skipIf(
        not IS_WINDOWS or _get_torch_cuda_version() >= (11, 0),
        "this test ensures bmm sparse-dense CUDA gives an error when run on Windows with CUDA < 11.0"
    )
    @dtypes(torch.double)
    def test_bmm_windows_error(self, device, dtype):
        a = torch.rand(2, 2, 2, dtype=dtype).to_sparse().cuda()
        b = torch.rand(2, 2, 2, dtype=dtype).cuda()
        with self.assertRaisesRegex(
                RuntimeError,
                "bmm sparse-dense CUDA is not supported on Windows with cuda before 11.0"):
            ab = a.bmm(b)

    @onlyCUDA
    @skipIfRocm
    @unittest.skipIf(
        _get_torch_cuda_version() >= (10, 1),
        "this test ensures bmm gives error if CUDA version is less than 10.1"
    )
    @dtypes(torch.double)
    def test_bmm_cuda_version_error(self, device, dtype):
        a = torch.rand(2, 2, 2, dtype=dtype).to_sparse().cuda()
        b = torch.rand(2, 2, 2, dtype=dtype).cuda()
        with self.assertRaisesRegex(
                RuntimeError,
                "bmm sparse-dense requires CUDA 10.1 or greater"):
            ab = a.bmm(b)

    @onlyCPU
    @coalescedonoff
    @dtypes(torch.double, torch.cdouble)
    def test_saddmm(self, device, dtype, coalesced):
        def test_shape(di, dj, dk, nnz):
            x = self._gen_sparse(2, nnz, [di, dj], dtype, device, coalesced)[0]
            t = self._gen_sparse(2, nnz, [di, dk], dtype, device, coalesced)[0]
            y = torch.randn(dj, dk, dtype=dtype, device=device)
            alpha = random.random()
            beta = random.random()

            res = torch.saddmm(t, x, y, beta=beta, alpha=alpha)
            expected = torch.addmm(self.safeToDense(t), self.safeToDense(x), y, beta=beta, alpha=alpha)
            self.assertEqual(self.safeToDense(res), expected)

            res = torch.saddmm(t, x, y)
            expected = torch.addmm(self.safeToDense(t), self.safeToDense(x), y)
            self.assertEqual(self.safeToDense(res), expected)

            res = torch.smm(x, y)
            expected = torch.mm(self.safeToDense(x), y)
            self.assertEqual(self.safeToDense(res), expected)

        test_shape(7, 5, 3, 20)
        test_shape(1000, 100, 100, 20)
        test_shape(3000, 64, 300, 20)
        test_shape(0, 100, 100, 0)
        test_shape(1000, 0, 100, 0)
        test_shape(1000, 100, 0, 0)

    @onlyCPU
    @coalescedonoff
    # adding a graph break before self.assertFalse(weight._indices().is_contiguous())
    # makes the test pass so some existent sparse related bug
    @skipIfTorchDynamo("skip")
    @dtypes(torch.double, torch.cdouble)
    def test_sspaddmm(self, device, dtype, coalesced):

        def test_shape(di, dj, dk, nnz):
            x = self._gen_sparse(2, nnz, [di, dj], dtype, device, coalesced)[0]
            t = self._gen_sparse(2, nnz, [di, dk], dtype, device, coalesced)[0]
            y = torch.randn(dj, dk, dtype=dtype, device=device)
            alpha = random.random()
            beta = random.random()

            res = t.sspaddmm(x, y, beta=beta, alpha=alpha)
            expected = torch.addmm(self.safeToDense(t), self.safeToDense(x), y, beta=beta, alpha=alpha)
            self.assertEqual(self.safeToDense(res), expected)

            res = t.sspaddmm(x, y)
            expected = torch.addmm(self.safeToDense(t), self.safeToDense(x), y)
            self.assertEqual(self.safeToDense(res), expected)

        test_shape(7, 5, 3, 20)
        test_shape(1000, 100, 100, 20)
        test_shape(3000, 64, 300, 20)
        test_shape(0, 100, 100, 0)
        test_shape(1000, 0, 100, 0)
        test_shape(1000, 100, 0, 0)

        # Test code from issue https://github.com/pytorch/pytorch/issues/45113
        batch_size, input_size, hidden_size = 5, 3, 7

        # Create coalesced sparse tensor with non-contiguous indices
        weight = torch.randn(hidden_size, input_size, dtype=dtype, device=device).to_sparse()
        self.assertTrue(weight.is_coalesced())
        non_contig_indices = weight.indices().mT.contiguous().mT
        weight = torch.sparse_coo_tensor(
            indices=non_contig_indices, values=weight.values(), size=weight.shape)
        weight._coalesced_(True)
        self.assertFalse(weight._indices().is_contiguous())
        # Create un/coalesced sparse tensor
        bias = torch.randn((hidden_size, 1), dtype=dtype, device=device).to_sparse()
        bias = torch.cat([bias] * batch_size, dim=1)

        if coalesced:
            bias = bias.coalesce()

        x = torch.randn(input_size, batch_size, dtype=dtype, device=device)
        res = bias.sspaddmm(weight, x)

        true_result = (bias.to_dense() + torch.matmul(weight.to_dense(), x)).to_sparse()
        self.assertEqual(self.safeToDense(res), self.safeToDense(true_result))

    @coalescedonoff
    @unittest.skip("See https://github.com/pytorch/pytorch/issues/73145")
    @dtypes(torch.double, torch.cdouble, torch.bfloat16)
    @gradcheck_semantics()
    def test_sparse_addmm(self, device, dtype, coalesced, gradcheck):
        def test_shape(m, n, p, nnz, broadcast, alpha_beta=None):
            if alpha_beta is None:
                alpha = random.random()
                beta = random.random()
            else:
                alpha, beta = alpha_beta
            if broadcast:
                D1 = make_tensor((), dtype=dtype, device=device, requires_grad=True)
            else:
                D1 = make_tensor([n, p], dtype=dtype, device=device, requires_grad=True)
            D2 = make_tensor([m, p], dtype=dtype, device=device, requires_grad=True)
            S = self._gen_sparse(2, nnz, [n, m], dtype, device, coalesced)[0]
            S_dense = S.to_dense().requires_grad_(True)
            S.requires_grad_(True)
            Y = torch.sparse.addmm(D1, S, D2, beta=beta, alpha=alpha)
            Y_dense = torch.addmm(D1, S_dense, D2, beta=beta, alpha=alpha)
            self.assertEqual(Y, Y_dense)

            def fn(S, D1, D2, beta=beta, alpha=alpha):
                return torch.sparse.addmm(D1, S, D2, beta=beta, alpha=alpha)
            gradcheck(fn, (S, D1, D2), check_sparse_nnz=True)

        test_shape(7, 8, 9, 20, False, None)
        test_shape(7, 8, 9, 20, True, None)
        test_shape(7, 8, 9, 20, False, (1, 0))
        test_shape(7, 8, 9, 20, True, (1, 0))
        test_shape(7, 8, 9, 20, False, (1, 1))
        test_shape(7, 8, 9, 20, True, (1, 1))

    @coalescedonoff
    @dtypes(torch.double)
    @unittest.skipIf(TEST_WITH_CROSSREF, "generator unsupport triggers assertion error")
    def test_sparse_mm(self, device, dtype, coalesced):
        def test_shape(d1, d2, d3, nnz, transposed):
            if transposed:
                D = torch.randn(d3, d2, dtype=dtype,
                                device=device).t_().requires_grad_(True)
            else:
                D = torch.randn(d2, d3, dtype=dtype, device=device).requires_grad_(True)
            S = self._gen_sparse(2, nnz, [d1, d2], dtype, device, coalesced)[0]
            S_dense = S.to_dense().requires_grad_(True)
            S.requires_grad_(True)
            self.assertEqual(torch.sparse.mm(S, D), torch.mm(S_dense, D))

            def fn(S, D):
                return torch.sparse.mm(S, D)
            gradcheck(fn, (S, D), check_sparse_nnz=True, masked=True)

        test_shape(7, 8, 9, 20, False)
        test_shape(7, 8, 9, 20, True)

    @coalescedonoff
    @dtypes(torch.double)
    @unittest.skipIf(TEST_WITH_CROSSREF, "generator unsupport triggers assertion error")
    @gradcheck_semantics()
    def test_sparse_mul(self, device, dtype, coalesced, gradcheck):
        # https://github.com/pytorch/pytorch/issues/79914
        a = torch.tensor([[0., 1]], dtype=dtype, device=device).to_sparse().requires_grad_(True)
        b = torch.tensor([[0., 1]], dtype=dtype, device=device).to_sparse().requires_grad_(True)
        gradcheck(lambda x, y: torch.sparse.sum(x * y).to_dense(), [a, b], check_sparse_nnz=True)

        def test_shape(sparse_dims, nnz, with_shape):
            a = self._gen_sparse(sparse_dims, nnz, with_shape, dtype, device, coalesced)[0].requires_grad_(True)
            b = self._gen_sparse(sparse_dims, nnz, with_shape, dtype, device, coalesced)[0].requires_grad_(True)

            self.assertEqual((a * b).to_dense(), a.to_dense() * b.to_dense())
            gradcheck(lambda x, y: (x * y).to_dense(), [a, b], check_sparse_nnz=True)
            # Issues with 0-dim indices/values
            gradcheck(lambda x, y: torch.sparse.sum(x * y).to_dense(), [a, b], check_sparse_nnz=True)

        # TODO: Re-enable these
        # test_shape(2, 3, [2, 3, 4, 5])
        # test_shape(2, 3, [2, 2, 0])

    @coalescedonoff
    @dtypes(torch.double)
    def test_dsmm(self, device, dtype, coalesced):
        def test_shape(di, dj, dk, nnz):
            x = self._gen_sparse(2, nnz, [di, dj], dtype, device, coalesced)[0]
            y = self.randn(dj, dk, dtype=dtype, device=device)

            res = torch.dsmm(x, y)
            expected = torch.mm(self.safeToDense(x), y)
            self.assertEqual(res, expected)

        test_shape(7, 5, 3, 20)
        test_shape(1000, 100, 100, 20)
        test_shape(3000, 64, 300, 20)
        test_shape(0, 100, 100, 0)
        test_shape(1000, 0, 100, 0)
        test_shape(1000, 100, 0, 0)
        test_shape(1000, 100, 0, 20)

    @coalescedonoff
    @dtypes(torch.double)
    def test_hsmm(self, device, dtype, coalesced):
        def test_shape(di, dj, dk, nnz):
            x = self._gen_sparse(2, nnz, [di, dj], dtype, device, coalesced)[0]
            y = self.randn(dj, dk, dtype=dtype, device=device)

            res = torch.hsmm(x, y)
            expected = torch.mm(self.safeToDense(x), y)
            self.assertEqual(res.to_dense(), expected)

        test_shape(7, 5, 3, 20)
        test_shape(1000, 100, 100, 20)
        test_shape(3000, 64, 300, 20)
        test_shape(0, 100, 100, 0)
        test_shape(1000, 0, 100, 0)
        test_shape(1000, 100, 0, 0)
        test_shape(1000, 100, 0, 20)

    @coalescedonoff
    @dtypes(torch.double)
    def test_spadd(self, device, dtype, coalesced):

        def _test_spadd_shape(nnz, shape_i, shape_v=None):
            shape = shape_i + (shape_v or [])
            x, _, _ = self._gen_sparse(len(shape_i), nnz, shape, dtype, device, coalesced)
            y = self.randn(*shape, dtype=dtype, device=device)
            r = random.random()

            res = torch.add(y, x, alpha=r)
            expected = y + r * self.safeToDense(x)

            self.assertEqual(res, expected)

            # Non contiguous dense tensor
            s = list(shape)
            s[0] = shape[-1]
            s[-1] = shape[0]
            y = self.randn(*s, dtype=dtype, device=device)
            y.transpose_(0, len(s) - 1)
            r = random.random()

            res = torch.add(y, x, alpha=r)
            expected = y + r * self.safeToDense(x)

            self.assertEqual(res, expected)

            x, i, v = self._gen_sparse(len(shape_i), nnz, shape, dtype, device, coalesced)
            nnz = i.size(1)

            # Non contiguous sparse indices tensor
            x_ = self.sparse_tensor(i[:, ::2], v[:(nnz + 1) // 2], x.shape, dtype=dtype, device=device)
            res = torch.add(y, x_, alpha=r)
            expected = y + r * self.safeToDense(x_)
            self.assertEqual(res, expected)

            # Non contiguous sparse values tensor

            x_ = self.sparse_tensor(i[:, :(nnz + 1) // 2], v[::2], x.shape, dtype=dtype, device=device)
            res = torch.add(y, x_, alpha=r)
            expected = y + r * self.safeToDense(x_)
            self.assertEqual(res, expected)

            # Non contiguous sparse indices and values tensors
            x_ = self.sparse_tensor(i[:, 1::2], v[1::2], x.shape, dtype=dtype, device=device)
            res = torch.add(y, x_, alpha=r)
            expected = y + r * self.safeToDense(x_)
            self.assertEqual(res, expected)

        def _test_spadd():
            _test_spadd_shape(10, [5, 6])
            _test_spadd_shape(10, [10, 10, 10])
            _test_spadd_shape(10, [50, 30, 20])
            _test_spadd_shape(10, [5, 5, 5, 5, 5, 5])
            _test_spadd_shape(0, [0, 30, 20])
            _test_spadd_shape(0, [50, 0, 20])
            _test_spadd_shape(0, [50, 30, 0])

        def _test_spadd_hybrid():
            _test_spadd_shape(10, [5, 6], [2, 3])
            _test_spadd_shape(10, [10, 10, 10], [3])
            _test_spadd_shape(10, [50, 30, 20], [2])
            _test_spadd_shape(10, [5, 5, 5, 5, 5, 5], [2])
            _test_spadd_shape(0, [0, 30, 20], [2, 0])
            _test_spadd_shape(0, [50, 0, 20], [2, 0])
            _test_spadd_shape(0, [50, 30, 0], [2, 0])
            _test_spadd_shape(10, [50, 30, 20], [2, 0])

        _test_spadd()
        _test_spadd_hybrid()

    @onlyCUDA
    @coalescedonoff
    @dtypes(torch.double, torch.cdouble)
    def test_sparse_add_out_bfloat16(self, device, dtype, coalesced):
        # fp32
        x, _, _ = self._gen_sparse(3, 5, 10, dtype, device, coalesced)
        y, _, _ = self._gen_sparse(3, 5, 10, dtype, device, coalesced)
        x = x.float().cuda()
        y = y.float().cuda()
        res_fp32 = torch.add(x, y)

        # bfloat16
        x = x.bfloat16()
        y = y.bfloat16()
        res_bf16 = torch.add(x, y)
        res_bf16 = res_bf16.float()  # to compare with reference
        self.assertEqual(res_fp32, res_bf16, atol=1e-2, rtol=0)

    @coalescedonoff
    @dtypes(torch.double, torch.cdouble)
    def test_norm(self, device, dtype, coalesced):
        def test_shape(sparse_dims, nnz, with_size):
            x, _, _ = self._gen_sparse(sparse_dims, nnz, with_size, dtype, device, coalesced)
            y = x.coalesce()
            self.assertEqual(x.norm(), y._values().norm())

        test_shape(3, 10, 100)
        test_shape(4, 10, [100, 100, 100, 5, 5, 5, 0])
        test_shape(4, 0, [0, 0, 100, 5, 5, 5, 0])

        # Unsupported arguments should error
        kwarg_error_pairs = [
            ({'keepdim': True},
             RuntimeError, r'norm_sparse currently does not support keepdim=True'),
            ({'dim': 0},
             RuntimeError, r'norm_sparse currently only supports full reductions'),
            ({'dtype': torch.double, 'p': 'fro'},
             ValueError, r'dtype argument is not supported in frobenius norm'),
            ({'dtype': torch.double, 'p': 0},
             RuntimeError, r"norm_sparse currently does not support 'dtype' argument")
        ]
        x = self._gen_sparse(3, 10, 100, dtype, device, coalesced)[0]
        for kwargs, err, msg in kwarg_error_pairs:
            with self.assertRaisesRegex(err, msg):
                x.norm(**kwargs)

    @coalescedonoff
    @dtypes(torch.double)
    @unittest.skipIf(TEST_WITH_CROSSREF, "fallback triggers cuda device error")
    def test_sparse_sum(self, device, dtype, coalesced):

        def run_tests(S, td=None):
            D = S.coalesce().to_dense().detach().requires_grad_(True)
            if td is None:
                S_sum = torch.sparse.sum(S)
                D_sum = D.sum()
                self.assertEqual(S_sum.item(), D_sum.item())

                def fn(S):
                    res = torch.sparse.sum(S)
                    if res.is_sparse:
                        res = res.to_dense()
                    return res
                gradcheck(fn, (S,), check_sparse_nnz=True, masked=True)
            else:
                S_sum = torch.sparse.sum(S, td)
                D_sum = D.sum(td)
                self.assertEqual(S_sum.to_dense() if S_sum.is_sparse else S_sum, D_sum)

                def fn(S):
                    res = torch.sparse.sum(S, td)
                    if res.is_sparse:
                        res = res.to_dense()
                    return res
                gradcheck(fn, (S,), check_sparse_nnz=True, masked=True)

        nnz = 10
        sparse_dims = 2
        with_size = [5, 5, 1, 4]  # use a dense dim = 1 to test for squeeze
        test_dims = []
        for i in range(1, 5):
            test_dims += itertools.combinations(range(len(with_size)), i)

        # https://github.com/pytorch/pytorch/issues/16501
        x = torch.tensor([[1., 0., 0., 1.],
                          [0., 1., 0., 0.],
                          [0., 1., 1., 0.],
                          [0., 1., 0., 2.]], dtype=dtype, device=device).to_sparse()
        self.assertEqual(torch.sparse.sum(x, dim=0), torch.sparse.sum(x, dim=-2))
        self.assertEqual(torch.sum(x.to_dense(), dim=0), torch.sparse.sum(x, dim=0).to_dense())

        S = self._gen_sparse(sparse_dims, nnz, with_size, dtype, device, coalesced)[0]

        # dim out of range
        self.assertRaises(IndexError, lambda: torch.sparse.sum(S, 5))

        # dim 0 appears multiple times in the list of dims
        self.assertRaises(RuntimeError, lambda: torch.sparse.sum(S, [0, 0]))

        # sum an empty tensor
        empty_S = torch.sparse_coo_tensor(size=with_size, dtype=dtype, device=device)
        self.assertEqual(torch.sparse.sum(empty_S, [0]).to_dense(), torch.sum(empty_S.to_dense(), [0]))
        self.assertEqual(torch.sparse.sum(empty_S), torch.tensor(0, dtype=dtype, device=device))
        empty_S.requires_grad_(True)
        empty_S_sum = torch.sparse.sum(empty_S)
        empty_S_sum.backward()
        self.assertEqual(empty_S.grad.to_dense(), empty_S.clone().detach().to_dense())

        # test values().sum()
        S = self._gen_sparse(sparse_dims, nnz, with_size, dtype, device, coalesced)[0]
        run_tests(S.requires_grad_(True))

        for test_dim in test_dims:
            S = self._gen_sparse(sparse_dims, nnz, with_size, dtype, device, coalesced)[0]
            run_tests(S.requires_grad_(True), test_dim)

    def _test_basic_ops_shape(self, nnz_x1, nnz_x2, shape_i, shape_v, dtype, device, coalesced):
        shape = shape_i + (shape_v)
        x1, _, _ = self._gen_sparse(len(shape_i), nnz_x1, shape, dtype, device, coalesced)
        x2, _, _ = self._gen_sparse(len(shape_i), nnz_x2, shape, dtype, device, coalesced)

        y1 = x1 + x2
        y2 = x1.clone()
        y2.add_(x2)
        expected = self.safeToDense(x1) + self.safeToDense(x2)
        self.assertEqual(self.safeToDense(y1), expected)
        self.assertEqual(self.safeToDense(y2), expected)

        y1 = x1 - x2
        y2 = x1.clone()
        y2.sub_(x2)
        expected = self.safeToDense(x1) - self.safeToDense(x2)
        self.assertEqual(self.safeToDense(y1), expected)
        self.assertEqual(self.safeToDense(y2), expected)

        y1 = x1 * x2
        y2 = x1.clone()
        y2.mul_(x2)
        expected = self.safeToDense(x1) * self.safeToDense(x2)
        self.assertEqual(self.safeToDense(y1), expected)
        self.assertEqual(self.safeToDense(y2), expected)

        y1 = x1 * 37.5
        y2 = x1.clone()
        y2.mul_(37.5)
        expected = self.safeToDense(x1) * 37.5
        self.assertEqual(self.safeToDense(y1), expected)
        self.assertEqual(self.safeToDense(y2), expected)

        y1 = x1 / 37.5
        y2 = x1.clone()
        y2.div_(37.5)
        expected = self.safeToDense(x1) / 37.5
        self.assertEqual(self.safeToDense(y1), expected)
        self.assertEqual(self.safeToDense(y2), expected)

        y1 = x1 // 37.5
        y2 = x1.clone()
        y2.floor_divide_(37.5)
        expected = self.safeToDense(x1) // 37.5
        self.assertEqual(self.safeToDense(y1), expected)
        self.assertEqual(self.safeToDense(y2), expected)

        # TODO: add back inplace support
        y1 = x1 ** 2
        y2 = x1.clone()
        y2 = y2.pow(2)
        expected = self.safeToDense(x1) ** 2
        self.assertEqual(self.safeToDense(y1), expected)
        self.assertEqual(self.safeToDense(y2), expected)

        y = x1.clone()
        y.zero_()
        expected = torch.zeros(x1.size(), dtype=dtype, device=device)
        self.assertEqual(self.safeToDense(y), expected)

        self.assertEqual(x1.is_coalesced(), coalesced)
        y = x1.coalesce()
        z = x1.coalesce()
        self.assertEqual(x1.is_coalesced(), coalesced)
        self.assertTrue(y.is_coalesced())
        y._values().add_(1)
        if not x1.is_coalesced():
            # check that coalesce is out of place if the original tensor is not
            # coalesced.
            self.assertEqual(z._values() + 1, y._values())
        else:
            # check that coalesce is in-place if the original tensor is
            # coalesced.
            self.assertEqual(z._values(), y._values())

    @coalescedonoff
    @dtypes(torch.double)
    def test_basic_ops(self, device, dtype, coalesced):

        def _test_basic_ops():
            self._test_basic_ops_shape(9, 12, [5, 6], [], dtype, device, coalesced)
            self._test_basic_ops_shape(9, 12, [10, 10, 10], [], dtype, device, coalesced)
            self._test_basic_ops_shape(9, 12, [50, 30, 20], [], dtype, device, coalesced)
            self._test_basic_ops_shape(9, 12, [5, 5, 5, 5, 5, 5], [], dtype, device, coalesced)
            self._test_basic_ops_shape(0, 12, [10, 10, 10], [], dtype, device, coalesced)
            self._test_basic_ops_shape(9, 0, [10, 10, 10], [], dtype, device, coalesced)
            self._test_basic_ops_shape(0, 0, [10, 10, 10], [], dtype, device, coalesced)
            self._test_basic_ops_shape(0, 0, [10, 10, 0], [], dtype, device, coalesced)
            self._test_basic_ops_shape(0, 0, [], [], dtype, device, coalesced)

        def _test_basic_ops_hybrid():
            self._test_basic_ops_shape(9, 12, [5, 6], [2, 3], dtype, device, coalesced)
            self._test_basic_ops_shape(9, 12, [10, 10, 10], [3], dtype, device, coalesced)
            self._test_basic_ops_shape(9, 12, [50, 30, 20], [2], dtype, device, coalesced)
            self._test_basic_ops_shape(9, 12, [5, 5, 5, 5, 5, 5], [2], dtype, device, coalesced)
            self._test_basic_ops_shape(0, 12, [10, 10, 10], [2], dtype, device, coalesced)
            self._test_basic_ops_shape(9, 0, [10, 10, 10], [2], dtype, device, coalesced)
            self._test_basic_ops_shape(0, 0, [10, 10, 10], [2], dtype, device, coalesced)
            self._test_basic_ops_shape(9, 12, [10, 10, 10], [2, 0], dtype, device, coalesced)
            self._test_basic_ops_shape(0, 12, [10, 10, 10], [2, 0], dtype, device, coalesced)
            self._test_basic_ops_shape(9, 0, [10, 10, 10], [2, 0], dtype, device, coalesced)
            self._test_basic_ops_shape(0, 0, [10, 10, 10], [2, 0], dtype, device, coalesced)
            self._test_basic_ops_shape(0, 0, [10, 10, 0], [2, 0], dtype, device, coalesced)

        _test_basic_ops()
        _test_basic_ops_hybrid()

    @dtypes(torch.double, torch.cdouble)
    def test_add_dense_sparse_mismatch(self, device, dtype):
        def test_shape(dense_size, sparse_dims_shape, dense_dims_shape, sparse_size):
            x = torch.zeros(dense_size, dtype=dtype, device=device)
            sparse_y = self.sparse_tensor(torch.zeros(sparse_dims_shape, dtype=torch.int64, device=device),
                                          torch.randn(dense_dims_shape, dtype=dtype, device=device),
                                          torch.Size(sparse_size))
            with self.assertRaisesRegex(
                    RuntimeError,
                    "add: expected 'self' and 'other' to have same size"):
                x + sparse_y

        test_shape([3, 4], [1, 4], [4, 4, 4], [3, 4, 4])
        test_shape([3, 4, 0], [1, 4], [4, 4, 4, 0], [3, 4, 4, 0])

    @skipIfTorchDynamo("Not a TorchDynamo suitable test")
    @dtypes(torch.double, torch.cdouble)
    def test_add_noncontiguous(self, device, dtype):
        indices = self.index_tensor([[1, 2], [0, 2]], device=device)
        values = torch.tensor([1.], dtype=dtype, device=device).expand(2, 3, 4, 5)
        x = self.sparse_tensor(indices, values, dtype=dtype, device=device)
        assert not x._values().is_contiguous()
        y = x + x
        expected = self.safeToDense(x) + self.safeToDense(x)
        self.assertEqual(self.safeToDense(y), expected)

    def _test_sparse_mask_shape(self, nnz_x1, nnz_x2, shape_i, shape_v, dtype, device, coalesced):
        shape = shape_i + (shape_v or [])
        x1, _, _ = self._gen_sparse(len(shape_i), nnz_x1, shape, dtype, device, coalesced)
        x2, _, _ = self._gen_sparse(len(shape_i), nnz_x2, shape, dtype, device, coalesced)

        y1 = x1 + x2
        y2 = x1.clone()
        y2.add_(x2)
        expected = self.safeToDense(x1) + self.safeToDense(x2)
        self.assertEqual(self.safeToDense(y1), expected)
        self.assertEqual(self.safeToDense(y2), expected)

    @coalescedonoff
    @dtypes(torch.double, torch.cdouble)
    def test_sparse_mask(self, device, dtype, coalesced):
        def _test_sparse_mask_fixed():
            i = self.index_tensor([
                [1, 3, 0, 4],
                [2, 1, 2, 3],
            ], device=device)
            v = torch.tensor([1, 2, 3, 4], dtype=dtype, device=device)
            x = self.sparse_tensor(i, v, torch.Size([5, 4]), dtype=dtype, device=device).coalesce()
            dense = torch.tensor([
                [1, 2, 3, 4],
                [5, 6, 7, 8],
                [9, 10, 11, 12],
                [13, 14, 15, 16],
                [17, 18, 19, 20],
            ], dtype=dtype, device=device)
            exp_v = torch.tensor([7, 14, 3, 20], dtype=dtype, device=device)
            res_dense_lhs = dense.sparse_mask(x)
            sparse = dense.to_sparse()
            res_sparse_lhs = sparse.sparse_mask(x)
            expected = self.sparse_tensor(i, exp_v, torch.Size([5, 4]), dtype=dtype, device=device)
            self.assertEqual(res_dense_lhs.coalesce(), expected.coalesce())
            # check no side effects for the coalesce flag.
            self.assertTrue(sparse.is_coalesced())
            self.assertEqual(res_sparse_lhs.coalesce(), expected.coalesce())

            i = self.index_tensor([
                [1, 3, 0, 4],
                [2, 1, 2, 3],
            ], device=device)
            v = torch.empty([4, 0], dtype=dtype, device=device)
            x = self.sparse_tensor(i, v, torch.Size([5, 4, 0])).coalesce()
            dense = torch.empty([5, 4, 0], dtype=dtype, device=device)
            exp_v = torch.empty([4, 0], dtype=dtype, device=device)
            res_dense_lhs = dense.sparse_mask(x)
            sparse = dense.to_sparse(2)
            res_sparse_lhs = sparse.sparse_mask(x)
            expected = self.sparse_tensor(i, exp_v, torch.Size([5, 4, 0]), dtype=dtype, device=device)
            self.assertEqual(res_dense_lhs.coalesce(), expected.coalesce())
            # check no side effects for the coalesce flag.
            self.assertTrue(sparse.is_coalesced())
            self.assertEqual(res_sparse_lhs.coalesce(), expected.coalesce())

        _test_sparse_mask_fixed()

        self._test_sparse_mask_shape(9, 12, [5, 6], [], dtype, device, coalesced)
        self._test_sparse_mask_shape(9, 12, [10, 10, 10], [], dtype, device, coalesced)
        self._test_sparse_mask_shape(9, 12, [50, 30, 20], [], dtype, device, coalesced)
        self._test_sparse_mask_shape(9, 12, [5, 5, 5, 5, 5, 5], [], dtype, device, coalesced)
        self._test_sparse_mask_shape(0, 12, [10, 10, 10], [], dtype, device, coalesced)
        self._test_sparse_mask_shape(9, 0, [10, 10, 10], [], dtype, device, coalesced)
        self._test_sparse_mask_shape(0, 0, [10, 10, 10], [], dtype, device, coalesced)
        self._test_sparse_mask_shape(0, 0, [10, 10, 0], [], dtype, device, coalesced)

        # check repetitions and matchings in the intersection
        lhs = torch.randint(0, 5, (100,), device=device)
        rhs = torch.randint(0, 5, (100,), device=device).to_sparse()
        self.assertEqual(lhs.to_sparse().sparse_mask(rhs), lhs.sparse_mask(rhs))

    @coalescedonoff
    @dtypes(torch.double, torch.cdouble)
    def test_sparse_mask_hybrid(self, device, dtype, coalesced):
        def _test_sparse_mask_hybrid_fixed():
            i = self.index_tensor([
                [1, 3, 0, 4],
                [2, 1, 2, 3],
            ])
            v = torch.tensor([[1, 2], [2, 3], [3, 4], [4, 5]])
            # TODO: This is also testing that, if coalesce is a no-op,
            # the indices don't get permuted. I don't know if we actually
            # want to give this invariant.
            x = self.sparse_tensor(i, v, torch.Size([5, 4, 2])).coalesce()
            dense = torch.tensor([
                [[1, 3], [2, 2], [3, 3], [4, 2]],
                [[5, 7], [6, 7], [7, 9], [8, 9]],
                [[9, 2], [10, 4], [11, 1], [12, 3]],
                [[13, 5], [14, 1], [15, 1], [16, 6]],
                [[17, 7], [18, 2], [19, 7], [20, 1]],
            ])
            res_dense_lhs = dense.sparse_mask(x)
            sparse = dense.to_sparse(2)
            res_sparse_lhs = sparse.sparse_mask(x)
            exp_v = torch.tensor([[7, 9], [14, 1], [3, 3], [20, 1]])
            expected = self.sparse_tensor(i, exp_v, torch.Size([5, 4, 2]))
            self.assertEqual(res_dense_lhs.coalesce(), expected.coalesce())
            # check no side effects for the coalesce flag
            self.assertTrue(sparse.is_coalesced())
            self.assertEqual(res_sparse_lhs.coalesce(), expected.coalesce())

            i = self.index_tensor([
                [1, 3, 0, 4],
                [2, 1, 2, 3],
            ])
            v = torch.empty(4, 2, 0)
            x = self.sparse_tensor(i, v, torch.Size([5, 4, 2, 0])).coalesce()
            dense = torch.empty(5, 4, 2, 0)
            res_dense_lhs = dense.sparse_mask(x)
            sparse = dense.to_sparse(2)
            res_sparse_lhs = sparse.sparse_mask(x)
            exp_v = torch.empty(4, 2, 0)
            expected = self.sparse_tensor(i, exp_v, torch.Size([5, 4, 2, 0]))
            self.assertEqual(res_dense_lhs.coalesce(), expected.coalesce())
            # check no side effects for the coalesce flag
            self.assertTrue(sparse.is_coalesced())
            self.assertEqual(res_sparse_lhs.coalesce(), expected.coalesce())

        _test_sparse_mask_hybrid_fixed()

        self._test_sparse_mask_shape(9, 12, [5, 6], [2, 3], dtype, device, coalesced)
        self._test_sparse_mask_shape(9, 12, [10, 10, 10], [3], dtype, device, coalesced)
        self._test_sparse_mask_shape(9, 12, [50, 30, 20], [2], dtype, device, coalesced)
        self._test_sparse_mask_shape(9, 12, [5, 5, 5, 5, 5, 5], [2], dtype, device, coalesced)
        self._test_sparse_mask_shape(0, 12, [10, 10, 10], [2], dtype, device, coalesced)
        self._test_sparse_mask_shape(9, 0, [10, 10, 10], [2], dtype, device, coalesced)
        self._test_sparse_mask_shape(0, 0, [10, 10, 10], [2], dtype, device, coalesced)
        self._test_sparse_mask_shape(9, 12, [10, 10, 10], [2, 0], dtype, device, coalesced)
        self._test_sparse_mask_shape(0, 12, [10, 10, 10], [2, 0], dtype, device, coalesced)
        self._test_sparse_mask_shape(9, 0, [10, 10, 10], [2, 0], dtype, device, coalesced)
        self._test_sparse_mask_shape(0, 0, [10, 10, 10], [2, 0], dtype, device, coalesced)
        self._test_sparse_mask_shape(0, 0, [10, 10, 0], [2, 0], dtype, device, coalesced)

    @coalescedonoff
    @dtypes(torch.double, torch.cdouble)
    def test_zeros(self, device, dtype, coalesced):
        def _test_zeros(nnzs, shape, out_shape_i, out_shape_v=None):
            out_shape = out_shape_i + (out_shape_v or [])
            for nnz in nnzs:
                out, _, _ = self._gen_sparse(len(out_shape_i), nnz, out_shape, dtype, device, coalesced)
                torch.zeros(*shape, out=out, dtype=dtype, device=device)
                self.assertEqual(tuple(out.size()), tuple(shape))
                self.assertTrue(out._indices().numel() == out._values().numel() == 0)
                self.assertEqual(out._nnz(), 0)
                self.assertEqual(out.sparse_dim(), len(shape))
                self.assertEqual(out.dense_dim(), 0)

        def test_shape(i_shapes, v_shapes, shape, nnzs):
            for i_dim in range(1, len(i_shapes) + 1):
                for v_dim in range(len(v_shapes) + 1):
                    _test_zeros(nnzs, shape, i_shapes[:i_dim], v_shapes[:v_dim])
        test_shape([2, 3, 4], [3, 4, 5, 6], [2, 3, 4], [9, 12])
        test_shape([0, 3, 4], [3, 4, 5, 6], [2, 3, 4], [0])
        test_shape([2, 3, 4], [0, 4, 5, 6], [2, 3, 4], [9, 12])
        test_shape([2, 3, 4], [3, 4, 5, 6], [2, 3, 0], [9, 12])
        test_shape([0, 3, 4], [3, 4, 5, 6], [2, 3, 0], [0])
        test_shape([2, 3, 4], [0, 4, 5, 6], [2, 3, 0], [9, 12])

    @coalescedonoff
    @dtypes(torch.double, torch.cdouble)
    def test_zeros_like(self, device, dtype, coalesced):
        def _test_zeros_like(nnzs, template_shape_i, template_shape_v=None):
            template_shape_v = template_shape_v or []
            template_shape = template_shape_i + template_shape_v
            for nnz in nnzs:
                t, _, _ = self._gen_sparse(len(template_shape_i), nnz, template_shape, dtype, device, coalesced)
                res = torch.zeros_like(t)
                self.assertEqual(tuple(res.size()), tuple(template_shape))
                self.assertTrue(res._indices().numel() == res._values().numel() == 0)
                self.assertEqual(res._nnz(), 0)
                self.assertEqual(res.sparse_dim(), len(template_shape_i))
                self.assertEqual(res.dense_dim(), len(template_shape_v))

        def test_shape(i_shapes, v_shapes, nnzs):
            for i_dim in range(1, len(i_shapes) + 1):
                for v_dim in range(len(v_shapes) + 1):
                    _test_zeros_like(nnzs, i_shapes[:i_dim], v_shapes[:v_dim])
        test_shape([2, 3, 4], [3, 4, 5, 6], [9, 12])
        test_shape([0, 3, 4], [3, 4, 5, 6], [0])
        test_shape([2, 3, 4], [0, 4, 5, 6], [9, 12])
        test_shape([2, 3, 4], [3, 4, 5, 6], [9, 12])
        test_shape([0, 3, 4], [3, 4, 5, 6], [0])
        test_shape([2, 3, 4], [0, 4, 5, 6], [9, 12])

        sparse_tensor, _, _ = self._gen_sparse(len([2, 3]), 9, [2, 3] + [5, 6], dtype, device, coalesced)
        data = (sparse_tensor, sparse_tensor, sparse_tensor, sparse_tensor.unsqueeze(0))
        mem_formats = [torch.channels_last, torch.contiguous_format, torch.preserve_format, torch.channels_last_3d]
        for x, mem_format in zip(data, mem_formats):

            with self.assertRaisesRegex(RuntimeError, "memory format option is only supported by strided tensors"):
                result = torch.zeros_like(x, memory_format=mem_format)

            result = torch.zeros_like(x, layout=torch.strided, memory_format=mem_format)
            self.assertTrue(result.layout == torch.strided)

        dense_tensor = sparse_tensor.to_dense()
        result = torch.zeros_like(dense_tensor, layout=torch.sparse_coo)
        self.assertEqual(dense_tensor.shape, result.shape)
        self.assertEqual(result.layout, torch.sparse_coo)

        sparse_zeros = torch.sparse_coo_tensor(dense_tensor.shape)
        self.assertEqual(result._indices().shape, sparse_zeros._indices().shape)
        self.assertEqual(result._values().shape, sparse_zeros._values().shape)

    def _assert_sparse_invars(self, t):
        # SparseTensor has the following invariants:
        # - sparse_dim + dense_dim = len(SparseTensor.shape)
        # - SparseTensor._indices().shape = (sparse_dim, nnz)
        # - SparseTensor._values().shape = (nnz, SparseTensor.shape[sparse_dim:])
        self.assertEqual(t.sparse_dim() + t.dense_dim(), len(t.shape))
        self.assertEqual(tuple(t._indices().shape), (t.sparse_dim(), t._nnz()))
        self.assertEqual(tuple(t._values().shape), (t._nnz(), ) + t.shape[t.sparse_dim():])

    def _test_empty_like(self, sparse_tensor, dtype, device, coalesced):

        result = torch.empty_like(sparse_tensor)
        self.assertTrue(result.is_sparse)
        self._assert_sparse_invars(result)
        self.assertEqual(result.shape, sparse_tensor.shape)
        self.assertEqual(result.dtype, sparse_tensor.dtype)
        self.assertEqual(result.device, sparse_tensor.device)
        self.assertEqual(result.sparse_dim(), sparse_tensor.sparse_dim())
        self.assertEqual(result.dense_dim(), sparse_tensor.dense_dim())

        sparse_tensor, _, _ = self._gen_sparse(len([2, 3]), 9, [2, 3] + [5, 6], dtype, device, coalesced)
        data = (sparse_tensor, sparse_tensor, sparse_tensor, sparse_tensor.unsqueeze(0))
        mem_formats = [torch.channels_last, torch.contiguous_format, torch.preserve_format, torch.channels_last_3d]
        for x, mem_format in zip(data, mem_formats):

            with self.assertRaisesRegex(RuntimeError, "memory format option is only supported by strided tensors"):
                result = torch.empty_like(x, memory_format=mem_format)

            result = torch.empty_like(x, layout=torch.strided, memory_format=mem_format)
            self.assertTrue(result.layout == torch.strided)

        with self.assertRaisesRegex(
            RuntimeError, r"Could not run 'aten::empty_strided' with arguments from the 'Sparse(CPU|CUDA)' backend"
        ):
            dense_tensor = sparse_tensor.to_dense()
            result = torch.empty_like(dense_tensor, layout=torch.sparse_coo)

    @coalescedonoff
    @dtypes(torch.double, torch.cdouble)
    def test_empty_like(self, device, dtype, coalesced):
        # tests https://github.com/pytorch/pytorch/issues/43699

        if coalesced:
            input_coalesced = torch.sparse_coo_tensor(
                indices=torch.tensor([[0, 1, 2]]),
                values=torch.tensor([3.0, -4.0, 5.0]),
                size=[3, ],
                dtype=dtype,
                device=device
            ).coalesce()
            self._test_empty_like(input_coalesced, dtype, device, coalesced)

            # hybrid sparse input
            input_coalesced = torch.sparse_coo_tensor(
                indices=torch.tensor([[1, 3], [2, 4]]),
                values=torch.tensor([[-1.0, 3.0], [-5.0, 7.0]]),
                size=[4, 5, 2],
                dtype=dtype,
                device=device
            ).coalesce()
            self._test_empty_like(input_coalesced, dtype, device, coalesced)

        if not coalesced:
            # test uncoalesced input
            input_uncoalesced = torch.sparse_coo_tensor(
                indices=torch.tensor([[0], [1], [2], [0], [1], [2]]).transpose(1, 0),
                values=torch.tensor([2.0, -3.0, -4.0, 1.0, -1.0, 1.5]),
                size=[3, ],
                dtype=dtype,
                device=device
            )
            self._test_empty_like(input_uncoalesced, dtype, device, coalesced)

            # test on empty sparse tensor
            input_uncoalesced = torch.sparse_coo_tensor(
                indices=torch.zeros([2, 0]),
                values=torch.zeros([0, 5, 5, 5, 5, 5, 5, 0]),
                size=[0, 0, 5, 5, 5, 5, 5, 5, 0],
                dtype=dtype,
                device=device
            )
            self._test_empty_like(input_uncoalesced, dtype, device, coalesced)

    def _test_narrow(self, input, narrow_args):
        expected = input.to_dense().narrow(*narrow_args)
        self.assertEqual(expected, input.narrow_copy(*narrow_args).to_dense())

    def _all_narrow_combs(self, shape):
        for dim, dim_sz in enumerate(shape):
            for start in range(dim_sz):
                for length in range(dim_sz - start):
                    yield [dim, start, length]

    @coalescedonoff
    @dtypes(torch.double, torch.cdouble)
    def test_narrow(self, device, dtype, coalesced):
        shape = [3, 3, 4, 2]
        input, _, _ = self._gen_sparse(4, 19, shape, dtype, device, coalesced)
        for narrow_args in self._all_narrow_combs(shape):
            self._test_narrow(input, narrow_args)

        self.assertRaises(RuntimeError, lambda: input.narrow_copy(-1, 0, 3))  # dim < 0
        self.assertRaises(RuntimeError, lambda: input.narrow_copy(10, 0, 3))  # dim > input.dim()
        self.assertRaises(RuntimeError, lambda: input.narrow_copy(0, shape[0] + 1, 3))  # start > size of dim
        self.assertRaises(RuntimeError, lambda: input.narrow_copy(0, 2, shape[0]))  # start+length > size of dim

        with_dense, _, _ = self._gen_sparse(2, 7, shape, dtype, device, coalesced)
        for narrow_args in self._all_narrow_combs(shape):
            self._test_narrow(with_dense, narrow_args)

        self.assertRaises(RuntimeError, lambda: with_dense.narrow_copy(10, 0, 3))  # dim > sparseDim + denseDim

    def _test_log1p_tensor(self, sparse_tensor, coalesced):
        def is_integral(dtype):
            return dtype in integral_types()

        dense_tensor = sparse_tensor.to_dense()
        expected_output = dense_tensor.log1p()
        is_integral_dtype = is_integral(sparse_tensor.dtype)
        self.assertEqual(expected_output, sparse_tensor.log1p().to_dense())
        if is_integral_dtype:
            with self.assertRaisesRegex(RuntimeError, "result type .* can't be cast to"):
                sparse_tensor.coalesce().log1p_()
        else:
            self.assertEqual(expected_output, sparse_tensor.coalesce().log1p_().to_dense())

        if not coalesced:
            # test in-place op on uncoalesced input
            with self.assertRaisesRegex(RuntimeError, "log1p_ requires coalesced input"):
                sparse_tensor.log1p_()

        if is_integral_dtype:
            with self.assertRaisesRegex(RuntimeError, "only Tensors of floating point dtype can require gradients"):
                sparse_tensor.requires_grad_()

    @coalescedonoff
    @dtypes(*all_types())
    def test_log1p(self, device, dtype, coalesced):
        if coalesced:
            input_coalesced = torch.sparse_coo_tensor(
                indices=torch.tensor([[0], [1], [2]]).transpose(1, 0),
                values=torch.tensor([3.0, 4.0, 5.0]),
                size=[3, ],
                device=device,
                dtype=dtype
            ).coalesce()
            self._test_log1p_tensor(input_coalesced, coalesced)

            # hybrid sparse input
            input_coalesced = torch.sparse_coo_tensor(
                indices=torch.tensor([[1, 3], [2, 4]]),
                values=torch.tensor([[1.0, 3.0], [5.0, 7.0]]),
                size=[4, 5, 2],
                device=device,
                dtype=dtype
            ).coalesce()
            self._test_log1p_tensor(input_coalesced, coalesced)

        if not coalesced:
            # test uncoalesced input
            input_uncoalesced = torch.sparse_coo_tensor(
                indices=torch.tensor([[0], [1], [2], [0], [1], [2]]).transpose(1, 0),
                values=torch.tensor([2.0, 3.0, 4.0, 1.0, 1.0, 1.0]),
                size=[3, ],
                device=device,
                dtype=dtype
            )
            self._test_log1p_tensor(input_uncoalesced, coalesced)

            # test on empty sparse tensor
            input_uncoalesced = torch.sparse_coo_tensor(
                indices=torch.zeros([2, 0]),
                values=torch.zeros([0, 5, 5, 5, 5, 5, 5, 0]),
                size=[0, 0, 5, 5, 5, 5, 5, 5, 0],
                device=device,
                dtype=dtype
            )
            # empty tensors are coalesced at creation (nnz < 2) we must force the uncoalesced state
            input_uncoalesced._coalesced_(False)
            self._test_log1p_tensor(input_uncoalesced, coalesced)

    def _test_neg_negative(self, sparse_tensor):
        dense_tensor = sparse_tensor.to_dense()
        expected_output = dense_tensor.neg()

        ops = (
            torch.neg, torch.Tensor.neg, torch.Tensor.neg_,
            torch.negative, torch.Tensor.negative, torch.Tensor.negative_,
            operator.neg
        )
        for op in ops:
            sparse_tensor_copy = sparse_tensor.clone()
            self.assertEqual(expected_output, op(sparse_tensor_copy).to_dense())

            if op in (torch.neg, torch.negative):
                sparse_tensor_out = torch.zeros_like(sparse_tensor)
                op(sparse_tensor, out=sparse_tensor_out)
                self.assertEqual(expected_output, sparse_tensor_out.to_dense())

    @coalescedonoff
    @dtypes(torch.double, torch.cdouble)
    def test_neg_negative(self, device, dtype, coalesced):

        if coalesced:
            input_coalesced = torch.sparse_coo_tensor(
                indices=torch.tensor([[0, 1, 2]]),
                values=torch.tensor([3.0, -4.0, 5.0]),
                size=[3, ],
                dtype=dtype,
                device=device
            ).coalesce()
            self._test_neg_negative(input_coalesced)

            # hybrid sparse input
            input_coalesced = torch.sparse_coo_tensor(
                indices=torch.tensor([[1, 3], [2, 4]]),
                values=torch.tensor([[-1.0, 3.0], [-5.0, 7.0]]),
                size=[4, 5, 2],
                dtype=dtype,
                device=device
            ).coalesce()
            self._test_neg_negative(input_coalesced)

        if not coalesced:
            # test uncoalesced input
            input_uncoalesced = torch.sparse_coo_tensor(
                indices=torch.tensor([[0], [1], [2], [0], [1], [2]]).transpose(1, 0),
                values=torch.tensor([2.0, -3.0, -4.0, 1.0, -1.0, 1.5]),
                size=[3, ],
                dtype=dtype,
                device=device
            )
            self._test_neg_negative(input_uncoalesced)

            # test on empty sparse tensor
            input_uncoalesced = torch.sparse_coo_tensor(
                indices=torch.zeros([2, 0]),
                values=torch.zeros([0, 5, 5, 5, 5, 5, 5, 0]),
                size=[0, 0, 5, 5, 5, 5, 5, 5, 0],
                dtype=dtype,
                device=device
            )
            self._test_neg_negative(input_uncoalesced)

    def _test_asin_arcsin(self, sparse_tensor, coalesced):
        def is_integral(dtype):
            return dtype in integral_types()
        is_integral_dtype = is_integral(sparse_tensor.dtype)

        dense_tensor = sparse_tensor.to_dense()
        expected_output = dense_tensor.asin()

        ops = (
            torch.asin, torch.Tensor.asin,
            torch.arcsin, torch.Tensor.arcsin,
        )
        for op in ops:
            self.assertEqual(expected_output, op(sparse_tensor).to_dense())
            if op in (torch.asin, torch.arcsin):
                sparse_tensor_out = torch.zeros_like(sparse_tensor)
                if not is_integral_dtype:
                    op(sparse_tensor, out=sparse_tensor_out)
                    self.assertEqual(expected_output, sparse_tensor_out.to_dense())
                else:
                    with self.assertRaisesRegex(RuntimeError, "result type .* can't be cast to"):
                        op(sparse_tensor, out=sparse_tensor_out)

        for op in (torch.Tensor.asin_, torch.Tensor.arcsin_):
            if is_integral_dtype:
                # test coalesce on integral dtype tensor
                with self.assertRaisesRegex(RuntimeError, "result type .* can't be cast to"):
                    op(sparse_tensor.clone().coalesce()).to_dense()
            else:
                self.assertEqual(expected_output, op(sparse_tensor.clone().coalesce()).to_dense())

            if not coalesced:
                # test in-place op on uncoalesced input
                with self.assertRaisesRegex(RuntimeError, "asin_ requires coalesced input"):
                    op(sparse_tensor)

    @coalescedonoff
    @dtypes(*all_types())
    def test_asin_arcsin(self, device, dtype, coalesced):
        if coalesced:
            input_coalesced = torch.sparse_coo_tensor(
                indices=torch.tensor([[0, 1, 2, 3]]),
                values=torch.tensor([0.5, -0.5, 0.7, -0.7]),
                size=[4, ],
                dtype=dtype,
                device=device
            ).coalesce()
            self._test_asin_arcsin(input_coalesced, coalesced)

            # hybrid sparse input
            input_coalesced = torch.sparse_coo_tensor(
                indices=torch.tensor([[1, 3], [2, 4]]),
                values=torch.tensor([[-0.1, 0.24], [-0.44, 0.1]]),
                size=[4, 5, 2],
                dtype=dtype,
                device=device
            ).coalesce()
            self._test_asin_arcsin(input_coalesced, coalesced)

        if not coalesced:
            # test uncoalesced input
            input_uncoalesced = torch.sparse_coo_tensor(
                indices=torch.tensor([[0], [1], [2], [0], [1], [2]]).transpose(1, 0),
                values=torch.tensor([0.3, -0.3, -0.4, 0.3, -0.5, 0.15]),
                size=[3, ],
                dtype=dtype,
                device=device
            )
            self._test_asin_arcsin(input_uncoalesced, coalesced)

            # test on empty sparse tensor
            input_uncoalesced = torch.sparse_coo_tensor(
                indices=torch.zeros([2, 0]),
                values=torch.zeros([0, 5, 5, 5, 5, 5, 5, 0]),
                size=[0, 0, 5, 5, 5, 5, 5, 5, 0],
                dtype=dtype,
                device=device
            )
            # empty tensors are coalesced at creation (nnz < 2) we must force the uncoalesced state
            input_uncoalesced._coalesced_(False)
            self._test_asin_arcsin(input_uncoalesced, coalesced)

    @coalescedonoff
    @dtypes(torch.double)
    def test_mv(self, device, dtype, coalesced):
        def test_shape(di, dj, dk, nnz):
            x, _, _ = self._gen_sparse(2, nnz, [di, dj], dtype, device, coalesced)
            t = torch.randn(dk, dtype=dtype, device=device)

            res = x.matmul(t)
            expected = self.safeToDense(x).matmul(t)
            self.assertEqual(res, expected)

        test_shape(10, 100, 100, 20)
        test_shape(100, 1000, 1000, 20)
        test_shape(64, 10000, 10000, 20)
        test_shape(0, 100, 100, 0)
        test_shape(10, 0, 0, 0)
        test_shape(10, 100, 100, 0)
        test_shape(10, 100, 100, 20)

        with self.assertRaisesRegex(RuntimeError, r"mv: expected self\.size\(-1\) == vec\.size\(-1\)"):
            test_shape(10, 100, 10, 20)

        with self.assertRaisesRegex(RuntimeError, "mv: two tensor dim should be 2 and 1"):
            x, _, _ = self._gen_sparse(2, 20, [10, 100], dtype, device, coalesced)
            y, _, _ = self._gen_sparse(2, 20, [10, 100], dtype, device, coalesced)
            res = x.mv(y)

    @dtypes(*floating_and_complex_types())
    def test_sparse_add_coalesce(self, device, dtype):
        i = self.index_tensor([[1, 2, 1]], device=device)
        v = torch.tensor([3, 4, 5], dtype=dtype, device=device)
        x = self.sparse_tensor(i, v, torch.Size([3]))
        y = self.sparse_tensor(i, v, torch.Size([3]))
        z = x + y

        self.assertFalse(z._indices().numel() != 2 and z.is_coalesced())

        i = self.index_tensor([[1, 2, 1]], device=device)
        v = torch.empty([3, 0], dtype=dtype, device=device)
        x = self.sparse_tensor(i, v, torch.Size([3, 0]))
        y = self.sparse_tensor(i, v, torch.Size([3, 0]))
        z = x + y

        self.assertFalse(z._indices().numel() != 2 and z.is_coalesced())

    @onlyCUDA
    def test_storage_not_null(self, device):
        x = torch.sparse_coo_tensor((2,), dtype=torch.float32, device=device)
        self.assertNotEqual(x.get_device(), -1)

        x = torch.sparse_coo_tensor((2, 0), dtype=torch.float32, device=device)
        self.assertNotEqual(x.get_device(), -1)

    @onlyCUDA
    @deviceCountAtLeast(2)
    def test_same_gpu(self, devices):
        def check_device(x, device_id):
            self.assertEqual(x.get_device(), device_id)
            self.assertEqual(x._values().get_device(), device_id)
            self.assertEqual(x._indices().get_device(), device_id)

        dev1, dev2 = devices[0], devices[1]

        i = self.index_tensor([[2]], device=dev2)
        v = torch.tensor([5], device=dev2)
        x = self.sparse_tensor(i, v, torch.Size([3]), device=1)
        check_device(x, 1)

        i = self.index_tensor([[2]], device=dev2)
        v = torch.empty(1, 0, device=dev2)
        x = self.sparse_tensor(i, v, torch.Size([3, 0]), device=1)
        check_device(x, 1)

        x = self.sparse_empty(3, device=1)
        check_device(x, 1)

        x = self.sparse_empty(3, 0, device=1)
        check_device(x, 1)

    def _test_new_device(self, size, device=torch.cuda):
        with torch.cuda.device(device):
            x = torch.sparse_coo_tensor(size, device='cuda', dtype=torch.float64)
        self.assertEqual(x.get_device(), device)
        x1 = x.new()
        x2 = x.new(2, 3)
        self.assertEqual(x1.get_device(), device)
        self.assertEqual(x2.get_device(), device)

    @onlyCUDA
    def test_new_device_single_gpu(self):
        self._test_new_device((), 0)
        self._test_new_device((30, 20), 0)
        self._test_new_device((30, 20, 10), 0)
        self._test_new_device((30, 20, 10, 0), 0)

    @onlyCUDA
    @unittest.skipIf(torch.cuda.device_count() < 2, "only one GPU detected")
    def test_new_device_multi_gpu(self):
        self._test_new_device((), 1)
        self._test_new_device((30, 20), 1)
        self._test_new_device((30, 20, 10), 1)
        self._test_new_device((30, 20, 10, 0), 1)

    @coalescedonoff
    @dtypes(torch.double, torch.cdouble)
    def test_new(self, device, dtype, coalesced):
        def test_shape(sparse_dims, nnz, with_size):
            x, indices, values = self._gen_sparse(sparse_dims, nnz, with_size, dtype, device, coalesced)
            if not x.is_cuda:
                # CUDA sparse tensors currently requires the size to be
                # specified if nDimV > 0
                out = x.new(indices, values).coalesce()
                x_c = x.coalesce()
                self.assertEqual((out.indices(), out.values()), (x_c.indices(), x_c.values()))
            self.assertEqual(x.new(indices, values, x.size()), x)

        test_shape(3, 10, 100)
        test_shape(3, 0, [100, 100, 0])

    @onlyCPU  # not really, but we only really want to run this once
    @dtypes(torch.float64, torch.float32, torch.float16, torch.cfloat, torch.cdouble)
    def test_factory(self, device, dtype):
        for test_empty_tensor in [True, False]:
            if test_empty_tensor:
                default_size = torch.Size([1, 3, 0])
                size = torch.Size([3, 3, 0])
            else:
                default_size = torch.Size([1, 3])
                size = torch.Size([3, 3])
            for include_size in [True, False]:
                for use_tensor_idx in [True, False]:
                    for use_tensor_val in [True, False]:
                        for use_cuda in ([False] if not torch.cuda.is_available() else [True, False]):
                            # have to include size with cuda sparse tensors
                            include_size = include_size or use_cuda
                            long_dtype = torch.int64
                            device = torch.device('cpu') if not use_cuda else \
                                torch.device(torch.cuda.device_count() - 1)
                            indices = torch.tensor(([0], [2]), dtype=long_dtype) if use_tensor_idx else ([0], [2])
                            if test_empty_tensor:
                                values = torch.empty(1, 0).to(dtype)
                            else:
                                if use_tensor_val:
                                    values = torch.tensor([1.], dtype=dtype)
                                else:
                                    values = 1.
                            if include_size:
                                sparse_tensor = torch.sparse_coo_tensor(indices, values, size, dtype=dtype,
                                                                        device=device, requires_grad=True)
                            else:
                                sparse_tensor = torch.sparse_coo_tensor(indices, values, dtype=dtype,
                                                                        device=device, requires_grad=True)
                            self.assertEqual(indices, sparse_tensor._indices())
                            self.assertEqual(values, sparse_tensor._values())
                            self.assertEqual(size if include_size else default_size, sparse_tensor.size())
                            self.assertEqual(dtype, sparse_tensor.dtype)
                            if use_cuda:
                                self.assertEqual(device, sparse_tensor._values().device)
                            self.assertEqual(True, sparse_tensor.requires_grad)

    @dtypes(torch.double, torch.cdouble)
    def test_factory_size_check(self, device, dtype):
        indices = self.index_tensor([[1, 2],
                                    [0, 2]], device=device)
        values = torch.tensor([.5, .5], dtype=dtype, device=device)
        sizes = torch.Size([2, 3])
        with self.assertRaisesRegex(RuntimeError, "size is inconsistent with indices"):
            torch.sparse_coo_tensor(indices, values, sizes, dtype=dtype, device=device)

        indices.fill_(-1)
        with self.assertRaisesRegex(RuntimeError, "found negative index"):
            torch.sparse_coo_tensor(indices, values, sizes, dtype=dtype, device=device)

        indices = self.index_tensor([[1, 2],
                                    [0, 2]], device=device)
        values = torch.empty([2, 1, 0], dtype=dtype, device=device)
        sizes = torch.Size([2, 3, 1, 0])
        with self.assertRaisesRegex(RuntimeError, "size is inconsistent with indices"):
            torch.sparse_coo_tensor(indices, values, sizes, dtype=dtype, device=device)

        indices = self.index_tensor([[1, 2],
                                    [0, 2]], device=device)
        values = torch.empty([2, 2, 2], dtype=dtype, device=device)
        sizes = torch.Size([0, 0, 2, 2])
        with self.assertRaisesRegex(RuntimeError, "size is inconsistent with indices"):
            torch.sparse_coo_tensor(indices, values, sizes, dtype=dtype, device=device)

        indices = self.index_tensor([[1, 2],
                                    [0, 2]], device=device)
        values = torch.tensor([[1, 1, 1], [1, 1, 1]], dtype=dtype, device=device)
        sizes = torch.Size([3, 3, 2])
        with self.assertRaisesRegex(RuntimeError, "values has incorrect size"):
            torch.sparse_coo_tensor(indices, values, sizes, dtype=dtype, device=device)

        indices = self.index_tensor([[1, 2],
                                    [0, 2]], device=device)
        values = torch.empty([2, 1, 0], dtype=dtype, device=device)
        sizes = torch.Size([3, 3, 2, 0])
        with self.assertRaisesRegex(RuntimeError, "values has incorrect size"):
            torch.sparse_coo_tensor(indices, values, sizes, dtype=dtype, device=device)

    def test_factory_empty_indices(self, device):
        tensor = torch.sparse_coo_tensor(torch.Size([2, 0]), device=device)
        expected_indices = torch.empty((2, 0), dtype=torch.long, device=device)
        self.assertEqual(tensor._indices(), expected_indices)

        tensor = torch.sparse_coo_tensor(torch.Size([2, 2, 0]), device=device)
        expected_indices = torch.empty((3, 0), dtype=torch.long, device=device)
        self.assertEqual(tensor._indices(), expected_indices)

        tensor = torch.sparse_coo_tensor(torch.Size([2, 2, 0, 0]), device=device)
        expected_indices = torch.empty((4, 0), dtype=torch.long, device=device)
        self.assertEqual(tensor._indices(), expected_indices)

    @dtypes(torch.double, torch.cdouble)
    def test_factory_nnz(self, device, dtype):
        indices = self.index_tensor([[0]], device=device)  # (sparse_dim, nnz): (1, 1)
        values = torch.tensor([[1, 1], [1, 1]], dtype=dtype, device=device)  # (nnz, ...): (2, 2)
        sizes = torch.Size([2, 2])
        with self.assertRaisesRegex(RuntimeError, "indices and values must have same nnz"):
            torch.sparse_coo_tensor(indices, values, sizes, dtype=dtype, device=device)

        indices = self.index_tensor([[0]], device=device)  # (sparse_dim, nnz): (1, 1)
        values = torch.empty([2, 0], dtype=dtype, device=device)  # (nnz, ...): (2, 0)
        sizes = torch.Size([2, 0])
        with self.assertRaisesRegex(RuntimeError, "indices and values must have same nnz"):
            torch.sparse_coo_tensor(indices, values, sizes, dtype=dtype, device=device)

    @dtypes(torch.double, torch.cdouble)
    def test_factory_nnz_zero(self, device, dtype):
        def test_shape(i_shape, v_shape, size, expected_size):
            if size:
                t = torch.sparse_coo_tensor(torch.empty(i_shape), torch.empty(v_shape), torch.Size(size),
                                            dtype=dtype, device=device)
            else:
                t = torch.sparse_coo_tensor(torch.empty(i_shape), torch.empty(v_shape), dtype=dtype, device=device)
            expected_indices = torch.empty(i_shape, device=device, dtype=torch.int64)
            expected_values = torch.empty(v_shape, device=device, dtype=dtype)
            expected_size = torch.Size(expected_size)
            self.assertEqual(t._indices(), expected_indices)
            self.assertEqual(t._values(), expected_values)
            self.assertEqual(t.size(), expected_size)

        test_shape([1, 0], [0, 2, 4, 0], None, [0, 2, 4, 0])
        test_shape([3, 0], [0, 2, 4, 0], None, [0, 0, 0, 2, 4, 0])
        test_shape([1, 0], [0, 2, 4, 0], [0, 2, 4, 0], [0, 2, 4, 0])
        test_shape([3, 0], [0, 2, 4, 0], [0, 0, 0, 2, 4, 0], [0, 0, 0, 2, 4, 0])
        test_shape([3, 0], [0, 2, 4, 0], [1, 2, 3, 2, 4, 0], [1, 2, 3, 2, 4, 0])

    @dtypes(torch.double, torch.cdouble)
    def test_factory_dense_dim(self, device, dtype):
        indices = self.index_tensor([[0]], device=device)
        values = torch.tensor([[[1, 1, 1], [1, 1, 1]]], dtype=dtype, device=device)
        sizes = torch.Size([1, 3, 4])
        with self.assertRaisesRegex(RuntimeError, "values has incorrect size"):
            torch.sparse_coo_tensor(indices, values, sizes)

        indices = self.index_tensor([[0]], device=device)
        values = torch.empty([1, 2, 3, 0], dtype=dtype, device=device)
        sizes = torch.Size([1, 3, 4, 0])
        with self.assertRaisesRegex(RuntimeError, "values has incorrect size"):
            torch.sparse_coo_tensor(indices, values, sizes)

    @onlyCPU
    @dtypes(torch.float16, torch.float32, torch.float64, torch.cfloat, torch.cdouble, torch.int64)
    def test_factory_type_inference(self, device, dtype):
        t = torch.sparse_coo_tensor(torch.tensor(([0], [2])), torch.tensor([1.], dtype=dtype))
        self.assertEqual(dtype, t.dtype)
        t = torch.sparse_coo_tensor(torch.tensor(([0], [2])), torch.tensor([1]))
        self.assertEqual(torch.int64, t.dtype)

        t = torch.sparse_coo_tensor(torch.tensor(([0], [2])), torch.HalfTensor(1, 0))
        self.assertEqual(torch.float16, t.dtype)
        t = torch.sparse_coo_tensor(torch.tensor(([0], [2])), torch.FloatTensor(1, 0))
        self.assertEqual(torch.float32, t.dtype)
        t = torch.sparse_coo_tensor(torch.tensor(([0], [2])), torch.DoubleTensor(1, 0))
        self.assertEqual(torch.float64, t.dtype)
        t = torch.sparse_coo_tensor(torch.tensor(([0], [2])), torch.LongTensor(1, 0))
        self.assertEqual(torch.int64, t.dtype)


    @onlyCUDA
    def test_factory_device_type_inference(self, device):
        # both indices/values are CUDA

        cpu_cuda = ('cpu', 'cuda')
        cpu_cuda_none = cpu_cuda + (None,)
        for indices_device, values_device, device in itertools.product(cpu_cuda,
                                                                       cpu_cuda,
                                                                       cpu_cuda_none):
            indices = torch.tensor(([0], [2]), device=indices_device)
            values = torch.tensor([1.], device=values_device)
            empty_values = torch.empty(1, 0).to(values_device)
            shape = (1, 3)
            empty_shape = (1, 3, 0)
            if device is None and indices_device != values_device:
                with self.assertRaises(RuntimeError):
                    torch.sparse_coo_tensor(indices, values, shape, device=device)
                with self.assertRaises(RuntimeError):
                    torch.sparse_coo_tensor(indices, empty_values, empty_shape, device=device)
            else:
                t = torch.sparse_coo_tensor(indices, values, shape, device=device)
                t_empty = torch.sparse_coo_tensor(indices, empty_values, empty_shape, device=device)
                should_be_cuda = (device == 'cuda' or (device is None and values_device == 'cuda'))
                self.assertEqual(should_be_cuda, t.is_cuda)
                self.assertEqual(t.is_cuda, t_empty.is_cuda)

    @onlyCPU
    def test_factory_copy(self, device):
        def test_tensor(indices, values, indices_equal, values_equal):
            sparse_tensor = torch.sparse_coo_tensor(indices, values, dtype=torch.float64, device=device)
            if indices_equal:
                self.assertEqual(indices.data_ptr(), sparse_tensor._indices().data_ptr())
            else:
                self.assertNotEqual(indices.data_ptr(), sparse_tensor._indices().data_ptr())
            if values_equal:
                self.assertEqual(values.data_ptr(), sparse_tensor._values().data_ptr())
            else:
                self.assertNotEqual(values.data_ptr(), sparse_tensor._values().data_ptr())

        # both correct
        indices = torch.tensor(([0], [2]), dtype=torch.int64)
        values = torch.tensor([1.], dtype=torch.float64)
        test_tensor(indices, values, True, True)

        indices = torch.tensor(([0], [2]), dtype=torch.int64)
        values = torch.DoubleTensor(1, 0)
        test_tensor(indices, values, True, True)

        # only indices correct
        indices = torch.tensor(([0], [2]), dtype=torch.int64)
        values = torch.tensor([1.], dtype=torch.float32)
        test_tensor(indices, values, True, False)

        indices = torch.tensor(([0], [2]), dtype=torch.int64)
        values = torch.tensor([1.], dtype=torch.float16)
        test_tensor(indices, values, True, False)

        indices = torch.tensor(([0], [2]), dtype=torch.int64)
        values = torch.FloatTensor(1, 0)
        test_tensor(indices, values, True, True)  # An empty tensor's data_ptr is always equal to 0

        # only values correct
        indices = torch.tensor(([0], [2]), dtype=torch.int32)
        values = torch.tensor([1.], dtype=torch.float64)
        test_tensor(indices, values, False, True)

        indices = torch.tensor(([0], [2]), dtype=torch.int32)
        values = torch.DoubleTensor(1, 0)
        test_tensor(indices, values, False, True)

        # neither correct
        indices = torch.tensor(([0], [2]), dtype=torch.int32)
        values = torch.tensor([1.], dtype=torch.float32)
        test_tensor(indices, values, False, False)

        indices = torch.tensor(([0], [2]), dtype=torch.int32)
        values = torch.FloatTensor(1, 0)
        test_tensor(indices, values, False, True)  # An empty tensor's data_ptr is always equal to 0

        # complex support
        indices = torch.tensor(([0], [2]), dtype=torch.int64)
        values = make_tensor([1, ], dtype=torch.cdouble, device=device)
        test_tensor(indices, values, True, False)

        indices = torch.tensor(([0], [2]), dtype=torch.int32)
        values = make_tensor([1, 1], dtype=torch.cdouble, device=device)
        test_tensor(indices, values, False, False)

    @onlyCPU  # just run once, we test both cpu and cuda
    def test_legacy_new_device(self, device):
        i = torch.tensor([[0, 1, 1], [2, 0, 2]])
        v = torch.tensor([3., 4., 5.])
        size = torch.Size([2, 3])

        x = torch.sparse_coo_tensor(i, v, size, device='cpu')
        self.assertRaises(RuntimeError, lambda: x.new(device='cuda'))
        self.assertRaises(RuntimeError, lambda: x.new(i, v, device='cuda'))
        self.assertRaises(RuntimeError, lambda: x.new(i, v, size, device='cuda'))
        self.assertRaises(RuntimeError, lambda: x.new(torch.Size([2, 3, 4]), device='cuda'))

        if torch.cuda.is_available():
            x = torch.sparse_coo_tensor(i, v, size, device='cuda')
            self.assertRaises(RuntimeError, lambda: x.new(device='cpu'))
            self.assertRaises(RuntimeError, lambda: x.new(i, v, device='cpu'))
            self.assertRaises(RuntimeError, lambda: x.new(i, v, size, device='cpu'))
            self.assertRaises(RuntimeError, lambda: x.new(torch.Size([2, 3, 4]), device='cpu'))

    def test_legacy_new(self, device):
        i = torch.tensor([[0, 1, 1], [2, 0, 2]])
        v = torch.tensor([3., 4., 5.])
        size = torch.Size([2, 3])
        s = torch.sparse_coo_tensor(i, v, size)

        self.assertEqual(torch.sparse_coo, s.new(device='cpu').layout)
        self.assertRaises(TypeError, lambda: s.new(v.untyped_storage()))
        self.assertRaises(TypeError, lambda: s.new(v))
        self.assertEqual(torch.sparse_coo, s.new(torch.Size([2, 3])).layout)
        self.assertRaises(TypeError, lambda: s.new([6]))

    @onlyCPU  # not really, but we only really want to run this once
    def test_dtypes(self, device):
        all_sparse_dtypes = all_types_and_complex_and(torch.half, torch.bool, torch.bfloat16)
        do_test_dtypes(self, all_sparse_dtypes, torch.sparse_coo, torch.device('cpu'))
        if torch.cuda.is_available():
            do_test_dtypes(self, all_sparse_dtypes, torch.sparse_coo, torch.device('cuda:0'))

    def _test_empty_full(self, device, dtype, requires_grad):
        shape = (2, 3)
        layout = torch.sparse_coo

        def check_value(tensor, value=None, dtype=dtype, requires_grad=requires_grad):
            self.assertEqual(shape, tensor.shape)
            self.assertIs(dtype, tensor.dtype)
            self.assertIs(layout, tensor.layout)
            self.assertEqual(tensor.requires_grad, requires_grad)
            if tensor.is_cuda and device is not None:
                self.assertEqual(device, tensor.device)
            if value is not None:
                fill = tensor.empty(shape, dtype=dtype).fill_(value)
                self.assertEqual(tensor, fill)

        v = torch.sparse_coo_tensor(shape, dtype=dtype, device=device, requires_grad=requires_grad)
        check_value(v)

        out = v.new()
        check_value(torch.zeros(shape, out=out, device=device, requires_grad=requires_grad))

        int64_dtype = torch.int64
        check_value(v.new_empty(shape), requires_grad=False)
        check_value(v.new_empty(shape, dtype=int64_dtype, device=device, requires_grad=False),
                    dtype=int64_dtype, requires_grad=False)
        check_value(torch.empty_like(v), requires_grad=False)
        check_value(torch.empty_like(v, dtype=int64_dtype, layout=layout, device=device, requires_grad=False),
                    dtype=int64_dtype, requires_grad=False)

    @onlyCPU  # not really, but we only really want to run this once
    @dtypes(*all_types_and_complex_and(torch.half, torch.bool, torch.bfloat16))
    @parametrize('requires_grad', (True, False))
    def test_empty_full(self, device, dtype, requires_grad):
        if requires_grad and not (dtype.is_floating_point or dtype.is_complex):
            self.skipTest(f'requires_grad==True requires float or complex dtype, got {dtype}')

        self._test_empty_full(device, dtype, requires_grad)
        if torch.cuda.device_count() > 0:
            self._test_empty_full(None, dtype, requires_grad)
            self._test_empty_full(torch.device('cuda:0'), dtype, requires_grad)

    def test_is_sparse(self, device):
        x = torch.randn(3, 3)
        self.assertFalse(x.is_sparse)

        x = torch.randn(3, 3, 0)
        self.assertFalse(x.is_sparse)

        x = self.sparse_empty(1, 0, device=device)
        self.assertTrue(x.is_sparse)

    def test_resize_as(self, device):
        def do_test(t):
            y = t.new().resize_as_(t).zero_()
            self.assertEqual(y.shape, t.shape)
            # Check that y can be added to t. Currently, this requires that
            # sparse_dim and dense_dim match.
            self.assertEqual(t, t + y)

        do_test(self.sparse_empty([3, 0], device=device))
        do_test(self.sparse_empty([3, 3], device=device))

    def _test_resize_shape(self, x_i, x_v, x_size, y_i, y_v, y_size, dtype, device):
        x_v_numel = torch.zeros(x_v).numel()
        y_v_numel = torch.zeros(y_v).numel()
        x = torch.sparse_coo_tensor(torch.zeros(x_i),
                                    torch.arange(x_v_numel).resize_(x_v).to(torch.float),
                                    torch.Size(x_size), dtype=dtype, device=device)
        x_dense = x.to_dense()
        y = torch.sparse_coo_tensor(torch.zeros(y_i),
                                    torch.ones(y_v).to(torch.float),
                                    torch.Size(y_size), dtype=dtype, device=device)
        y_dense = y.to_dense()
        x.resize_as_(y)
        x_dense.resize_as_(y_dense)
        self.assertEqual(x.shape, y.shape)
        self.assertEqual(x.sparse_dim(), y.sparse_dim())
        self.assertEqual(x.dense_dim(), y.dense_dim())
        self.assertEqual(x.shape, x_dense.shape)
        self.assertEqual(y.shape, y_dense.shape)
        # Here we make sure that the original data are preserved after resizing
        self.assertEqual(x.to_dense().view(-1)[0:x_v_numel].view(x_v),
                         x_dense.view(-1)[0:x_v_numel].view(x_v))

    @dtypes(torch.double, torch.cdouble)
    def test_resize(self, device, dtype):
        # 1. Expand the size of some dense dimensions [Supported]
        self._test_resize_shape([1, 1], [1, 2, 3], [2, 2, 3],
                                [1, 1], [1, 2, 4], [2, 2, 4],
                                dtype=dtype, device=device)

        self._test_resize_shape([1, 1], [1, 2, 0], [2, 2, 0],
                                [1, 1], [1, 2, 4], [2, 2, 4],
                                dtype=dtype, device=device)

        # 2. Expand the size of some sparse dimensions [Supported]
        self._test_resize_shape([1, 1], [1, 2, 3], [2, 2, 3],
                                [1, 1], [1, 2, 3], [4, 2, 3],
                                dtype=dtype, device=device)

        # 3. Change the shapes of both sparse and dense dimensions when nnz is zero [Supported]
        self._test_resize_shape([1, 0], [0, 2, 3], [2, 2, 3],
                                [2, 0], [0, 2, 4, 5], [1, 1, 2, 4, 5],
                                dtype=dtype, device=device)

        self._test_resize_shape([1, 0], [0, 2, 3], [2, 2, 3],
                                [2, 0], [0, 2, 4, 0], [1, 1, 2, 4, 0],
                                dtype=dtype, device=device)

        # 4. Add dims to dense dimensions [Not Supported]
        with self.assertRaisesRegex(RuntimeError, "changing the number of dense dimensions"):
            self._test_resize_shape([1, 1], [1, 2, 3], [2, 2, 3],
                                    [1, 1], [1, 2, 3, 4], [2, 2, 3, 4],
                                    dtype=dtype, device=device)

        with self.assertRaisesRegex(RuntimeError, "changing the number of dense dimensions"):
            self._test_resize_shape([1, 1], [1, 2, 3], [2, 2, 3],
                                    [1, 1], [1, 2, 3, 0], [2, 2, 3, 0],
                                    dtype=dtype, device=device)

        # 5. Remove dims from dense dimensions [Not Supported]
        with self.assertRaisesRegex(RuntimeError, "changing the number of dense dimensions"):
            self._test_resize_shape([1, 1], [1, 2, 3], [2, 2, 3],
                                    [1, 1], [1, 2], [2, 2],
                                    dtype=dtype, device=device)

        # 6. Change the number of sparse dimensions on a non-empty sparse tensor [Not Supported]
        with self.assertRaisesRegex(RuntimeError, "changing the number of sparse dimensions"):
            self._test_resize_shape([1, 1], [1, 2, 3], [2, 2, 3],
                                    [2, 1], [1, 2, 3], [1, 2, 2, 3],
                                    dtype=dtype, device=device)

        # 7. Shrink the size of some sparse dimensions on a non-empty sparse tensor [Not Supported]
        with self.assertRaisesRegex(RuntimeError, "shrinking the size of sparse dimensions"):
            self._test_resize_shape([1, 1], [1, 2, 3], [2, 2, 3],
                                    [1, 1], [1, 2, 3], [1, 2, 3],
                                    dtype=dtype, device=device)

        # 8. Shrink the size of some dense dimensions on a non-empty sparse tensor [Not Supported]
        with self.assertRaisesRegex(RuntimeError, "shrinking the size of dense dimensions"):
            self._test_resize_shape([1, 1], [1, 2, 3], [2, 2, 3],
                                    [1, 1], [1, 2, 2], [2, 2, 2],
                                    dtype=dtype, device=device)

        with self.assertRaisesRegex(RuntimeError, "shrinking the size of dense dimensions"):
            self._test_resize_shape([1, 1], [1, 2, 3], [2, 2, 3],
                                    [1, 1], [1, 2, 0], [2, 2, 0],
                                    dtype=dtype, device=device)

    def test_is_nonzero(self, device):
        self.assertTrue(torch.sparse_coo_tensor(([0],), 1., (1,), device=device).is_nonzero())
        self.assertFalse(torch.sparse_coo_tensor(([0],), 0., (1,), device=device).is_nonzero())
        self.assertFalse(torch.sparse_coo_tensor(([0], [0]), 0., (1, 1), device=device).is_nonzero())
        self.assertFalse(torch.sparse_coo_tensor(([0, 0],), (0., 0.), (1,), device=device).is_nonzero())
        self.assertFalse(torch.sparse_coo_tensor(([0, 0],), (-1., 1.), (1,), device=device).is_nonzero())

        # scalar sparse tensor
        self.assertTrue(torch.sparse_coo_tensor(torch.zeros(0, 1), 12.3, [], device=device).is_nonzero())
        with self.assertRaisesRegex(RuntimeError, "Boolean value of Tensor with no values is ambiguous"):
            torch.sparse_coo_tensor(([0, 1],), torch.empty(2, 0), (4, 0), device=device).is_nonzero()
        self.assertTrue(torch.sparse_coo_tensor(([0],), 2.3 - 4.5j, (1,), dtype=torch.cfloat, device=device)
                        .is_nonzero())
        self.assertTrue(torch.sparse_coo_tensor(([0],), 2.3 - 4.5j, (1,), dtype=torch.cdouble, device=device)
                        .is_nonzero())
        self.assertFalse(torch.sparse_coo_tensor(([0],), 0. + 0j, (1,), dtype=torch.cfloat, device=device)
                         .is_nonzero())
        self.assertFalse(torch.sparse_coo_tensor(([0],), 0. + 0j, (1,), dtype=torch.cdouble, device=device)
                         .is_nonzero())

    @dtypes(torch.double, torch.cdouble)
    def test_change_tensor_metadata(self, device, dtype):
        i = self.index_tensor([[0], [1]], device=device)
        v = torch.tensor([[3, 4, 5]], dtype=dtype, device=device)
        t = torch.sparse_coo_tensor(i, v, torch.Size([1, 2, 3]), dtype=dtype, device=device)
        i.resize_(2, 3)
        v.resize_(4, 5)
        self.assertEqual(list(t.coalesce().indices().size()), [2, 1])
        self.assertEqual(list(t.coalesce().values().size()), [1, 3])

        i = self.index_tensor([[0], [1]], device=device)
        v = torch.tensor([[3, 4, 5]], dtype=dtype, device=device)
        t = torch.sparse_coo_tensor(i, v, torch.Size([1, 2, 3]))
        i.resize_as_(self.index_tensor([0, 1], device=device))
        v.resize_as_(torch.tensor([3, 4, 5], dtype=dtype, device=device))
        self.assertEqual(list(t.coalesce().indices().size()), [2, 1])
        self.assertEqual(list(t.coalesce().values().size()), [1, 3])

        i = self.index_tensor([[0], [1]], device=device)
        v = torch.tensor([[3, 4, 5]], dtype=dtype, device=device)
        t = torch.sparse_coo_tensor(i, v, torch.Size([1, 2, 3]))
        i.as_strided_((2, 1), (1, 1))
        v.as_strided_((1, 3), (1, 1))
        self.assertEqual(list(t.coalesce().indices().size()), [2, 1])
        self.assertEqual(list(t.coalesce().values().size()), [1, 3])

        i = self.index_tensor([[0], [1]], device=device)
        v = torch.tensor([[3, 4, 5]], dtype=dtype, device=device)
        t = torch.sparse_coo_tensor(i, v, torch.Size([1, 2, 3]))
        i.set_(self.index_tensor([0, 1], device=device))
        v.set_(torch.tensor([3, 4, 5], dtype=dtype, device=device))
        self.assertEqual(list(t.coalesce().indices().size()), [2, 1])
        self.assertEqual(list(t.coalesce().values().size()), [1, 3])

        i = self.index_tensor([[0], [1]], device=device)
        v = torch.tensor([[3, 4, 5]], dtype=dtype, device=device)
        t = torch.sparse_coo_tensor(i, v, torch.Size([1, 2, 3]))
        i.transpose_(0, 1)
        v.transpose_(0, 1)
        self.assertEqual(list(t.coalesce().indices().size()), [2, 1])
        self.assertEqual(list(t.coalesce().values().size()), [1, 3])

    @coalescedonoff
    @dtypes(torch.double)
    def test_pickle(self, device, dtype, coalesced):
        import pickle

        shape_sparse_dim_nnz = [
            ((), 0, 2),
            ((0,), 0, 10),
            ((2,), 0, 3),
            ((100, 3), 1, 3),
            ((100, 20, 3), 2, 0),
            ((10, 0, 3), 0, 3),
            ((10, 0, 3), 0, 0),
        ]

        for shape, sparse_dim, nnz in shape_sparse_dim_nnz:
            indices_shape = torch.Size((sparse_dim, nnz))
            values_shape = torch.Size((nnz,) + shape[sparse_dim:])
            indices = torch.arange(indices_shape.numel(), dtype=self.index_tensor(0).dtype,
                                   device=device).view(indices_shape)
            for d in range(sparse_dim):
                indices[d].clamp_(max=(shape[d] - 1))  # make it valid index
            if not coalesced and indices.numel() > 0:
                indices[:, -1] = indices[:, 0]  # make it uncoalesced
            values_numel = values_shape.numel()
            values = torch.arange(values_numel, dtype=dtype,
                                  device=device).view(values_shape).div_(values_numel / 2.)
            sp_tensor = self.sparse_tensor(indices, values, shape)
            serialized = pickle.dumps(sp_tensor)
            sp_tensor_loaded = pickle.loads(serialized)
            self.assertEqual(sp_tensor, sp_tensor_loaded)

    def test_any(self, device):
        t = torch.sparse_coo_tensor(torch.tensor(([0, 0], [2, 0])), torch.tensor([False, False]), device=device)
        t_any = torch.tensor(False)
        self.assertEqual(torch.any(t), t_any)
        t = torch.sparse_coo_tensor(torch.tensor(([0, 0], [2, 0])), torch.tensor([True, False]), device=device)
        t_any = torch.tensor(True)
        self.assertEqual(torch.any(t), t_any)

    def test_isnan(self, device):
        t = torch.sparse_coo_tensor(torch.tensor(([0, 0], [0, 2])), torch.tensor([1, 4]), device=device)
        t_nan = torch.sparse_coo_tensor(torch.tensor(([0, 0], [0, 2])), torch.tensor([False, False]), device=device)
        self.assertEqual(torch.isnan(t).int(), t_nan.int())
        t = torch.sparse_coo_tensor(torch.tensor(([0, 0], [0, 2])), torch.tensor([1, float("nan")]), device=device)
        t_nan = torch.sparse_coo_tensor(torch.tensor(([0, 0], [0, 2])), torch.tensor([False, True]), device=device)
        self.assertEqual(torch.isnan(t).int(), t_nan.int())

    @coalescedonoff
    @dtypes(torch.float32, torch.float64)
    def test_div_rounding_mode(self, device, dtype, coalesced):
        sparse, _, _ = self._gen_sparse(2, 10, (10, 10), dtype,
                                        device, coalesced)
        dense = self.safeToDense(sparse)

        for mode in (None, 'floor', 'trunc'):
            actual = sparse.div(-2, rounding_mode=mode)
            expect = dense.div(-2, rounding_mode=mode)
            self.assertEqual(self.safeToDense(actual), expect)

            # Test inplace
            actual = sparse.clone().div_(-2, rounding_mode=mode)
            self.assertEqual(self.safeToDense(actual), expect)

            # Test out argument
            actual.zero_()
            torch.div(sparse, -2, rounding_mode=mode, out=actual)
            self.assertEqual(self.safeToDense(actual), expect)

    def test_div_by_sparse_error(self, device):
        self.assertRaisesRegex(RuntimeError, 'Sparse division requires',
                               lambda: torch.tensor(1., device=device).to_sparse()
                               / torch.tensor(1., device=device).to_sparse())

    def test_floor_divide_by_sparse_error(self, device):
        self.assertRaisesRegex(RuntimeError, 'Sparse floor division requires',
                               lambda: torch.tensor(1., device=device).to_sparse()
                               // torch.tensor(1., device=device).to_sparse())

    @unittest.skipIf(not TEST_NUMPY, "Numpy not found")
    @onlyCPU
    def test_sparse_to_numpy(self, device):
        t = torch.sparse_coo_tensor(torch.tensor(([0, 0], [2, 0])), torch.tensor([1, 4]))
        self.assertRaises(TypeError, lambda: t.numpy())

    @coalescedonoff
    @dtypes(torch.double)
    def test_softmax(self, device, dtype, coalesced):
        import torch.nn.functional as F

        def to_dense(sparse, fill_value=None):
            """
            Return dense tensor from a sparse tensor using given fill value.
            """
            if fill_value is None or fill_value == 0:
                return sparse.to_dense()
            sparse = sparse.coalesce()
            dense = torch.full(sparse.shape, fill_value, dtype=sparse.dtype, device=sparse.device)
            for idx, value in zip(sparse._indices().t(), sparse._values()):
                dense[tuple(idx)] = value
            return dense

        def softmax_to_dense(sparse, dim):
            """Dense softmax of a sparse tensor. Useful only for testing softmax
            correctness.

            When computing softmax of a sparse tensor, the value of
            unspecified items is negative infinity rather than zero so
            that

              softmax(sparse.to_dense(fill_value=-inf), dim) == softmax(sparse, dim).to_dense()

            holds for non-empty lines. One empty lines, the softmax
            values are defined as 0 in order to preserve the sparsity
            of result.

            Note that in PyTorch, ``to_dense`` method does not
            implement the ``fill_value`` keyword argument.
            """
            dtype = sparse.dtype
            device = sparse.device
            dense = to_dense(sparse, fill_value=-float('inf'))
            r = F.softmax(dense, dim)
            # softmax on empty lines results nan, replace with zeros to match the definition
            r[r != r] = 0
            return r

        def sparse_softmax(sparse, dim):
            """Pure Python softmax of a sparse tensor. Assuming -inf for
            unspecified sparse tensor data. This is a prototype of
            sparse softmax algorithm in Python.
            """
            dtype = sparse.dtype
            device = sparse.device

            # softmax is non-linear operation, so sparse tensors must
            # be coalesced.
            sparse = sparse.coalesce()
            inf = float('inf')
            indices = sparse._indices()
            values = sparse._values()

            if dim < sparse.sparse_dim():
                nnz = sparse._nnz()

                # compute pool indices
                size = sparse.size()
                strides = torch.ones((sparse.sparse_dim(), 1), dtype=indices.dtype, device=indices.device)
                for i in reversed(range(sparse.sparse_dim() - 1)):
                    strides[i, 0] = strides[i + 1, 0] * size[i + 1]
                strides[dim, 0] = 0

                pool = (indices * strides).sum(dim=0)
                i2p = {}
                for i in range(nnz):
                    c = int(pool[i])
                    if c not in i2p:
                        i2p[c] = len(i2p)
                    pool[i] = i2p[c]

                # compute max
                dense_size = tuple(size[sparse.sparse_dim():])
                mx = torch.empty((pool.max() + 1,) + dense_size, dtype=dtype, device=device)
                mx[:] = -inf
                for n in range(nnz):
                    p = pool[n]
                    mx[p] = torch.max(mx[p], values[n])

                # apply exp to (v - mx) and sum the results
                exp_values = torch.empty_like(values)
                exp_sums = torch.zeros_like(mx)
                for n in range(nnz):
                    p = pool[n]
                    v = exp_values[n] = (values[n] - mx[p]).exp()
                    exp_sums[p] = exp_sums[p] + v

                # normalize with the sum of exponents
                for n in range(nnz):
                    p = pool[n]
                    exp_values[n] = exp_values[n] / exp_sums[p]

                return torch.sparse_coo_tensor(indices,
                                               exp_values,
                                               sparse.size(),
                                               dtype=dtype, device=device)

            elif dim < sparse.sparse_dim() + sparse.dense_dim():
                return torch.sparse_coo_tensor(indices,
                                               F.softmax(values, dim - sparse.sparse_dim() + 1),
                                               sparse.size(),
                                               dtype=dtype, device=device)
            else:
                raise ValueError(
                    '`dim(=%s)` must be smaller than `sparse_dim(=%s) + dense_dim(=%s)`'
                    % (dim, sparse.sparse_dim(), sparse.dense_dim()))

        def softmax_jacobian_analytic(x, dim):
            """Return Jacobian of softmax using analytic formula

               D_jS_i = S_i * (1[i==j] - S_j).

            where S = softmax(x, dim), x is dense tensor, i,j in
            range(x.shape[dim]).
            """
            y = F.softmax(x, dim)
            y[y != y] = 0  # replace nan-s with zeros
            J = torch.zeros((x.shape[dim],) + tuple(x.shape), dtype=x.dtype, device=x.device)
            si = [slice(None)] * len(y.shape)
            sj = [slice(None)] * len(y.shape)
            s = [slice(None)] * len(J.shape)
            for i in range(y.shape[dim]):
                si[dim] = i
                s[dim + 1] = i
                yi = y[tuple(si)]
                for j in range(y.shape[dim]):
                    sj[dim] = j
                    s[0] = j
                    if i == j:
                        J[tuple(s)] = yi * (1 - yi)
                    else:
                        yj = y[tuple(sj)]
                        J[tuple(s)] = - yi * yj
                    sj[dim] = slice(None)
                si[dim] = slice(None)
                s[dim + 1] = slice(None)
            return J

        def softmax_jacobian_autograd(x, dim, log=False):
            """Return Jacobian of softmax using PyTorch autograd feature.

            x can be dense or sparse tensor.
            """
            import itertools

            if x.is_sparse:
                x = x.coalesce()

            dtype = x.dtype
            device = x.device
            shape = tuple(x.shape)
            J = torch.zeros((shape[dim],) + shape, dtype=dtype, device=device)
            for i in range(shape[dim]):
                if x.is_sparse:
                    sparse_dim = x.sparse_dim()
                    dense_dim = x.dense_dim()
                    if dim < sparse_dim:
                        ranges = []
                        for j, sz in enumerate(shape[:sparse_dim]):
                            if dim == j:
                                ranges.append([i])
                            else:
                                ranges.append(list(range(sz)))
                        indices = torch.tensor(list(itertools.product(*ranges)), dtype=torch.long, device=device).t()
                        values = torch.ones((indices.shape[1],) + shape[sparse_dim:], dtype=dtype, device=device)
                    else:
                        ranges = []
                        for j, sz in enumerate(shape[:sparse_dim]):
                            ranges.append(list(range(sz)))
                        indices = torch.tensor(list(itertools.product(*ranges)), dtype=torch.long, device=device).t()
                        values = torch.zeros((indices.shape[1],) + shape[sparse_dim:], dtype=dtype, device=device)
                        sv = [slice(None)] * (dense_dim + 1)
                        sv[dim - sparse_dim + 1] = i
                        values[tuple(sv)] = 1
                    v = torch.sparse_coo_tensor(indices, values, shape, dtype=dtype, device=device)
                else:
                    v = torch.zeros_like(x)
                    sv = [slice(None)] * len(v.shape)
                    sv[dim] = i
                    v[tuple(sv)] = 1
                x_ = x.clone()
                x_.requires_grad_(True)

                if log:
                    if x_.is_sparse:
                        y = torch.sparse.log_softmax(x_, dim)
                    else:
                        y = F.log_softmax(x_, dim)
                else:
                    if x_.is_sparse:
                        y = torch.sparse.softmax(x_, dim)
                    else:
                        y = F.softmax(x_, dim)
                        # replace nan-s with zeros
                        y.data[y != y] = 0
                y.backward(v)
                g = x_.grad
                if not g.is_sparse:
                    # replace nan-s with zeros
                    g.data[g != g] = 0
                J[i] = g.to_dense() if g.is_sparse else g
            return J

        @skipIfTorchDynamo("https://github.com/pytorch/torchdynamo/issues/1166")
        def test_op(sparse_dims, nnz, with_size, coalesced):
            if isinstance(with_size, Number):
                with_size = [with_size] * sparse_dims

            x, i, v = self._gen_sparse(sparse_dims, nnz, with_size, dtype, device, coalesced)

            def sparse_log(x):
                return torch.sparse_coo_tensor(x._indices(), x._values().log(),
                                               x.size(), dtype=x.dtype, device=x.device)

            for dim in range(x.sparse_dim() + x.dense_dim()):
                # Check sparse softmax definition

                # check Python sparse softmax
                y = sparse_softmax(x, dim)
                r1 = softmax_to_dense(x, dim)
                r2 = y.to_dense()
                self.assertEqual(r1, r2)

                # check C++ sparse softmax
                y1 = torch.sparse.softmax(x, dim)
                self.assertEqual(y, y1)

                # check C++ sparse log_softmax
                ly1 = torch.sparse.log_softmax(x, dim)
                self.assertEqual(ly1, sparse_log(y1))

                # Check autograd support on sparse softmax

                # check softmax Jacobian definition for dense input
                x1 = to_dense(x, fill_value=float('-inf'))
                J = softmax_jacobian_analytic(x1, dim)
                assert J.shape[0] == x.shape[dim]
                assert J.shape[dim + 1] == x.shape[dim]

                # check softmax Jacobian from autograd, dense input
                J2 = softmax_jacobian_autograd(x1, dim)
                self.assertEqual(J, J2)

                # check softmax Jacobian from autograd, sparse input
                J3 = softmax_jacobian_autograd(x, dim)
                self.assertEqual(J, J3)

                '''
                y = softmax(x, dim)
                z = log(y) = log_softmax(x, dim)
                Dy/Dx = J
                Dz/Dx = Dz/Dy Dy/Dx = 1/y * J
                => J = J_log * y
                '''
                # log_softmax Jacobian from autograd, dense input
                J2_log = softmax_jacobian_autograd(x1, dim, log=True)

                # log_softmax Jacobian from autograd, sparse input
                J3_log = softmax_jacobian_autograd(x, dim, log=True)

                J = J.transpose(0, dim + 1)
                J2_log = J2_log.transpose(0, dim + 1)
                J3_log = J3_log.transpose(0, dim + 1)
                self.assertEqual(J, J2_log * r1)
                self.assertEqual(J, J3_log * r1)

                if dim == 0:
                    # check dtype argument
                    other_dtype = torch.float32
                    y2 = torch.sparse.softmax(x, dim, dtype=other_dtype)
                    self.assertEqual(y2.dtype, other_dtype)
                    self.assertEqual(y2, y1.type(other_dtype))

                    ly2 = torch.sparse.log_softmax(x, dim, dtype=other_dtype)
                    self.assertEqual(ly2.dtype, other_dtype)
                    self.assertEqual(ly2, ly1.type(other_dtype))

        test_op(1, 10, [3], coalesced)
        test_op(1, 10, [2, 3], coalesced)
        test_op(1, 10, [3, 2], coalesced)
        test_op(2, 10, [2, 3, 4], coalesced)
        test_op(2, 10, [3, 4], coalesced)
        test_op(2, 5, [5, 4], coalesced)
        test_op(2, 10, [3, 4, 2], coalesced)
        test_op(3, 10, [3, 4, 2], coalesced)
        test_op(3, 100, [3, 4, 2], coalesced)
        test_op(3, 100, [3, 4, 2, 3], coalesced)
        test_op(3, 100, [3, 4, 2, 3, 5, 2], coalesced)
        test_op(4, 100, [3, 4, 2, 3, 5, 2], coalesced)


    @dtypes(torch.double)
    def test_softmax_zero_nnz(self, device, dtype):
        t = torch.sparse_coo_tensor([[]], [], (3,), device=device, dtype=dtype)
        out = torch.sparse.softmax(t, 0)
        self.assertEqual(out.to_dense(), torch.zeros_like(t))

    # TODO: Check after why ROCm's cusparseXcsrgemm2Nnz function doesn't return the same nnz value as CUDA
    @skipIfRocm
    @coalescedonoff
    @dtypes(*floating_and_complex_types())
    @dtypesIfCUDA(*floating_types_and(*[torch.half] if SM53OrLater else [],
                                      *[torch.bfloat16] if SM80OrLater else [],
                                      torch.complex64,
                                      *[torch.complex128] if CUSPARSE_SPMM_COMPLEX128_SUPPORTED else []))
    @unittest.skipIf(TEST_WITH_CROSSREF, "not working with fake tensor")
    @precisionOverride({torch.bfloat16: 1e-2, torch.float16: 1e-2, torch.complex64: 1e-2, torch.float32: 1e-2})
    def test_sparse_matmul(self, device, dtype, coalesced):
        """
        This function test `torch.sparse.mm` when both the mat1 and mat2 are sparse tensors.
        """

        def ref_sparse_mm(a, b):
            return a.to_dense() @ b.to_dense()

        def grad_with_custom_sparsity_pattern_test_helper(sparse_dims, nnz, shape_a, shape_b):
            def test_grad_dense(a_s, b_s, g_s):
                a = a_s.to_dense().detach()
                b = b_s.to_dense().detach()
                g = g_s.to_dense().detach()

                a.requires_grad_(True)
                b.requires_grad_(True)
                c = a @ b
                c.backward(g)
                return a.grad.sparse_mask(a_s.coalesce()), b.grad.sparse_mask(b_s.coalesce())

            a, _, _ = self._gen_sparse(sparse_dims, nnz, shape_a, dtype, device, coalesced)
            b, _, _ = self._gen_sparse(sparse_dims, nnz, shape_b, dtype, device, coalesced)
            a.requires_grad_(True)
            b.requires_grad_(True)

            c = torch.sparse.mm(a, b)
            c2 = c.to_dense().detach()
            c2 = torch.rand_like(c2)
            g = c2.sparse_mask(c.coalesce())

            c.backward(g)

            a_grad, b_grad = test_grad_dense(a, b, g)

            # We convert grad to dense since dense and sparse mm
            # implementations handle materialized zeroes differently.
            self.assertEqual(a.grad.to_dense(), a_grad.to_dense())
            self.assertEqual(b.grad.to_dense(), b_grad.to_dense())

        def test_sparse_matmul(sparse_dims, nnz, shape_a, shape_b):
            a, i_a, v_a = self._gen_sparse(sparse_dims, nnz, shape_a, dtype, device, coalesced)
            b, i_b, v_b = self._gen_sparse(sparse_dims, nnz, shape_b, dtype, device, coalesced)

            # dense implementation
            r1 = ref_sparse_mm(a, b)

            # cpp implementation
            r2 = torch.sparse.mm(a, b)
            self.assertEqual(r1, r2.to_dense())

            # Check result is truly coalesced
            self.assertTrue(r2.is_coalesced() and is_coalesced_indices(r2))

            if dtype in [torch.double, torch.cdouble]:
                a.requires_grad_(True)
                b.requires_grad_(True)

                # check autograd support on sparse matmul
                def fn(D1, D2):
                    return torch.sparse.mm(D1, D2).to_dense()

                if a.is_cuda:
                    # For cuda, `nondet_tol` is set with `1e-5`
                    # This is because cuSparse sometimes returns approximate zero values like `~e-323`
                    # TODO: Check this cuSparse issue.
                    # This happens when you do chain multiplication `torch.sparse.mm` operations
                    gradcheck(fn, (a, b), check_sparse_nnz=True, nondet_tol=1e-5, masked=True)
                else:
                    gradcheck(fn, (a, b), check_sparse_nnz=True, masked=True)
                grad_with_custom_sparsity_pattern_test_helper(sparse_dims, nnz, shape_a, shape_b)

        def test_error_cases():
            def fn(sparse_dims, nnz, shape_a, shape_b):
                a, i_a, v_a = self._gen_sparse(sparse_dims, nnz, shape_a, dtype, device, coalesced)
                b, i_b, v_b = self._gen_sparse(sparse_dims, nnz, shape_b, dtype, device, coalesced)
                r2 = torch.sparse.mm(a, b)

            # This is not a matrix
            self.assertRaises(RuntimeError, lambda: fn(3, 4, [2, 2, 2], [2, 2, 2]))

            # Shapes does not
            self.assertRaisesRegex(RuntimeError,
                                   r"mat1 and mat2 shapes cannot be multiplied \(2x3 and 4x2\)",
                                   lambda: fn(2, 10, [2, 3], [4, 2]))

            def different_dtypes():
                a, i_a, v_a = self._gen_sparse(2, 10, [2, 2], dtype, device, coalesced)
                b, i_b, v_b = self._gen_sparse(2, 10, [2, 2], dtype, device, coalesced)
                r2 = torch.sparse.mm(a.to(torch.float64), a.to(torch.float32))

            self.assertRaisesRegex(RuntimeError, 'mat1 dtype Double does not match mat2 dtype Float', different_dtypes)

        for n in range(2, 5):
            for m in range(2, 8):
                for p in range(2, 8):
                    test_sparse_matmul(2, 10, [n, m], [m, p])

        test_sparse_matmul(2, 0, [0, 0], [0, 0])
        test_sparse_matmul(2, 0, [0, 10], [10, 0])
        test_error_cases()

    @coalescedonoff
    @dtypes(torch.double)
    def test_assign(self, device, dtype, coalesced):
        def assign_to():
            a, i_a, v_a = self._gen_sparse(2, 5, [2, 3], dtype, device, coalesced)
            a[0] = 100

        self.assertRaises(TypeError, assign_to)

    @dtypes(torch.double, torch.cdouble)
    def test_full_broadcast_to(self, device, dtype):
        def can_broadcast(s0, s1):
            s0 = tuple(reversed(s0))
            s1 = tuple(reversed(s1))
            for i in range(len(s0)):
                if s0[i] != 1 and s0[i] != s1[i]:
                    return False
            return True
        sizes = (
            (), (1,), (2,), (1, 1), (3, 1), (3, 2), (4, 1, 1), (4, 3, 2)
        )
        for s0, s1 in itertools.combinations(sizes, r=2):
            t = make_tensor(s0, dtype=dtype, device=device, low=-9, high=9)
            for sparse_dims in range(1, len(s0) + 1):
                s = t.to_sparse(sparse_dims)
                if can_broadcast(s0, s1):
                    t_res = torch.broadcast_to(t, s1)
                    s_res = torch._sparse_broadcast_to(s, s1)
                    torch._validate_sparse_coo_tensor_args(s_res._indices(), s_res._values(), s_res.shape)
                    if s_res.is_coalesced():
                        # ensure that is_coalesced is estimated correctly
                        self.assertEqual(s_res, torch.sparse_coo_tensor(s_res._indices(), s_res._values(), s_res.shape).coalesce())
                    self.assertEqual(s_res.to_dense(), t_res)
                else:
                    with self.assertRaisesRegex(RuntimeError,
                                                r"The expanded size of the tensor \(\d\) "
                                                r"must match the existing size \(\d\)"):
                        torch._sparse_broadcast_to(s, s1)

    @coalescedonoff
    @dtypes(torch.double, torch.cdouble)
    def test_sparse_broadcast_to(self, device, dtype, coalesced):
        def test(sparse_dims, nnz, with_size, new_size):
            x = self._gen_sparse(sparse_dims, nnz, with_size, dtype, device, coalesced)[0]
            y = self.safeToDense(x)
            x1 = torch._sparse_broadcast_to(x, new_size)
            y1 = y.broadcast_to(new_size)
            self.assertEqual(self.safeToDense(x1), y1)

        test(4, 6, [7, 3, 1, 3, 0], [7, 3, 4, 3, 0])
        test(4, 6, [7, 3, 1, 3, 0], [2, 7, 3, 1, 3, 0])
        test(4, 6, [7, 3, 1, 3, 1, 3], [7, 3, 1, 3, 2, 3])
        test(4, 6, [7, 3, 1, 3, 2, 1], [7, 3, 1, 3, 2, 3])

    def _test_mul_skips(self, device, dtype, coalesced):
        skipTestIfUncoalesced = False
        # This case always coalesce inputs and that could lead to loss of precision,
        # hence it is inhibited for float16/bfloat16 by providing already coalesced tensors.
        if not coalesced and dtype in {torch.float16, torch.bfloat16}:
            skipTestIfUncoalesced = True
        # to_dense is problematic for boolean non-coalesced CUDA tensors
        # see https://github.com/pytorch/pytorch/issues/81648
        if not coalesced and dtype == torch.bool and torch.device(device).type == "cuda":
            skipTestIfUncoalesced = True

        if skipTestIfUncoalesced:
            self.skipTest(f"Test with dtype={dtype}, device={device} runs only with coalesced inputs")

    @coalescedonoff
    # NOTE: addcmul_out is not implemented for bool and half.
    @dtypes(*all_types_and_complex_and(torch.bfloat16))
    @precisionOverride({torch.bfloat16: 1e-2, torch.float16: 1e-2})
    def test_sparse_sparse_mul(self, device, dtype, coalesced):
        self._test_mul_skips(device, dtype, coalesced)

        shape = (2, 3, 4, 10)
        nnz = 10

        def check(self, x, y):
            res_sparse = x * y
            res_dense = x.to_dense() * y.to_dense()
            self.assertEqual(res_sparse.to_dense(), res_dense)

        def check_empty(sparse_shape, nnz, dense_shape, coalesce):
            from itertools import product
            for nnz_val, shape_suffix in product((nnz, 0), ((), (0,))):
                empty_sparse_shape = sparse_shape + shape_suffix
                empty_dense_shape = dense_shape + shape_suffix
                x = self._gen_sparse(sparse_dim, nnz_val, empty_sparse_shape, dtype, device, coalesce)[0]
                check(self, x, x)

        # TODO: uncomment once backward is implemented for sparse tensors that broadcast in dense dims.
        # def check_autograd(x, y):
        #     if dtype in {torch.double, torch.cdouble}:
        #         xa = x.detach().clone().requires_grad_(True)
        #         ya = y.detach().clone().requires_grad_(True)
        #         gradcheck(lambda a, b: (a * b).to_dense(), (xa, ya), check_sparse_nnz=True)
        #         gradcheck(lambda a, b: (a * b).to_dense(), (ya, xa), check_sparse_nnz=True)

        for dim in range(len(shape) + 1):
            sub_shape = shape[dim:]
            sparse_dim = len(sub_shape) // 2

            check_empty(sub_shape, nnz, shape, coalesced)

            x = self._gen_sparse(sparse_dim, nnz, sub_shape, dtype, device, coalesced)[0]
            y = self._gen_sparse(sparse_dim, nnz, sub_shape, dtype, device, coalesced)[0]
            check(self, x, y)
            # TODO: uncomment once supported
            # check_autograd(x, y)

            # check broadcasting in dense dims
            for d in range(sparse_dim, len(sub_shape)):
                new_shape = sub_shape[:d] + (1,) + sub_shape[d + 1:]
                y = self._gen_sparse(sparse_dim, nnz, new_shape, dtype, device, coalesced)[0]
                check(self, x, y)
                # TODO: uncomment once supported
                # check_autograd(x, y)

    @coalescedonoff
    @dtypes(*all_types_and_complex_and(torch.bool, torch.half, torch.bfloat16))
    @precisionOverride({torch.bfloat16: 1e-2, torch.float16: 1e-2})
    def test_sparse_dense_mul(self, device, dtype, coalesced):
        self._test_mul_skips(device, dtype, coalesced)

        shape = (2, 3, 4, 10)
        nnz = 10

        def check(self, s, d):
            res = d * s

            # check commutativity
            self.assertEqual(res, s * d)

            # check correctness
            self.assertEqual(res.to_dense(), s.to_dense() * d)

            # check in-placeness for dense
            if d.dim() >= s.dim():
                dc = d.clone()
                self.assertEqual(d.mul_(s), dc.mul_(s.to_dense()))

            # check in-placeness for sparse
            if s.dim() >= d.dim():
                # for sparse
                sc = s.clone()
                self.assertEqual(s.mul_(d).to_dense(), sc.to_dense().mul_(d))

        for dim in range(len(shape) + 1):
            sub_shape = shape[dim:]
            sparse_dim = len(sub_shape) // 2

            def check_empty(sparse_shape, nnz, dense_shape, coalesce):
                from itertools import product
                for nnz_val, shape_suffix in product((nnz, 0), ((), (0,))):
                    empty_sparse_shape = sparse_shape + shape_suffix
                    empty_dense_shape = dense_shape + shape_suffix
                    s = self._gen_sparse(sparse_dim, nnz_val, empty_sparse_shape, dtype, device, coalesce)[0]
                    d = make_tensor(empty_dense_shape, dtype=dtype, device=device)
                    check(self, s, d)

            # check scalar multiplication
            s = self._gen_sparse(sparse_dim, nnz, sub_shape, dtype, device, coalesced)[0]
            for scalar in (True, 1, 1.0):
                res_sparse_right = s * scalar
                res_sparse_left = scalar * s
                res_dense = s.to_dense() * scalar
                # check correctness and dtype
                self.assertEqual(s.to(res_sparse_right.dtype), res_sparse_right)
                self.assertEqual(res_sparse_right, res_sparse_left)
                self.assertEqual(res_sparse_right.dtype, res_dense.dtype)
                self.assertEqual(res_sparse_left.dtype, res_dense.dtype)
                # check scalar as 0-dim sparse tensor
                tscalar = torch.tensor(scalar, device=device)
                sscalar = tscalar.to_sparse()
                res_sparse_right = s * sscalar
                res_sparse_left = sscalar * s
                self.assertEqual(res_sparse_right, res_sparse_left)
                self.assertEqual(s.to(res_sparse_right.dtype), res_sparse_right)

            # check non-coalesced 0-dim scalar
            # we skip torch.bool because for such tensors
            # coalesce.to_dense != to_dense
            if dtype == torch.bool:
                return

            for scalar_dtype in (int, float):
                scalar = scalar_dtype(1)
                idx = torch.tensor([], device=device).reshape(0, 2)
                val = torch.tensor([scalar, scalar], device=device)
                sscalar = torch.sparse_coo_tensor(idx, val, ())
                res_dense = s.to_dense() * sscalar.to_dense()
                self.assertEqual((s * sscalar).to_dense(), res_dense)
                self.assertEqual((sscalar * s).to_dense(), res_dense)

            # Case 1: sparse broadcasts over dense
            s = self._gen_sparse(sparse_dim, nnz, sub_shape, dtype, device, coalesced)[0]
            d = make_tensor(shape, dtype=dtype, device=device)
            check(self, s, d)
            check_empty(sub_shape, nnz, shape, coalesced)

            # Case 2: dense broadcasts over sparse
            s = self._gen_sparse(3, nnz, shape, dtype, device, coalesced)[0]
            d = make_tensor(sub_shape, dtype=dtype, device=device)
            check(self, s, d)
            check_empty(shape, nnz, sub_shape, coalesced)

    @unittest.skipIf(not TEST_NUMPY, "NumPy is not available")
    @onlyCPU
    @dtypes(*all_types_and_complex_and(torch.bool))
    def test_sparse_spdiags(self, device, dtype):

        make_diags = functools.partial(make_tensor, dtype=dtype, device=device)
        make_offsets = functools.partial(torch.tensor, dtype=torch.long, device=device)

        if TEST_SCIPY:
            def reference(diags, offsets, shape):
                return scipy.sparse.spdiags(diags, offsets, *shape).toarray()

        else:
            def reference(diags, offsets, shape):
                result = torch.zeros(shape, dtype=dtype, device=device)
                for i, off in enumerate(offsets):
                    res_view = result.diagonal(off)
                    data = diags[i]
                    if off > 0:
                        data = data[off:]

                    m = min(res_view.shape[0], data.shape[0])
                    res_view[:m] = data[:m]
                return result

        def check_valid(diags, offsets, shape, layout=None):
            ref_out = reference(diags, offsets, shape)
            out = torch.sparse.spdiags(diags, offsets, shape, layout=layout)
            if layout is None:
                ex_layout = torch.sparse_coo
            else:
                ex_layout = layout
            out_dense = out.to_dense()
            self.assertTrue(out.layout == ex_layout, f"Output layout {out.layout} expected {ex_layout}")
            self.assertEqual(out_dense, ref_out, f"Result:\n{out_dense} does not match reference:\n{ref_out}")

        def check_invalid(args, error):
            with self.assertRaisesRegex(RuntimeError, error):
                torch.sparse.spdiags(*args)

        def valid_cases():
            # some normal cases
            yield (make_diags((1, 5)), make_offsets([0]), (5, 5))
            yield (make_diags((3, 3)), make_offsets([-1, 0, 1]), (4, 4))
            # noncontigous diags
            yield (make_diags((5, 4), noncontiguous=True), make_offsets([-1, 1, 0, 2, -2]), (5, 5))
            # noncontigous offsets
            yield (make_diags((3, 4)), make_offsets([1, -1, 0, -2, 2])[::2], (5, 5))
            # noncontigous diags + offsets
            yield (make_diags((3, 4), noncontiguous=True), make_offsets([1, -1, 0, -2, 2])[::2], (5, 5))
            # correct dimensionality, 2d, 2d , and shapes match, but the number of diagonals is zero
            yield (make_diags((0, 3)), make_offsets([]), (3, 3))
            # forward rotation of upper diagonals
            yield (make_diags((3, 8)), make_offsets([1, 2, 3]), (4, 4))
            # rotation exausts input space to read from
            yield (make_diags((2, 3)), make_offsets([2, 1]), (3, 3))
            # Simple cases repeated with special output format
            yield (make_diags((1, 5)), make_offsets([0]), (5, 5), torch.sparse_csc)
            yield (make_diags((3, 3)), make_offsets([-1, 0, 1]), (4, 4), torch.sparse_csr)
            # vector diags
            yield (make_diags((3, )), make_offsets([1]), (4, 4))
            # Scalar offset
            yield (make_diags((1, 3)), make_offsets(2), (4, 4))
            # offsets out of range
            yield (make_diags((1, 3)), make_offsets([3]), (3, 3))
            yield (make_diags((1, 3)), make_offsets([-3]), (3, 3))

        for case in valid_cases():
            check_valid(*case)

        def invalid_cases():
            yield (make_diags((1, 3)), make_offsets([0]), (3, 2, 3)), "Output shape must be 2d"
            yield (make_diags((2, 3)), make_offsets([[1, 2], [0, 3]]), (3, 3)), "Offsets must be scalar or vector"
            yield (make_diags((3, 2, 3)), make_offsets([0, 1, 2]), (4, 4)), "Diagonals must be vector or matrix"
            yield (make_diags((3, 3)), make_offsets([-1, 0]), (3, 3)),\
                r"Number of diagonals \(\d\) does not match the number of offsets \(\d\)"
            yield (make_diags((5,)), make_offsets([0, 1, 2, 3, 4]), (3, 3)),\
                r"Number of diagonals \(\d\) does not match the number of offsets \(\d\)"
            yield (make_diags((2, 2)), make_offsets([-1, 0]), (2, 3), torch.strided),\
                r"Only output layouts \(\w+, \w+, \w+\) are supported, got \w+"
            yield (make_diags((2, 5)), make_offsets([0, 0]), (5, 5)), "Offset tensor contains duplicate values"
            yield (make_diags((1, 5)), make_offsets([0]).to(torch.int32), (5, 5)), r"Offset Tensor must have dtype Long but got \w+"


        for case, error_regex in invalid_cases():
            check_invalid(case, error_regex)

    def test_small_nnz_coalesced(self):
        # creating a coo tensor with nnz == 0 is always coalesced
        self.assertTrue(torch.sparse_coo_tensor([[], []], [], (2, 2)).is_coalesced())
        # same for a coo tensor with only 1 nnz
        self.assertTrue(torch.sparse_coo_tensor([[0], [0]], [1], (2, 2)).is_coalesced())
        # two or more nnz coalesced is false as it can't be verified without an expensive check
        self.assertFalse(torch.sparse_coo_tensor([[0, 0], [0, 0]], [1, 2], (2, 2)).is_coalesced())
        # even if there are no duplicates
        self.assertFalse(torch.sparse_coo_tensor([[0, 1], [0, 1]], [1, 2], (2, 2)).is_coalesced())

    @coalescedonoff
    @dtypes(*all_types_and_complex_and(torch.bool))
    def test_sum(self, device, dtype, coalesced):
        def run_test(shape, nnz):
            a = self._gen_sparse(2, nnz, shape, dtype, device, coalesced)[0]
            self.assertEqual(a.sum(), a._values().sum())
            if dtype.is_floating_point or dtype.is_complex:
                a.requires_grad_(True)
                a.sum().backward()
                self.assertEqual(a.grad, torch.ones(shape, dtype=dtype, device=device))
        for shape in [(10, 5), (10, 10)]:
            run_test(shape, 0)
            run_test(shape, max(shape))
            run_test(shape, shape[0] * shape[1])


class TestSparseOneOff(TestCase):
    @unittest.skipIf(not TEST_CUDA, 'CUDA not available')
    def test_cuda_from_cpu(self):
        with self.assertRaisesRegex(
                RuntimeError,
                "Expected all tensors to be on the same device, but found at least two devices, cuda:0 and cpu!"):
            torch.sparse_coo_tensor(torch.zeros(1, 4).long().cuda(),
                                    torch.randn(4, 4, 4),
                                    [3, 4, 4])

        with self.assertRaisesRegex(
                RuntimeError,
                "Expected all tensors to be on the same device, but found at least two devices, cuda:0 and cpu!"):
            torch.sparse_coo_tensor(torch.zeros(1, 4).long().cuda(),
                                    torch.randn(4, 4, 4, 0),
                                    [3, 4, 4, 0])

        with self.assertRaisesRegex(
                RuntimeError,
                "Expected all tensors to be on the same device, but found at least two devices, cuda:0 and cpu!"):
            torch.sparse_coo_tensor(torch.empty(1, 0).long().cuda(),
                                    torch.randn(0, 4, 4, 0),
                                    [0, 4, 4, 0])

    @unittest.skipIf(not TEST_CUDA, 'CUDA not available')
    def test_cuda_sparse_cpu_dense_add(self):
        x = torch.zeros(3, 4, 4)
        sparse_y = torch.sparse_coo_tensor(torch.zeros(1, 4).long().cuda(),
                                           torch.randn(4, 4, 4).cuda(),
                                           [3, 4, 4])
        with self.assertRaisesRegex(RuntimeError, "add: expected 'self' to be a CUDA tensor, but got a CPU tensor"):
            x + sparse_y

        x = torch.zeros(3, 4, 4, 0)
        sparse_y = torch.sparse_coo_tensor(torch.zeros(1, 4).long().cuda(),
                                           torch.randn(4, 4, 4, 0).cuda(),
                                           [3, 4, 4, 0])
        with self.assertRaisesRegex(RuntimeError, "add: expected 'self' to be a CUDA tensor, but got a CPU tensor"):
            x + sparse_y

        x = torch.zeros(0, 4, 4, 0)
        sparse_y = torch.sparse_coo_tensor(torch.empty(1, 0).long().cuda(),
                                           torch.randn(0, 4, 4, 0).cuda(),
                                           [0, 4, 4, 0])
        with self.assertRaisesRegex(RuntimeError, "add: expected 'self' to be a CUDA tensor, but got a CPU tensor"):
            x + sparse_y


def _sparse_to_dense(tensor):
    if tensor.dtype != torch.bool:
        return tensor.to_dense()

    # to_dense uses coalesce which isn't implemented for bool
    return tensor.to(torch.int8).to_dense().to(torch.bool)


_sparse_unary_ops = ops(sparse_unary_ufuncs, dtypes=OpDTypes.supported,
                        allowed_dtypes=all_types_and_complex())
class TestSparseUnaryUfuncs(TestCase):
    exact_dtype = True


    @_sparse_unary_ops
    def test_sparse_consistency(self, device, dtype, op):
        sample = first_sample(self, op.sample_inputs(device, dtype))
        assert isinstance(sample.input, torch.Tensor)

        expected = op(sample.input, *sample.args, **sample.kwargs)
        assert torch.is_tensor(expected)
        output = op(sample.input.to_sparse(), *sample.args, **sample.kwargs)
        assert torch.is_tensor(output)
        self.assertEqual(_sparse_to_dense(output), expected)

    @_sparse_unary_ops
    def test_out(self, device, dtype, op):
        if not op.supports_out:
            self.skipTest("Skipped! Out not supported")

        sample = first_sample(self, op.sample_inputs(device, dtype))
        sample.input = sample.input.to_sparse()
        expect = op(sample.input, *sample.args, **sample.kwargs)

        out = torch.sparse_coo_tensor(sample.input.shape, device=device,
                                      dtype=expect.dtype)
        op(sample.input, *sample.args, **sample.kwargs, out=out)
        self.assertEqual(out, expect)

    @_sparse_unary_ops
    def test_inplace(self, device, dtype, op):
        if op.inplace_variant is None:
            self.skipTest("Skipped! Out not supported")

        sample = first_sample(self, op.sample_inputs(device, dtype))
        sample.input = sample.input.to_sparse().coalesce()
        expect = op(sample.input, *sample.args, **sample.kwargs)

        if not torch.can_cast(expect.dtype, dtype):
            with self.assertRaisesRegex(RuntimeError, "result type .* can't be cast to"):
                op.inplace_variant(sample.input, *sample.args, **sample.kwargs)
            return

        actual = op.inplace_variant(sample.input, *sample.args, **sample.kwargs)
        self.assertIs(actual, sample.input)
        self.assertEqual(actual, expect)

    @_sparse_unary_ops
    def test_sparse_zero_dims(self, device, dtype, op):
        # test 0x0 sparse_coo_tensor
        indices = torch.empty(2, 0, dtype=torch.int64)
        values = torch.empty(0, dtype=dtype)
        sparse_0x0 = torch.sparse_coo_tensor(indices, values, (0, 0))
        expected = torch.sparse_coo_tensor(indices, op(values), (0, 0))
        actual = op(sparse_0x0)
        self.assertEqual(expected, actual)

    @_sparse_unary_ops
    def test_sparse_zeros(self, device, dtype, op):
        samples = op.sample_inputs(device, dtype)

        zero_input = torch.zeros((), device=device, dtype=dtype)
        sparse_input = torch.sparse_coo_tensor((), dtype=dtype, device=device)

        expect = op(zero_input)
        actual = op(sparse_input)
        self.assertEqual(expect, _sparse_to_dense(actual))

    @ops(sparse_unary_ufuncs, dtypes=OpDTypes.supported,
         allowed_dtypes=[torch.double, torch.cdouble])
    def test_sparse_fn_grad(self, device, dtype, op):
        if not op.supports_autograd:
            self.skipTest("Skipped! Op doesn't support autograd")

        for sample in op.sample_inputs(device, dtype):
            sparse_input = sample.input.to_sparse().detach().requires_grad_(True)

            def fn(x):
                return _sparse_to_dense(
                    op(x, *sample.args, **sample.kwargs))

            self.assertTrue(gradcheck(
                fn,
                (sparse_input,),
                check_batched_grad=False,
                check_grad_dtypes=True,
                check_sparse_nnz=True,
                nondet_tol=op.gradcheck_nondet_tol,
                fast_mode=op.gradcheck_fast_mode,
                masked=True))


class TestSparseMaskedReductions(TestCase):
    exact_dtype = True

    @ops(sparse_masked_reduction_ops)
    def test_future_empty_dim(self, device, dtype, op):
        """Currently, `dim=()` in reductions operations means "reduce over
        all dimensions" while in future, it will read "no reduce". See
        https://github.com/pytorch/pytorch/issues/29137

        For sparse masked reductions, we'll implement the current behavior.

        For testing, we'll use samples with `dim=0` and map it to
        `dim=()` until
        torch.testing._internal.common_methods_invocations._generate_reduction_kwargs
        is made to generate samples with `dim=()` for non-scalar
        inputs. With this and after gh-29137 is resolved, this test
        can be deleted. See also `torch.masked._canonical_dim`
        implementation about changing the `dim=()` behavior.
        """

        samples = op.sample_inputs_func(op, device, dtype, requires_grad=False)
        op_name = op.name.replace('masked.', '')
        for sample_input in samples:
            if sample_input.kwargs.get('dim') != 0:
                continue
            sample_input_kwargs = dict(sample_input.kwargs)
            sample_input_kwargs['dim'] = ()    # reduce over all dimensions

            t = sample_input.input
            mask = sample_input_kwargs.get('mask')
            if mask is None and op_name in {'prod', 'amax', 'amin'}:
                # FIXME: for now reductions with non-zero reduction identity and
                # unspecified mask are not supported for sparse COO
                # tensors, see torch.masked.prod implementation
                # for details.
                continue
            sparse_op_kwargs = dict(sample_input_kwargs)
            actual = op(t.to_sparse(), *sample_input.args, **sample_input_kwargs)
            self.assertEqual(actual.layout, torch.sparse_coo)

            expected = op(t, *sample_input.args, **sample_input_kwargs).to_sparse()
            self.assertEqual(actual, expected)


class TestSparseMeta(TestCase):
    exact_dtype = True

    def test_basic(self):
        r = torch.empty(4, 4, layout=torch.sparse_coo, device='meta')
        self.assertTrue(r.is_meta)
        self.assertEqual(r.device.type, "meta")
        r2 = torch.empty_like(r)
        self.assertTrue(r2.is_meta)
        self.assertEqual(r, r2)
        r3 = torch.sparse_coo_tensor(size=(4, 4), device='meta')
        self.assertTrue(r3.is_meta)
        self.assertEqual(r, r3)
        r.sparse_resize_((4, 4), 1, 1)
        r.sparse_resize_and_clear_((4, 4, 4), 2, 1)
        self.assertEqual(r.sparse_dim(), 2)
        self.assertEqual(r.dense_dim(), 1)
        self.assertEqual(r._dimV(), 1)
        self.assertEqual(r._nnz(), 0)
        # nnz zero sparse tensors should always be coalesced at creation
        self.assertEqual(r.is_coalesced(), True)
        # but we can force them into the uncoalesed state
        r._coalesced_(False)
        self.assertEqual(r.is_coalesced(), False)
        # return the coalesced state for indices/values access
        r._coalesced_(True)
        # TODO: this sort of aliasing will need to be handled by
        # functionalization
        self.assertEqual(r._indices(), torch.empty(2, 0, device='meta', dtype=torch.int64))
        self.assertEqual(r._values(), torch.empty(0, 4, device='meta'))
        self.assertEqual(r.indices(), torch.empty(2, 0, device='meta', dtype=torch.int64))
        self.assertEqual(r.values(), torch.empty(0, 4, device='meta'))


class TestSparseAny(TestCase):

    @onlyCPU
    @all_sparse_layouts('layout', include_strided=False)
    @torch.sparse.check_sparse_tensor_invariants(enable=False)
    def test_check_sparse_tensor_invariants(self, layout):

        if layout is torch.sparse_coo:

            def create_invalid_tensor(check_invariants=None):
                shape = (2, 2)
                invalid_indices = torch.tensor([[0], [3]])  # column index is out of range
                values = torch.tensor([1])
                if check_invariants is None:
                    return torch.sparse_coo_tensor(invalid_indices, values, shape)
                else:
                    return torch.sparse_coo_tensor(invalid_indices, values, shape, check_invariants=check_invariants)

            expected_exception_message = 'size is inconsistent with indices: for dim 1, size is 2 but found index 3'

        elif layout in {torch.sparse_csr, torch.sparse_csc, torch.sparse_bsr, torch.sparse_bsc}:

            def create_invalid_tensor(check_invariants=None):
                shape = (2, 2)
                compressed_indices = torch.tensor([0, 0, 1])
                invalid_plain_indices = torch.tensor([3])  # index is out of range
                if layout in {torch.sparse_bsr, torch.sparse_bsc}:
                    values = torch.tensor([[[1]]])
                else:
                    values = torch.tensor([1])
                if check_invariants is None:
                    return torch.sparse_compressed_tensor(compressed_indices, invalid_plain_indices, values, shape, layout=layout)
                else:
                    return torch.sparse_compressed_tensor(compressed_indices, invalid_plain_indices, values, shape, layout=layout,
                                                          check_invariants=check_invariants)

            if layout in {torch.sparse_csr, torch.sparse_bsr}:
                expected_exception_message = r'`0 <= col_indices < ncols` is not satisfied.'
            else:
                expected_exception_message = r'`0 <= row_indices < nrows` is not satisfied.'

        else:
            raise NotImplementedError(layout)

        # First, consider the case where invariant checks are disabled
        # "globally" (read: within the context of this test method
        # caller) as defined by check_sparse_tensor_invariants(False)
        # decorator:
        self.assertFalse(torch.sparse.check_sparse_tensor_invariants.is_enabled())

        # Enable the invariant checks in a local context:
        with torch.sparse.check_sparse_tensor_invariants():
            self.assertTrue(torch.sparse.check_sparse_tensor_invariants.is_enabled())

        # Leaving the local context must restore the "global" state of
        # the invariant check feature:
        self.assertFalse(torch.sparse.check_sparse_tensor_invariants.is_enabled())

        # Since invariant checks are disabled by default, we can
        # create an invalid sparse tensor without raising an
        # exception:
        r = create_invalid_tensor()
        self.assertEqual(r.layout, layout)

        # Or, when disabling the invariants check explicitly:
        r = create_invalid_tensor(check_invariants=False)
        self.assertEqual(r.layout, layout)

        # Enabling invariant check via constructor's optional argument
        # will raise an exception when sparse tensor invariants are
        # violated:
        with self.assertRaisesRegex(RuntimeError, expected_exception_message):
            create_invalid_tensor(check_invariants=True)

        # Check that the global invariant check flag has been restored
        # after raising the exception above:
        self.assertFalse(torch.sparse.check_sparse_tensor_invariants.is_enabled())

        # Next, consider the case where invariant checks are enabled
        # within a local context:
        with torch.sparse.check_sparse_tensor_invariants():
            self.assertTrue(torch.sparse.check_sparse_tensor_invariants.is_enabled())

            # Since invariant checks are now enabled by default, an
            # attempt to create an invalid sparse tensor will lead to
            # an exception:
            with self.assertRaisesRegex(RuntimeError, expected_exception_message):
                create_invalid_tensor()

            # Similarly, when enabling the invariant checks
            # explicitly, invalid sparse tensor construction will lead
            # to an exception:
            with self.assertRaisesRegex(RuntimeError, expected_exception_message):
                create_invalid_tensor(check_invariants=True)

            # However, invariants check can be disabled via
            # constructor's optional argument so that the invalid
            # tensor is succesfully constructed:
            r = create_invalid_tensor(check_invariants=False)
            self.assertEqual(r.layout, layout)

            # Check that the invariant check flag has been restored
            # when leaving the constructor:
            self.assertTrue(torch.sparse.check_sparse_tensor_invariants.is_enabled())

        # Double-check restoring the global state when leaving the
        # local context:
        self.assertFalse(torch.sparse.check_sparse_tensor_invariants.is_enabled())

    def test_generate_simple_inputs(self):
        layouts = [torch.strided, torch.sparse_coo, torch.sparse_csr, torch.sparse_csc, torch.sparse_bsr, torch.sparse_bsc]

        tested_combinations = set()
        for tensors in zip(*map(self.generate_simple_inputs, layouts)):
            for i, t in enumerate(tensors):
                self.assertEqual(t.layout, layouts[i])

                # all layouts must produce semantically the same tensors
                self.assertEqual(t, tensors[0])

                if t.layout is torch.strided:
                    is_hybrid = None
                else:
                    is_hybrid = t.dense_dim() > 0
                if t.layout in {torch.sparse_csr, torch.sparse_bsr}:
                    is_batch = t.crow_indices().ndim > 1
                elif t.layout in {torch.sparse_csc, torch.sparse_bsc}:
                    is_batch = t.ccol_indices().ndim > 1
                else:
                    is_batch = None
                if t.layout in {torch.sparse_bsr, torch.sparse_bsc}:
                    blocksize = t.values().shape[1:3]
                    nontrivial_blocksize = 1 not in blocksize
                else:
                    nontrivial_blocksize = None
                if t.layout in {torch.sparse_csr, torch.sparse_bsr}:
                    contiguous_indices = t.crow_indices().is_contiguous() and t.col_indices().is_contiguous()
                    contiguous_values = t.values().is_contiguous()
                elif t.layout in {torch.sparse_csc, torch.sparse_bsc}:
                    contiguous_indices = t.ccol_indices().is_contiguous() and t.row_indices().is_contiguous()
                    contiguous_values = t.values().is_contiguous()
                elif t.layout is torch.sparse_coo:
                    contiguous_indices = t._indices().is_contiguous()
                    contiguous_values = t._values().is_contiguous()
                else:
                    contiguous_indices = None
                    contiguous_values = t.is_contiguous()

                tested_combinations.add((t.layout, is_hybrid, is_batch, nontrivial_blocksize,
                                         contiguous_indices, contiguous_values))

        # Ensure that the inputs generation covers all layout,
        # non-hybrid/hybrid, non-batch/batch, and contiguity
        # combinations:
        untested_combinations = set()
        for layout in layouts:
            for is_hybrid in [False, True]:
                if layout is torch.strided:
                    is_hybrid = None
                for is_batch in [False, True]:
                    if layout in {torch.sparse_coo, torch.strided}:
                        is_batch = None
                    for nontrivial_blocksize in [False, True]:
                        if layout not in {torch.sparse_bsr, torch.sparse_bsc}:
                            nontrivial_blocksize = None
                        for contiguous_indices in [False, True]:
                            if layout is torch.strided:
                                contiguous_indices = None
                            elif not is_batch:
                                # indices are contiguous per-patch
                                contiguous_indices = True
                            for contiguous_values in [False, True]:
                                key = (layout, is_hybrid, is_batch, nontrivial_blocksize,
                                       contiguous_indices, contiguous_values)
                                if key not in tested_combinations:
                                    untested_combinations.add(
                                        f'layout={layout}, is_hybrid={is_hybrid}, is_batch={is_batch},'
                                        f' nontrivial_blocksize={nontrivial_blocksize},'
                                        f' contiguous_indices{contiguous_indices}, contiguous_values={contiguous_values}')
        assert not untested_combinations, untested_combinations

    @all_sparse_layouts('from_layout', include_strided=False)
    @dtypes(*all_types_and_complex_and(torch.half, torch.bool, torch.bfloat16))
    @parametrize("index_dtype", [torch.int32, torch.int64])
    def test_to_dense(self, from_layout, device, dtype, index_dtype):
        """
        This test tests conversion from any layout to strided layout.
        """
        for t in self.generate_simple_inputs(
                from_layout, device=device, dtype=dtype, index_dtype=index_dtype):
            r = t.to_dense()
            self.assertEqual(r.layout, torch.strided)
            self.assertEqual(r, t)

    @all_sparse_layouts('from_layout', include_strided=False)
    @dtypes(torch.float64, torch.complex128)
    @parametrize("index_dtype", [torch.int64])
    @gradcheck_semantics()
    @parametrize("fast_mode", [subtest(False, name='slow'), subtest(True, name='fast')])
    def test_gradcheck_to_dense(self, from_layout, device, dtype, index_dtype, gradcheck, fast_mode):
        for t in self.generate_simple_inputs(
                from_layout, device=device, dtype=dtype, index_dtype=index_dtype):
            batch_dim = t.dim() - t.dense_dim() - t.sparse_dim()
            if batch_dim > 0:
                # TODO: implement batch support in _convert_indices_from_csr_to_coo
                continue
            t = t.clone().detach().requires_grad_(True)
            if not fast_mode and not gradcheck.masked:
                # TODO: remove this if-block when TODO items below are resolved
                try:
                    gradcheck(torch.Tensor.to_dense, t, fast_mode=fast_mode)
                except RuntimeError as msg:
                    # TODO: implement non-masked semantics support in to_dense_backward
                    with self.assertRaisesRegex(RuntimeError, "Jacobian mismatch"):
                        gradcheck(torch.Tensor.to_dense, t, fast_mode=fast_mode)
                    self.skipTest('non-masked semantics not supported')
            r = gradcheck(torch.Tensor.to_dense, t, fast_mode=fast_mode)
            self.assertTrue(r)

        # when the following assert fails, it means that the if-block
        # above and the assertFalse test below can be safely removed
        self.assertFalse(not fast_mode and not gradcheck.masked)

    @all_sparse_layouts('from_layout', include_strided=True)
    @all_sparse_layouts('to_layout', include_strided=False)
    @dtypes(*all_types_and_complex_and(torch.half, torch.bool, torch.bfloat16))
    @parametrize("index_dtype", [torch.int32, torch.int64])
    def test_to_sparse(self, from_layout, to_layout, device, dtype, index_dtype):
        """
        This test tests conversion from any layout to any sparse layout.
        """
        for t in self.generate_simple_inputs(
                from_layout, device=device, dtype=dtype, index_dtype=index_dtype,
                enable_hybrid=(
                    # TODO: to support conversion strided->hybrid
                    # CSR/CSC/BSR/BSC, to_sparse() requires extra keyword
                    # argument, either nof_batch_dims or
                    # nof_dense_dims
                    not (from_layout is torch.strided and to_layout in
                         {torch.sparse_bsr, torch.sparse_bsc, torch.sparse_csr, torch.sparse_csc}))):

            if to_layout in {torch.sparse_bsr, torch.sparse_bsc}:
                if from_layout == torch.sparse_bsr:
                    batch_ndim = t.crow_indices().dim() - 1
                    blocksize = t.values().shape[batch_ndim + 1:batch_ndim + 3]
                elif from_layout == torch.sparse_bsc:
                    batch_ndim = t.ccol_indices().dim() - 1
                    blocksize = t.values().shape[batch_ndim + 1:batch_ndim + 3]
                else:
                    blocksize = (1, 1)
            else:
                blocksize = None

            if from_layout is torch.strided:
                is_batch = None
                is_hybrid = None
            else:
                is_batch = t.dim() > (t.sparse_dim() + t.dense_dim())
                is_hybrid = t.dense_dim() > 0

            def explicit_to_sparse(x):
                # Used to check that the explicit conversion methods
                # are consistent with the `to_sparse(*, layout,
                # blocksize)` method.
                if to_layout is torch.sparse_coo:
                    return x.to_sparse_coo()
                elif to_layout is torch.sparse_csr:
                    return x.to_sparse_csr()
                elif to_layout is torch.sparse_csc:
                    return x.to_sparse_csc()
                elif to_layout is torch.sparse_bsr:
                    return x.to_sparse_bsr(blocksize)
                elif to_layout is torch.sparse_bsc:
                    return x.to_sparse_bsc(blocksize)
                else:
                    assert 0  # unreachable

            # TODO: The following exception cases all correspond to
            # not implemented conversions
            if from_layout in {
                    torch.sparse_csr, torch.sparse_csc} and to_layout in {torch.sparse_bsr, torch.sparse_bsc} and is_batch:
                with self.assertRaisesRegex(RuntimeError,
                                            r"conversion from (Csr|Csc) to (Bsr|Bsc) for batched inputs is not implemented"):
                    t.to_sparse(layout=to_layout, blocksize=blocksize)
                with self.assertRaisesRegex(RuntimeError,
                                            r"conversion from (Csr|Csc) to (Bsr|Bsc) for batched inputs is not implemented"):
                    explicit_to_sparse(t)
                continue
            elif from_layout is torch.sparse_coo and to_layout in {
                    torch.sparse_csr, torch.sparse_csc, torch.sparse_bsr, torch.sparse_bsc} and t.sparse_dim() != 2:
                with self.assertRaisesRegex(
                        RuntimeError, "Only tensors with two sparse dimensions can be converted to the Sparse(Csr|Csc) layout"):
                    t.to_sparse(layout=to_layout, blocksize=blocksize)
                with self.assertRaisesRegex(
                        RuntimeError, "Only tensors with two sparse dimensions can be converted to the Sparse(Csr|Csc) layout"):
                    explicit_to_sparse(t)
                continue
            elif from_layout in {torch.sparse_csr, torch.sparse_csc,
                                 torch.sparse_bsr, torch.sparse_bsc} and to_layout is torch.sparse_coo and is_batch:
                with self.assertRaisesRegex(RuntimeError,
                                            "crow_indices is supposed to be a vector, but got \\d+ dimensional tensor"):
                    t.to_sparse(layout=to_layout, blocksize=blocksize)
                with self.assertRaisesRegex(RuntimeError,
                                            "crow_indices is supposed to be a vector, but got \\d+ dimensional tensor"):
                    explicit_to_sparse(t)
                continue
            elif (from_layout, to_layout) in {(torch.sparse_bsc, torch.sparse_csr), (torch.sparse_bsc, torch.sparse_csc),
                                              (torch.sparse_bsr, torch.sparse_csr), (torch.sparse_bsr, torch.sparse_csc)}:
                with self.assertRaisesRegex(
                        RuntimeError,
                        r"sparse_compressed_to_sparse_(csr|csc|bsr|bsc) expected\s*(Sparse(Csc|Csr)[,]|)\s*Sparse(Csr|Bsr)"
                        " or Sparse(Csc|Bsc) layout but got Sparse(Csr|Csc|Bsr|Bsc)"):
                    t.to_sparse(layout=to_layout, blocksize=blocksize)
                with self.assertRaisesRegex(
                        RuntimeError,
                        r"sparse_compressed_to_sparse_(csr|csc|bsr|bsc) expected\s*(Sparse(Csc|Csr)[,]|)\s*Sparse(Csr|Bsr)"
                        " or Sparse(Csc|Bsc) layout but got Sparse(Csr|Csc|Bsr|Bsc)"):
                    explicit_to_sparse(t)
                self.skipTest('NOT IMPL')
            else:
                r = t.to_sparse(layout=to_layout, blocksize=blocksize)

                self.assertEqual(r.layout, to_layout)

                # to_sparse method uses unsafe construction of sparse
                # tensors. Here we explicitly validate the results to
                # make sure that the sparse tensors are consistent
                # with the corresponding sparse tensor invariants.
                if r.layout in {torch.sparse_csr, torch.sparse_bsr, torch.sparse_csc, torch.sparse_bsc}:
                    if r.layout in {torch.sparse_csr, torch.sparse_bsr}:
                        compressed_indices, plain_indices = r.crow_indices(), r.col_indices()
                    else:
                        compressed_indices, plain_indices = r.ccol_indices(), r.row_indices()
                    torch._validate_sparse_compressed_tensor_args(compressed_indices, plain_indices, r.values(),
                                                                  r.shape, r.layout)
                    if from_layout in {torch.strided, torch.sparse_coo}:
                        self.assertEqual(compressed_indices.dtype, torch.int64)
                        self.assertEqual(plain_indices.dtype, torch.int64)
                    else:
                        self.assertEqual(compressed_indices.dtype, index_dtype)
                        self.assertEqual(plain_indices.dtype, index_dtype)
                    self.assertEqual(r.values().dtype, dtype)
                elif r.layout is torch.sparse_coo:
                    if t.layout is torch.sparse_coo:
                        self.assertEqual(t.is_coalesced(), r.is_coalesced())

                    # Check r is truly coalesced when r.is_coalesced == True
                    if r.is_coalesced():
                        self.assertTrue(is_coalesced_indices(r))

                    torch._validate_sparse_coo_tensor_args(r._indices(), r._values(), r.shape)
                    self.assertEqual(r._indices().dtype, torch.int64)
                    self.assertEqual(r._values().dtype, dtype)
                else:
                    assert 0  # unreachable

                # Finally, we'll test tensor equality:
                self.assertEqual(r, t)

                # Also, check consistency with explicit conversion methods:
                r2 = explicit_to_sparse(t)
                self.assertEqual(r2, r)

                # Check inverse conversion from sparse compressed block tensors
                if from_layout == torch.sparse_bsr:
                    batch_ndim = t.crow_indices().dim() - 1
                    from_blocksize = t.values().shape[batch_ndim + 1:batch_ndim + 3]
                elif from_layout == torch.sparse_bsc:
                    batch_ndim = t.ccol_indices().dim() - 1
                    from_blocksize = t.values().shape[batch_ndim + 1:batch_ndim + 3]
                else:
                    continue
                if r.ndim != 2:
                    continue

                t2 = r.to_sparse(layout=from_layout, blocksize=from_blocksize)
                self.assertEqual(t2, t)

        # extra tests
        if (from_layout, to_layout) == (torch.sparse_csr, torch.sparse_bsr):
            # See gh-90910
            t = torch.tensor([[0, 0, 1, 0], [0, 1, 0, 0]], dtype=dtype, device=device).to_sparse_csr()
            r = t.to_sparse_bsr((2, 2))
            torch._validate_sparse_compressed_tensor_args(r.crow_indices(), r.col_indices(), r.values(), r.shape, r.layout)
            self.assertEqual(r, t)

        if (from_layout, to_layout) in {(torch.sparse_csr, torch.sparse_csc),
                                        (torch.sparse_csc, torch.sparse_csr)}:
            # See gh-91007
            compressed_indices = torch.tensor([0, 4, 8, 8, 12, 16, 20], dtype=index_dtype, device=device)
            plain_indices = torch.tensor([0, 1, 2, 3] * 5, dtype=index_dtype, device=device)
            t = torch.sparse_compressed_tensor(compressed_indices, plain_indices, range(20),
                                               dtype=dtype, device=device, layout=from_layout)
            r = t.to_sparse(layout=to_layout)
            if r.layout in {torch.sparse_csr, torch.sparse_bsr}:
                compressed_indices, plain_indices = r.crow_indices(), r.col_indices()
            else:
                compressed_indices, plain_indices = r.ccol_indices(), r.row_indices()
            torch._validate_sparse_compressed_tensor_args(compressed_indices, plain_indices, r.values(), r.shape, r.layout)
            self.assertEqual(r, t)

    @onlyNativeDeviceTypes
    @suppress_warnings
    @ops(reduction_ops_with_sparse_support)
    @precisionOverride({torch.bfloat16: 5e-4, torch.float16: 5e-3})
    @all_sparse_layouts('layout', include_strided=False)
    def test_reductions(self, layout, device, dtype, op):
        count = 0
        for sample in op.sample_inputs_sparse(layout, device, dtype):
            count += 1

            t_inp, t_args, t_kwargs = sample.input, sample.args, sample.kwargs
            result = op.op(t_inp, *t_args, **t_kwargs)

            #  Checking invariant rop(inp, ...).to_dense() == rop(inp.to_dense(), ...)
            dense = op.op(t_inp.to_dense(), *t_args, **t_kwargs)
            self.assertEqual(result, dense)

        if count == 0:
            # we count samples to avoid false-positive test reports
            self.skipTest('no sample inputs')

    @onlyNativeDeviceTypes
    @suppress_warnings
    @ops(reduction_ops_with_sparse_support, allowed_dtypes=(torch.float32, torch.float64, torch.complex64, torch.complex128))
    @all_sparse_layouts('layout', include_strided=False)
    def test_reductions_backward(self, layout, device, dtype, op):
        count = 0
        for sample in op.sample_inputs_sparse(layout, device, dtype, requires_grad=True):
            t_inp, t_args, t_kwargs = sample.input, sample.args, sample.kwargs
            r = op.op(t_inp, *t_args, **t_kwargs)
            if r.numel() != 0:
                r = r.sum()

            if op.name == 'sum':
                count += 1
                r.backward()
                self.assertEqual(t_inp.grad, torch.ones(t_inp.shape, dtype=dtype, device=device))
            else:
                self.skipTest('NOT IMPL')

        if count == 0:
            # we count samples to avoid false-positive test reports
            self.skipTest('no sample inputs')

    @onlyNativeDeviceTypes
    @suppress_warnings
    @parametrize("mth", [subtest(mth, name=mth.__name__)
                         for mth in [torch.Tensor.is_coalesced,
                                     torch.Tensor.coalesce,
                                     torch.Tensor.indices,
                                     torch.Tensor.values,
                                     torch.Tensor.crow_indices,
                                     torch.Tensor.col_indices,
                                     torch.Tensor.ccol_indices,
                                     torch.Tensor.row_indices,
                                     ]])
    @all_sparse_layouts('layout', include_strided=True)
    def test_unsupported_backend_error_message(self, mth, layout, device):
        inp = torch.tensor([[1, 2], [3, 4]], device=device).to_sparse(
            layout=layout,
            blocksize=(1, 1) if layout in {torch.sparse_bsr, torch.sparse_bsc} else None)
        assert inp.layout is layout

        expected_behaviour = dict(
            # <mth name> = (<supported layouts>, <exception message on other layouts>)
            is_coalesced=({torch.sparse_coo},
                          "is_coalesced expected sparse coordinate tensor layout but got (Sparse(Csr|Csc|Bsr|Bsc)|Strided)"),
            coalesce=({torch.sparse_coo},
                      "coalesce expected sparse coordinate tensor layout but got (Sparse(Csr|Csc|Bsr|Bsc)|Strided)"),
            indices=({torch.sparse_coo},
                     "indices expected sparse coordinate tensor layout but got (Sparse(Csr|Csc|Bsr|Bsc)|Strided)"),
            values=({torch.sparse_coo, torch.sparse_csr, torch.sparse_csc, torch.sparse_bsr, torch.sparse_bsc},
                    "values expected sparse tensor layout but got Strided"),
            crow_indices=({torch.sparse_csr, torch.sparse_bsr},
                          "crow_indices expected sparse row compressed tensor layout but got (Sparse(Csc|Bsc|)|Strided)"),
            col_indices=({torch.sparse_csr, torch.sparse_bsr},
                         "col_indices expected sparse row compressed tensor layout but got (Sparse(Csc|Bsc|)|Strided)"),
            ccol_indices=({torch.sparse_csc, torch.sparse_bsc},
                          "ccol_indices expected sparse column compressed tensor layout but got (Sparse(Csr|Bsr|)|Strided)"),
            row_indices=({torch.sparse_csc, torch.sparse_bsc},
                         "row_indices expected sparse column compressed tensor layout but got (Sparse(Csr|Bsr|)|Strided)"),
        )[mth.__name__]

        if layout in expected_behaviour[0]:
            mth(inp)
        else:
            with self.assertRaisesRegex(RuntimeError, expected_behaviour[1]):
                mth(inp)

<<<<<<< HEAD
=======
    @onlyNativeDeviceTypes
    @all_sparse_layouts('layout', include_strided=not True)
    @dtypes(torch.float64, torch.cdouble)
    @parametrize("masked", [subtest(False, name='sparse'), subtest(True, name='masked')])
    @parametrize("fast_mode", [subtest(False, name='slow'), subtest(True, name='fast')])
    def test_gradcheck_mm(self, layout, dtype, device, masked, fast_mode):
        # This function does not check the following cases:
        # - batch or hybrid tensors because addmm does not support
        #   such inputs yet
        # - check_forward_ad=True because of the lack of sparse tensor
        #   support in aten::view_as_real, torch._VF._make_dual, etc.

        ref_x = torch.tensor([[1, 2, 0, 0],
                              [0, 6, 0, 0],
                              [0, 0, 0, 0],
                              [13, 14, 0, 15]], dtype=dtype, device=device)
        ref_y = torch.tensor([[11, 12, 13, 14],
                              [21, 22, 23, 24],
                              [31, 32, 33, 34],
                              [41, 42, 43, 44]],
                             dtype=dtype, device=device)

        mm = torch.sparse.mm if masked else torch.mm

        blocksize = (2, 2) if layout in {torch.sparse_bsr, torch.sparse_bsc} else None
        x = ref_x.to_sparse(layout=layout, blocksize=blocksize).requires_grad_(True)
        y = ref_y.requires_grad_(True)

        if layout is torch.sparse_bsr and not masked or layout is torch.sparse_bsc:
            with self.assertRaisesRegex(
                    RuntimeError,
                    r"addmm: computation on (CPU|CUDA) is not implemented for Strided \+ Sparse(Bsr|Bsc) @ Strided"):
                torch.autograd.gradcheck(mm, (x, y), check_sparse_nnz=True, fast_mode=fast_mode, masked=masked)
            self.skipTest('NOT IMPL')
        elif layout in {torch.sparse_csc, torch.sparse_bsr, torch.sparse_bsc} and masked:
            with self.assertRaisesRegex(
                    RuntimeError,
                    r"(sparse_addmm_sparse_backward: unsupported combination of layouts,"
                    r" grad: Strided, mat1: Sparse(Csc|Bsr|Bsc), mat2: Strided"
                    r"|addmm: computation on (CPU|CUDA) is not implemented for "
                    r"Strided \+ Sparse(Csc|Bsr|Bsc) @ Strided without MKL)"):
                torch.autograd.gradcheck(mm, (x, y), check_sparse_nnz=True, fast_mode=fast_mode, masked=masked)
            self.skipTest('NOT IMPL')
        else:
            if masked:
                r = torch.autograd.gradcheck(mm, (x, y), check_sparse_nnz=True, fast_mode=fast_mode, masked=masked)
            else:
                # Specifying check_sparse_nnz is unnecessary in
                # non-masked/sparse semantics
                r = torch.autograd.gradcheck(mm, (x, y), fast_mode=fast_mode, masked=masked)
            self.assertTrue(r)


>>>>>>> d43f8187
# e.g., TestSparseUnaryUfuncsCPU and TestSparseUnaryUfuncsCUDA
instantiate_device_type_tests(TestSparseUnaryUfuncs, globals(), except_for='meta')

instantiate_device_type_tests(TestSparseMaskedReductions, globals(), except_for='meta')

# e.g., TestSparseCPU and TestSparseCUDA
instantiate_device_type_tests(TestSparse, globals(), except_for='meta')

instantiate_device_type_tests(TestSparseAny, globals(), except_for='meta')

if __name__ == '__main__':
    run_tests()<|MERGE_RESOLUTION|>--- conflicted
+++ resolved
@@ -4644,8 +4644,6 @@
             with self.assertRaisesRegex(RuntimeError, expected_behaviour[1]):
                 mth(inp)
 
-<<<<<<< HEAD
-=======
     @onlyNativeDeviceTypes
     @all_sparse_layouts('layout', include_strided=not True)
     @dtypes(torch.float64, torch.cdouble)
@@ -4698,8 +4696,6 @@
                 r = torch.autograd.gradcheck(mm, (x, y), fast_mode=fast_mode, masked=masked)
             self.assertTrue(r)
 
-
->>>>>>> d43f8187
 # e.g., TestSparseUnaryUfuncsCPU and TestSparseUnaryUfuncsCUDA
 instantiate_device_type_tests(TestSparseUnaryUfuncs, globals(), except_for='meta')
 
