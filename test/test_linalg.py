--- conflicted
+++ resolved
@@ -154,8 +154,6 @@
         with self.assertRaisesRegex(RuntimeError, "This function was deprecated since version 1.9 and is now removed"):
             b.solve(a)
 
-<<<<<<< HEAD
-=======
     def test_eig_removed_error(self, device):
         a = make_tensor(5, 5, device=device, dtype=torch.float32)
         with self.assertRaisesRegex(RuntimeError, "This function was deprecated since version 1.9 and is now removed"):
@@ -170,7 +168,6 @@
         with self.assertRaisesRegex(RuntimeError, "This function was deprecated since version 1.9 and is now removed"):
             a.lstsq(a)
 
->>>>>>> 4a2d2e5e
     @skipCUDAIfNoMagma
     @skipCPUIfNoLapack
     @dtypes(torch.float, torch.double, torch.cfloat, torch.cdouble)
@@ -1780,122 +1777,6 @@
         result = torch.linalg.norm(x, 3, 1)
         expected = torch.pow(x.pow(3).abs().sum(1), 1.0 / 3.0)
         self.assertEqual(result, expected)
-
-    @skipCPUIfNoLapack
-    @skipCUDAIfNoMagma
-    @dtypes(*floating_and_complex_types())
-    def test_old_eig_basic(self, device, dtype):
-        a = torch.tensor([[1.96, 0.00, 0.00, 0.00, 0.00],
-                          [-6.49, 3.80, 0.00, 0.00, 0.00],
-                          [-0.47, -6.39, 4.17, 0.00, 0.00],
-                          [-7.20, 1.50, -1.51, 5.70, 0.00],
-                          [-0.65, -6.34, 2.67, 1.80, -7.10]],
-                         dtype=dtype, device=device).t()
-        e = torch.eig(a)[0]
-        ee, vv = torch.eig(a, True)
-        te = torch.tensor((), dtype=dtype, device=device)
-        tv = torch.tensor((), dtype=dtype, device=device)
-        eee, vvv = torch.eig(a, True, out=(te, tv))
-        self.assertEqual(e, ee, atol=1e-12, rtol=0)
-        self.assertEqual(ee, eee, atol=1e-12, rtol=0)
-        self.assertEqual(ee, te, atol=1e-12, rtol=0)
-        self.assertEqual(vv, vvv, atol=1e-12, rtol=0)
-        self.assertEqual(vv, tv, atol=1e-12, rtol=0)
-        #
-        # compare with numpy
-        np_e, np_v = np.linalg.eig(a.cpu().numpy())
-        if dtype.is_complex:
-            self.assertEqual(ee, np_e)
-        else:
-            # np_e.shape == (n, 2), where each column contain the real and
-            # imaginary parts of the result
-            self.assertEqual(ee[:, 0], np_e)  # real part
-            self.assertEqual(ee[:, 1], torch.zeros(ee.shape[0], dtype=dtype))  # imaginary part
-        self.assertEqual(vv, np_v)
-
-    @skipCPUIfNoLapack
-    @skipCUDAIfNoMagma
-    @dtypes(torch.double, torch.float)
-    def test_old_eig_reuse(self, device, dtype):
-        X = torch.randn(4, 4, dtype=dtype, device=device)
-        X = torch.mm(X.t(), X)
-        e = torch.zeros(4, 2, dtype=dtype, device=device)
-        v = torch.zeros(4, 4, dtype=dtype, device=device)
-        torch.eig(X, True, out=(e, v))
-        Xhat = np.matmul(np.matmul(v.cpu(), torch.diag(e.select(1, 0)).cpu()), v.t().cpu())
-        if dtype is torch.float:
-            atol = 1e-7
-            rtol = 1e-5
-        else:
-            atol = 1e-8
-            rtol = 0
-        self.assertEqual(X, Xhat, atol=atol, rtol=rtol, msg='VeV\' wrong')
-        self.assertTrue(v.is_contiguous(), 'V is not contiguous')
-
-        torch.eig(X, True, out=(e, v))
-        Xhat = np.matmul(v.cpu(), np.matmul(e.select(1, 0).diag().cpu(), v.t().cpu()))
-        self.assertEqual(X, Xhat, atol=atol, rtol=rtol, msg='VeV\' wrong')
-        self.assertTrue(v.is_contiguous(), 'V is not contiguous')
-
-    @skipCPUIfNoLapack
-    @skipCUDAIfNoMagma
-    @dtypes(torch.double, torch.float)
-    def test_old_eig_invalid_input(self, device, dtype):
-        # test invalid input
-        self.assertRaisesRegex(
-            RuntimeError,
-            'input should be 2 dimensional',
-            lambda: torch.eig(torch.ones((2))))
-        self.assertRaisesRegex(
-            RuntimeError,
-            'input should be square',
-            lambda: torch.eig(torch.ones((2, 3))))
-        self.assertRaisesRegex(
-            RuntimeError,
-            'input should not contain infs or NaNs',
-            lambda: torch.eig(np.inf * torch.ones((2, 2))))
-        self.assertRaisesRegex(
-            RuntimeError,
-            'input should not contain infs or NaNs',
-            lambda: torch.eig(np.nan * torch.ones((2, 2))))
-
-    @skipCUDAIfNoMagma
-    @skipCPUIfNoLapack
-    @dtypes(torch.double, torch.float)
-    def test_old_eig_out(self, device, dtype):
-        # the out version of torch.eig needs to be tested manually: we can't
-        # use the "test_out=True" parameter to tensor_op_tests because the
-        # signature is irregular (since we have *two* output vectors)
-        t = torch.randn(10, 10, dtype=dtype, device=device)
-        evals, evecs = torch.eig(t, eigenvectors=True)
-        #
-        # check that the out= version computes the same values as the normal one
-        out_evals = torch.empty_like(evals)
-        out_evecs = torch.empty_like(evecs)
-        evals2, evecs2 = torch.eig(t, eigenvectors=True, out=(out_evals, out_evecs))
-        # check that the out tensors were used in-place
-        self.assertEqual(evals2.data_ptr(), out_evals.data_ptr())
-        self.assertEqual(evecs2.data_ptr(), out_evecs.data_ptr())
-        # check that the result is the same as the non-out version
-        self.assertEqual(evals, out_evals)
-        self.assertEqual(evecs, out_evecs)
-        #
-        # check what happens in the eigenvectors=False case
-        out_evals = torch.empty_like(evals)
-        out_evecs = torch.tensor([1, 2, 3], dtype=dtype, device=device)
-        evals2, evecs2 = torch.eig(t, eigenvectors=False, out=(out_evals, out_evecs))
-        # check that the out_evals was used in-place
-        self.assertEqual(evals2.data_ptr(), out_evals.data_ptr())
-        self.assertEqual(evals, out_evals)
-        # check that out_evecs was NOT touched at all
-        assert out_evecs.tolist() == [1, 2, 3]
-        #
-        # check that we complain if we pass an out vector of the wrong dtype
-        wrong_out = torch.empty((0, 0), dtype=int)
-        with self.assertRaisesRegex(RuntimeError, r"Expected .* but got .*"):
-            torch.eig(t, eigenvectors=True, out=(wrong_out, out_evecs))
-        with self.assertRaisesRegex(RuntimeError, r"Expected .* but got .*"):
-            torch.eig(t, eigenvectors=True, out=(out_evals, wrong_out))
 
     @skipCPUIfNoLapack
     @skipCUDAIfNoMagma
@@ -7283,19 +7164,6 @@
         self.assertEqual((torch.tensor(1., device=device), torch.tensor(0., device=device)),
                          fn(torch.slogdet, (0, 0)))
 
-<<<<<<< HEAD
-        # eig, symeig
-        evalues, evectors = fn(torch.eig, (0, 0), True)
-        self.assertEqual([(0, 2), (0, 0)], [evalues.shape, evectors.shape])
-        evalues, evectors = fn(torch.symeig, (0, 0), True)
-        self.assertEqual([(0,), (0, 0)], [evalues.shape, evectors.shape])
-
-        # lstsq
-        self.assertRaises(RuntimeError, lambda: torch.lstsq(torch.randn(0, 0), torch.randn(0, 0)))
-        self.assertRaises(RuntimeError, lambda: torch.lstsq(torch.randn(0,), torch.randn(0, 0)))
-
-=======
->>>>>>> 4a2d2e5e
     @tf32_on_and_off(0.005)
     def test_tensordot(self, device):
         a = torch.arange(60., device=device).reshape(3, 4, 5)
