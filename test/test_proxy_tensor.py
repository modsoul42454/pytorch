--- conflicted
+++ resolved
@@ -1261,19 +1261,11 @@
         fx_g = make_fx(f, tracing_mode="symbolic")(torch.randn(16), torch.randn(8))
         from torch._dynamo.source import LocalSource
         self.assertExpectedInline(
-<<<<<<< HEAD
-            str(fx_g.shape_env.produce_guards(fx_placeholder_vals(fx_g), [LocalSource("a"), LocalSource("b")], ignore_static=False)),
-            """["L['a'].size()[0] == 2*L['b'].size()[0]", "L['a'].stride()[0] == 1", "L['a'].storage_offset() == 0", "L['b'].stride()[0] == 1", "L['b'].storage_offset() == 0", "2 <= L['b'].size()[0]"]"""  # noqa: B950
-        )
-        self.assertExpectedInline(
-            str(fx_g.shape_env.produce_guards(fx_placeholder_vals(fx_g), [LocalSource("a"), LocalSource("b")], ignore_static=True)),
-=======
             str(fx_g.shape_env.produce_guards(fx_placeholder_vals(fx_g), [LocalSource("a"), LocalSource("b")], ignore_static=False)),  # noqa: B950
             """["L['a'].size()[0] == 2*L['b'].size()[0]", "L['a'].stride()[0] == 1", "L['a'].storage_offset() == 0", "L['b'].stride()[0] == 1", "L['b'].storage_offset() == 0", "2 <= L['b'].size()[0]"]"""  # noqa: B950
         )
         self.assertExpectedInline(
             str(fx_g.shape_env.produce_guards(fx_placeholder_vals(fx_g), [LocalSource("a"), LocalSource("b")], ignore_static=True)),  # noqa: B950
->>>>>>> a1633b17
             """["L['a'].size()[0] == 2*L['b'].size()[0]", "2 <= L['b'].size()[0]"]"""  # noqa: B950
         )
 
