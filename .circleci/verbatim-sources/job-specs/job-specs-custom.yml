--- conflicted
+++ resolved
@@ -304,28 +304,8 @@
             set -e
             export JOB_BASE_NAME=$CIRCLE_JOB
 
-<<<<<<< HEAD
             chmod a+x .ci/pytorch/macos-test.sh
             unbuffer .ci/pytorch/macos-test.sh 2>&1 | ts
-      - run:
-          name: Report results
-          no_output_timeout: "5m"
-          command: |
-            set -ex
-            source /Users/distiller/workspace/miniconda3/bin/activate
-            python3 -m pip install boto3==1.19.12
-
-            export JOB_BASE_NAME=$CIRCLE_JOB
-
-            # Using the same IAM user to write stats to our OSS bucket
-            export AWS_ACCESS_KEY_ID=${CIRCLECI_AWS_ACCESS_KEY_FOR_SCCACHE_S3_BUCKET_V4}
-            export AWS_SECRET_ACCESS_KEY=${CIRCLECI_AWS_SECRET_KEY_FOR_SCCACHE_S3_BUCKET_V4}
-            python -m tools.stats.print_test_stats --upload-to-s3 --compare-with-s3 test
-          when: always
-=======
-            chmod a+x .jenkins/pytorch/macos-test.sh
-            unbuffer .jenkins/pytorch/macos-test.sh 2>&1 | ts
->>>>>>> 1b774975
       - store_test_results:
           path: test/test-reports
 
