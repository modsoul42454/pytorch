import torch
from torch.fx import map_arg, Node
from torch.fx.graph import Graph
import torch.nn as nn
import torch.nn.functional as F
import torch.ao.nn.intrinsic as nni
import torch.ao.nn.intrinsic.quantized as nniq
import torch.nn.intrinsic.quantized.dynamic as nniqd
import torch.ao.nn.quantized as nnq
import torch.ao.nn.quantized.dynamic as nnqd
import torch.ao.nn.quantized.reference as nnqr
from torch.ao.nn.quantized.modules.utils import WeightedQuantizedModule
from torch.fx import GraphModule
from .utils import (
    collect_producer_nodes,
    get_linear_prepack_op_for_dtype,
    get_new_attr_name_with_prefix,
    get_qconv_prepack_op,
    graph_module_from_producer_nodes,
)
from ..utils import _parent_name
from ..qconfig import QConfigAny
from ..quantization_mappings import get_quantized_operator
from .utils import create_node_from_old_node_preserve_meta
from typing import Dict, Tuple, Type, List, Callable, Any, Union, Set, Optional
import operator

QOP_TO_ARG_NAMES_TO_SKIP = {
    torch._ops.ops.quantized.hardswish: ['inplace'],
    torch._ops.ops.quantized.elu: ['inplace'],
    torch._ops.ops.quantized.dropout: ['inplace'],
    torch._ops.ops.quantized.instance_norm:
    ['running_mean', 'running_var', 'use_input_stats', 'momentum'],
}

def _is_node_in_list(node, modules, func_list, method_list, module_type_list):
    is_call_function = node.op == "call_function" and node.target in func_list
    is_call_method = node.op == "call_method" and node.target in method_list
    is_call_module = node.op == "call_module" and type(modules[str(node.target)]) in module_type_list
    return is_call_function, is_call_method, is_call_module

def is_fixed_qparams_node(node, modules):
    func_list = [
        torch.nn.functional.hardsigmoid,
        torch.nn.functional.sigmoid,
        torch.sigmoid,
        torch.tanh,
    ]
    method_list = [
        "hardsigmoid",
        "hardsigmoid_",
        "sigmoid",
        "sigmoid_",
        "tanh",
        "tanh_",
    ]
    module_type_list = [
        torch.nn.Hardsigmoid,
        torch.nn.Sigmoid,
        torch.nn.Tanh,
        torch.nn.Softmax,
    ]
    return _is_node_in_list(node, modules, func_list, method_list, module_type_list)

def is_default_node(node, modules):
    func_list = [
        torch.nn.functional.elu,
        torch.nn.functional.hardswish,
        torch.nn.functional.instance_norm,
        torch.nn.functional.layer_norm,
        torch.nn.functional.leaky_relu,
        torch.nn.functional.dropout,
    ]
    method_list: List[Any] = []
    module_type_list = [
        nnqr.ConvTranspose1d,
        nnqr.ConvTranspose2d,
        torch.nn.ELU,
        torch.nn.LeakyReLU,
        torch.nn.Hardswish,
        torch.nn.InstanceNorm1d,
        torch.nn.InstanceNorm2d,
        torch.nn.InstanceNorm3d,
        torch.nn.LayerNorm,
        torch.nn.Dropout,
        torch.nn.PReLU,
        torch.nn.BatchNorm2d,
        torch.nn.BatchNorm3d,
        torch.nn.intrinsic.BNReLU2d,
        torch.nn.intrinsic.BNReLU3d,
    ]
    return _is_node_in_list(node, modules, func_list, method_list, module_type_list)

def is_copy_node(node, modules):
    func_list = [
        torch.adaptive_avg_pool1d,
        torch.nn.functional.adaptive_avg_pool2d,
        torch.nn.functional.adaptive_avg_pool3d,
        torch.nn.functional.hardtanh,
        torch.nn.functional.hardtanh_,
        torch.nn.functional.interpolate,
        torch.nn.functional.max_pool1d,
        torch.nn.functional.max_pool2d,
        torch.nn.functional.max_pool3d,
        torch.nn.functional.relu,
        torch.nn.functional.relu6,
        torch.avg_pool1d,
        torch._C._nn.avg_pool2d,
        torch._C._nn.avg_pool3d,
        torch.clamp,
        torch.flatten,
        torch.mean,
        operator.floordiv,
        # F.channel_shuffle and torch.channel_shuffle are essentially the same thing
        # so we only need to put one of them here
        torch.channel_shuffle,
    ]
    method_list = [
        "clamp",
        "mean",
        "relu",
        "relu_",
    ]
    module_type_list = [
        torch.nn.AdaptiveAvgPool1d,
        torch.nn.AdaptiveAvgPool2d,
        torch.nn.AdaptiveAvgPool3d,
        torch.nn.AvgPool1d,
        torch.nn.AvgPool2d,
        torch.nn.AvgPool3d,
        torch.nn.Hardtanh,
        torch.nn.MaxPool1d,
        torch.nn.MaxPool2d,
        torch.nn.MaxPool3d,
        torch.nn.ReLU,
        torch.nn.ReLU6,
        torch.nn.ChannelShuffle,
    ]
    return _is_node_in_list(node, modules, func_list, method_list, module_type_list)

def is_general_tensor_shape_node(node, modules):
    func_list = [
        torch.transpose,
        torch.repeat_interleave,
        torch.squeeze,
        torch.stack,
        torch.unsqueeze,
    ]
    method_list = [
        "contiguous",
        "detach",
        "detach_",
        "permute",
        "repeat",
        "repeat_interleave",
        "reshape",
        "resize_",
        "shape",
        "size",
        "squeeze",
        "squeeze_",
        "transpose",
        "unsqueeze",
        "unsqueeze_",
        "view",
    ]
    module_type_list = [
        torch.nn.Identity,
    ]
    return _is_node_in_list(node, modules, func_list, method_list, module_type_list)

def is_other_node(node, modules):
    func_list = [
        torch.cat,
    ]
    method_list: List[Any] = []
    module_type_list: List[Any] = []
    return _is_node_in_list(node, modules, func_list, method_list, module_type_list)

def is_special_pattern_node(node, modules):
    res_function, res_method, res_module = False, False, False
    for checker in [is_fixed_qparams_node, is_default_node, is_copy_node, is_general_tensor_shape_node, is_other_node]:
        is_call_function, is_call_method, is_call_module = checker(node, modules)
        res_function = res_function or is_call_function
        res_method = res_method or is_call_method
        res_module = res_module or is_call_module
    return res_function, res_method, res_module

def is_dequantize_node(node):
    return isinstance(node, Node) and node.op == "call_method" and node.target == "dequantize"

def is_getattr_tensor_metadata_node(node):
    return node.op == "call_function" and \
        node.target == getattr and \
        node.args[1] in ["shape"]

def is_get_tensor_info_node(node):
    return node.op == "call_method" and \
        node.target in ["shape", "size"]

def should_skip_lowering(op: torch.fx.node.Node, qconfig_map: Dict[str, QConfigAny]):
    """
    Return True if the op is configured with a None qconfig, False otherwise.
    Note: maybe need to generalize this to also check for the dtype, and we
    only lower when dtype matches, but right now fbgemm/qnnpack only support
    a single dtype, so it is OK for now.
    """
    return op.name in qconfig_map and qconfig_map[op.name] is None

# Mapping from reference module class to the replacement static quantized module class for lowering
STATIC_LOWER_MODULE_MAP: Dict[Type[nn.Module], Type[WeightedQuantizedModule]] = {
    nnqr.Linear: nnq.Linear,
    nnqr.Conv1d: nnq.Conv1d,
    nnqr.Conv2d: nnq.Conv2d,
    nnqr.Conv3d: nnq.Conv3d,
}

# Mapping from reference module class to the replacement dynamic quantized module class for lowering
DYNAMIC_LOWER_MODULE_MAP: Dict[Type[nn.Module], Type[nn.Module]] = {
    nnqr.Linear: nnqd.Linear,
    nnqr.GRUCell: nnqd.GRUCell,
    nnqr.LSTMCell: nnqd.LSTMCell,
    nnqr.RNNCell: nnqd.RNNCell,
    nnqr.LSTM: nnqd.LSTM,
    nnqr.GRU: nnqd.GRU,
}

# Mapping from reference module class to the replacement weight only quantized module class for lowering
# TODO: correct the namespace for these modules
WEIGHT_ONLY_LOWER_MODULE_MAP: Dict[Type[nn.Module], Type[nn.Module]] = {
    nnqr.Embedding: nnq.Embedding,
    nnqr.EmbeddingBag: nnq.EmbeddingBag,
}

# TODO: merge with STATIC_LOWER_MODULE_MAP after we merge
# _lower_static_weighted_ref_module and special_pattern_replacement
SPECIAL_PATTERN_LOWER_MODULE_MAP = {
    nn.BatchNorm2d: nnq.BatchNorm2d,
    nn.BatchNorm3d: nnq.BatchNorm3d,
    nnqr.ConvTranspose1d: nnq.ConvTranspose1d,
    nnqr.ConvTranspose2d: nnq.ConvTranspose2d,
    nn.ELU: nnq.ELU,
    nn.LeakyReLU: nnq.LeakyReLU,
    nn.Hardswish: nnq.Hardswish,
    nn.InstanceNorm1d: nnq.InstanceNorm1d,
    nn.InstanceNorm2d: nnq.InstanceNorm2d,
    nn.InstanceNorm3d: nnq.InstanceNorm3d,
    nn.LayerNorm: nnq.LayerNorm,
    nn.Dropout: nnq.Dropout,
    nn.Softmax: nnq.Softmax,
    nn.PReLU: nnq.PReLU,
    nni.BNReLU2d: nniq.BNReLU2d,
    nni.BNReLU3d: nniq.BNReLU3d,
}

# Mapping from fused module class to a 2-tuple of:
#   1) The inner reference module class
#   2) The replacement static quantized module class for lowering
STATIC_LOWER_FUSED_MODULE_MAP: Dict[Type[nn.Module], Tuple[Type[nn.Module], Type[WeightedQuantizedModule]]] = {
    nni.LinearReLU: (nnqr.Linear, nniq.LinearReLU),
    # TODO: LinearLeakyReLU is registered as global but it is only fused and
    # lowered when ondnn's backend config is used. Maybe need to separate
    # registration and lowering functions for different backends in the future.
    nni.LinearLeakyReLU: (nnqr.Linear, nniq.LinearLeakyReLU),
    nni.LinearTanh: (nnqr.Linear, nniq.LinearTanh),
    nni.ConvReLU1d: (nnqr.Conv1d, nniq.ConvReLU1d),
    nni.ConvReLU2d: (nnqr.Conv2d, nniq.ConvReLU2d),
    nni.ConvReLU3d: (nnqr.Conv3d, nniq.ConvReLU3d),
}

# The difference between STATIC_LOWER_FUSED_MODULE_TWO_INPUTS_MAP and STATIC_LOWER_FUSED_MODULE_MAP:
# The refer node inside STATIC_LOWER_FUSED_MODULE_TWO_INPUTS_MAP has 2 inputs.
# Mapping from fused module class to a 2-tuple of:
#   1) The inner reference module class
#   2) The replacement static quantized module class for lowering
STATIC_LOWER_FUSED_MODULE_TWO_INPUTS_MAP: Dict[Type[nn.Module], Tuple[Type[nn.Module], Type[WeightedQuantizedModule]]] = {
    nni.ConvAdd2d: (nnqr.Conv2d, nniq.ConvAdd2d),
    nni.ConvAddReLU2d: (nnqr.Conv2d, nniq.ConvAddReLU2d),
}

# Mapping from fused module class to a 2-tuple of:
#   1) The inner reference module class
#   2) The replacement dynamic quantized module class for lowering
DYNAMIC_LOWER_FUSED_MODULE_MAP: Dict[Type[nn.Module], Tuple[Type[nn.Module], Type[nn.Module]]] = {
    nni.LinearReLU: (nnqr.Linear, nniqd.LinearReLU),
}

# Mapping from a functional to lower to a 2-tuple of
#   1) The quantized version of the op
#   2) The quantized version of the op fused with relu, if it exists, else None
STATIC_LOWER_FUNCTIONAL_MAP: Dict[Callable, Tuple[Callable, Callable]] = {
    F.linear: (torch.ops.quantized.linear, torch.ops.quantized.linear_relu),
    F.conv1d: (torch.ops.quantized.conv1d, torch.ops.quantized.conv1d_relu),
    F.conv2d: (torch.ops.quantized.conv2d, torch.ops.quantized.conv2d_relu),
    F.conv3d: (torch.ops.quantized.conv3d, torch.ops.quantized.conv3d_relu),
}

WEIGHT_PREPACK_OPS: Set[Callable] = {
    torch._ops.ops.quantized.linear_prepack,
    torch._ops.ops.quantized.linear_prepack_fp16,
    torch._ops.ops.quantized.conv1d_prepack,
    torch._ops.ops.quantized.conv2d_prepack,
    torch._ops.ops.quantized.conv3d_prepack,
}

# Mapping from a functional to a dictionary, where the key is a 2-tuple of
# (input_activation_dtype, weight_dtype) and the value is a 2-tuple of
#   1) The dynamically quantized version of the op
#   2) The dynamically quantized version of the op fused with relu, if it exists, else None
DYNAMIC_LOWER_FUNCTIONAL_MAP: Dict[Callable, Dict[Tuple[torch.dtype, torch.dtype], Tuple[Callable, Optional[Callable]]]] = {
    F.linear: {
        (torch.quint8, torch.qint8): (torch.ops.quantized.linear_dynamic,
                                      torch.ops.quantized.linear_relu_dynamic),
        (torch.float16, torch.float16): (torch.ops.quantized.linear_dynamic_fp16,
                                         torch.ops.quantized.linear_relu_dynamic_fp16)
    },
    # dynamic conv + relu is not available yet
    F.conv1d: {
        (torch.quint8, torch.qint8): (torch.ops.quantized.conv1d_dynamic, None),
    },
    F.conv2d: {
        (torch.quint8, torch.qint8): (torch.ops.quantized.conv2d_dynamic, None),
    },
    F.conv3d: {
        (torch.quint8, torch.qint8): (torch.ops.quantized.conv3d_dynamic, None),
    },
}

CONV_FUNCTIONAL_OPS: Set[Callable] = {
    F.conv1d,
    F.conv2d,
    F.conv3d,
}

QBIN_OP_MAPPING: Dict[Union[Callable, str], Callable] = {
    operator.add: torch.ops.quantized.add,
    torch.add: torch.ops.quantized.add,
    operator.mul: torch.ops.quantized.mul,
    torch.mul: torch.ops.quantized.mul,
    torch.matmul: torch.ops.quantized.matmul,
}
QBIN_RELU_OP_MAPPING: Dict[Union[Callable, str], Callable] = {
    operator.add: torch.ops.quantized.add_relu,
    torch.add: torch.ops.quantized.add_relu,
    operator.mul: torch.ops.quantized.mul_relu,
    torch.mul: torch.ops.quantized.mul_relu,
}

def _save_packed_weight(self, destination, prefix, keep_vars):
    for attr_name in dir(self):
        if "_packed_weight" in attr_name and \
           isinstance(getattr(self, attr_name), torch._C.ScriptObject):  # type: ignore[attr-defined]
            packed_weight = getattr(self, attr_name)
            destination[prefix + attr_name] = packed_weight

def _load_packed_weight(self, state_dict, prefix, local_metadata, strict,
                        missing_keys, unexpected_keys, error_msgs):
    attrs_to_pop = []
    for attr_name in state_dict:
        if attr_name.startswith("_packed_weight") and isinstance(state_dict[attr_name], torch._C.ScriptObject):  # type: ignore[attr-defined] # noqa: B950
            setattr(self, attr_name, state_dict[attr_name])
            attrs_to_pop.append(attr_name)

    # pop the packed param attributesn
    for attr_name in attrs_to_pop:
        state_dict.pop(attr_name)

def fold_weight(
    quantized_model: GraphModule,
    node_name_to_scope: Dict[str, Tuple[str, type]]
) -> GraphModule:
    """
    Trace back from the weight node util we hit getattr, reconstruct the
    graph module with the traced nodes and run the graph module to pack the
    weight. then replace the original chain of ops with the packed weight.
    """
    packed_weights = {}
    # map from folded node name to the prepacked weight name
    folded_nodes = {}
    # get packed weights
    for node in quantized_model.graph.nodes:
        if node.op == 'call_function' and node.target in WEIGHT_PREPACK_OPS:
            nodes_to_fold = collect_producer_nodes(node)
            if nodes_to_fold is not None:
                for node_to_fold in nodes_to_fold:
                    folded_nodes[node_to_fold.name] = node

                prepacking_module = graph_module_from_producer_nodes(
                    quantized_model, nodes_to_fold)
                packed_weight = prepacking_module()
                packed_weights[node.name] = packed_weight

    # remove folded nodes and replace the prepacking node with getattr
    folded_graph = Graph()
    env: Dict[Any, Any] = {}

    def load_arg(a):
        return map_arg(a, lambda node: env[node.name])

    for node in quantized_model.graph.nodes:
        prepack_node = folded_nodes.get(node.name, None)
        if prepack_node is node:
            packed_weight = packed_weights[node.name]
            # add a prepacked attribute to root
            op_node = list(prepack_node.users)[0]
            module_path, _ = node_name_to_scope[op_node.name]
            get_new_packed_weight_name = \
                get_new_attr_name_with_prefix(module_path + '_packed_weight_')
            packed_weight_name = get_new_packed_weight_name(quantized_model)
            setattr(quantized_model, packed_weight_name, packed_weight)
            # replace prepack node with a getattr node
            env[node.name] = folded_graph.create_node(
                'get_attr', packed_weight_name, (), {})
        elif prepack_node is not None:
            # remove the foled node
            continue
        else:
            # copy other nodes
            env[node.name] = folded_graph.node_copy(node, load_arg)
    quantized_model.graph = folded_graph
    quantized_model.recompile()
    quantized_model._register_state_dict_hook(_save_packed_weight)
    quantized_model._register_load_state_dict_pre_hook(_load_packed_weight, with_module=True)
    return quantized_model

def _get_module(node: Node, modules: Dict[str, nn.Module]) -> Optional[nn.Module]:
    """
    Return the `torch.nn.Module` that corresponds to the specified node's target.
    If no such node exists, return None.
    """
    if node.op == "call_module" and str(node.target) in modules:
        return modules[str(node.target)]
    else:
        return None

def _match_static_pattern(
    node: Node,
    modules: Dict[str, nn.Module],
    qconfig_map: Dict[str, QConfigAny],
    matching_modules_or_ops: List[Callable],
    dequantize_node_arg_indices: List[int]
) -> Union[Tuple[Node, Node, Node], Tuple[None, None, None]]:
    """
    Match the pattern (dequantize - ref node - quantize) against the node provided.

    If there is a match, return a 3-tuple of:
      1) q_node: the quantize node,
      2) relu_node: a relu node wrapping the ref_node, and
      3) ref_node: a reference module or functional node to replace with its quantized counterpart
    Otherwise, if there is no match, return a 3-tuple of (None, None, None).

    Parameters:
      node: The `torch.fx.Node` to match against.
      modules: A mapping from node names to modules in the model graph, used for module lookup.
      qconfig_map: A mapping from node names to the qconfigs associated with the nodes.
          If the corresponding qconfig for the reference node is None, then return no match.
      matching_modules_or_ops: Either a list of functions or a list of `torch.nn.Module`s.
          If the reference node is not in this list, then return no match.
      dequantize_node_arg_indices: A list of indices in the reference node args where dequantize
          nodes may be present. An empty list means skipping the check for dequantize nodes.
    """
    SKIP_LOWERING_VALUE = (None, None, None)

    # Match quantize node
    if node.op != "call_function" or node.target != torch.quantize_per_tensor:
        return SKIP_LOWERING_VALUE
    q_node = node
    ref_node = q_node.args[0]
    assert(isinstance(ref_node, Node))

    # Handle cases where the node is wrapped in a ReLU
    if (ref_node.op == "call_function" and ref_node.target in (F.relu, torch.relu)) or\
            (ref_node.op == "call_module" and type(_get_module(ref_node, modules)) == nn.ReLU):
        relu_node = ref_node
        ref_node = relu_node.args[0]
        assert(isinstance(ref_node, Node))
    else:
        relu_node = None
    if should_skip_lowering(ref_node, qconfig_map):
        return SKIP_LOWERING_VALUE

    # Match reference module or functional
    if isinstance(matching_modules_or_ops[0], type) and issubclass(matching_modules_or_ops[0], nn.Module):
        expected_op = "call_module"
        match_key = type(_get_module(ref_node, modules))
    else:
        expected_op = "call_function"
        match_key = ref_node.target
    if ref_node.op != expected_op or match_key not in matching_modules_or_ops:
        return SKIP_LOWERING_VALUE

    # Match dequantize node(s). Both of the following conditions must pass:
    # (1) All `torch.fx.Node`s at the matching indices must be a dequantize node
    # (2) There must be at least one dequantize node
    matched_dequantize = False
    for i in dequantize_node_arg_indices:
        assert i < len(ref_node.args),\
            "Dequantize index %s exceeded reference node's arg length %s" % (i, len(ref_node.args))
        arg = ref_node.args[i]
        if is_dequantize_node(arg):
            matched_dequantize = True
        elif isinstance(arg, Node):
            return SKIP_LOWERING_VALUE
    if not matched_dequantize:
        return SKIP_LOWERING_VALUE

    return (q_node, relu_node, ref_node)

def _match_static_pattern_with_two_inputs(
    node: Node,
    modules: Dict[str, nn.Module],
    qconfig_map: Dict[str, QConfigAny],
    matching_modules_or_ops: List[Callable]
) -> Union[Tuple[Node, Node], Tuple[None, None]]:
    """
                      (dequantize \
    Match the pattern (dequantize - ref node - quantize) against the node provided.

    If there is a match, return a 2-tuple of:
      1) q_node: the quantize node,
      2) ref_node: a reference module or functional node to replace with its quantized counterpart
    Otherwise, if there is no match, return a 2-tuple of (None, None).

    Parameters:
      node: The `torch.fx.Node` to match against.
      modules: A mapping from node names to modules in the model graph, used for module lookup.
      qconfig_map: A mapping from node names to the qconfigs associated with the nodes.
          If the corresponding qconfig for the reference node is None, then return no match.
      matching_modules_or_ops: Either a list of functions or a list of `torch.nn.Module`s.
          If the reference node is not in this list, then return no match.
    """
    SKIP_LOWERING_VALUE = (None, None)

    # Match quantize node
    if node.op != "call_function" or node.target != torch.quantize_per_tensor:
        return SKIP_LOWERING_VALUE
    q_node = node
    ref_node = q_node.args[0]
    assert(isinstance(ref_node, Node))

    if should_skip_lowering(ref_node, qconfig_map):
        return SKIP_LOWERING_VALUE

    # Match reference module or functional
    if isinstance(matching_modules_or_ops[0], type) and issubclass(matching_modules_or_ops[0], nn.Module):
        expected_op = "call_module"
        match_key = type(_get_module(ref_node, modules))
    else:
        # This pass only support op of "call_module"
        return SKIP_LOWERING_VALUE

    if ref_node.op != expected_op or match_key not in matching_modules_or_ops:
        return SKIP_LOWERING_VALUE

    # Check ref_node has 2 input nodes, both are dq node.
    if len(ref_node.args) != 2:
        return SKIP_LOWERING_VALUE
    for i in range(len(ref_node.args)):
        arg = ref_node.args[i]
        if not is_dequantize_node(arg):
            return SKIP_LOWERING_VALUE

    return (q_node, ref_node)

def _lower_static_weighted_ref_module(
        model: GraphModule,
        qconfig_map: Dict[str, QConfigAny]):
    """
    Traverse the graph and find dequantize - ref module - quantize patterns
    and replace them with the quantized version of the ref module.
    """
    modules = dict(model.named_modules(remove_duplicate=False))
    nodes = list(model.graph.nodes)
    for n in model.graph.nodes:
        # Step 0: Find nodes that match this pattern (dequantize - ref module - quantize)
        matching_modules = list(STATIC_LOWER_MODULE_MAP.keys()) + list(STATIC_LOWER_FUSED_MODULE_MAP.keys())
        (q_node, relu_node, ref_node) = _match_static_pattern(
            n, modules, qconfig_map, matching_modules, dequantize_node_arg_indices=[0])  # type: ignore[arg-type]
        if q_node is None:
            continue
        assert(ref_node is not None)
        (_, scale_node, zero_point_node, _) = q_node.args
        ref_module = _get_module(ref_node, modules)
        ref_class = type(ref_module)
        assert(isinstance(scale_node, Node))
        assert(isinstance(zero_point_node, Node))
        assert(issubclass(ref_class, nn.Module))

        # Step 1: Change this pattern to use the corresponding quantized module
        # For fused modules, we also check whether the inner module is a reference module
        # If so, we replace the entire fused module with the corresponding quantized module
        if ref_class in STATIC_LOWER_FUSED_MODULE_MAP:
            inner_ref_class, q_class = STATIC_LOWER_FUSED_MODULE_MAP[ref_class]
            if type(ref_module[0]) != inner_ref_class:  # type: ignore[index]
                continue
        else:
            q_class = STATIC_LOWER_MODULE_MAP[ref_class]
        output_scale = getattr(model, scale_node.target)
        output_zero_point = getattr(model, zero_point_node.target)
        q_module = q_class.from_reference(ref_module, output_scale, output_zero_point)
        # replace reference module with quantized module
        parent_name, module_name = _parent_name(ref_node.target)
        setattr(modules[parent_name], module_name, q_module)

        # Step 2: Reroute around dq_node, and remove q_node and its args
        assert(len(ref_node.args) == 1)
        dq_node = ref_node.args[0]
        assert(isinstance(dq_node, Node))
        ref_node.replace_input_with(dq_node, dq_node.args[0])
        q_node.replace_all_uses_with(ref_node)
        model.graph.erase_node(q_node)
        model.graph.erase_node(scale_node)
        model.graph.erase_node(zero_point_node)

<<<<<<< HEAD
def _lower_dynamic_weighted_ref_module(model: GraphModule):
=======
def _lower_static_weighted_ref_module_with_two_inputs(
        model: QuantizedGraphModule,
        qconfig_map: Dict[str, QConfigAny]):
    """
    Traverse the graph and find patterns
    dequantize   dequantize
       \\         //
        ref module
            \\
          quantize
    and replace them with the quantized version of the ref module.
    """
    modules = dict(model.named_modules(remove_duplicate=False))
    nodes = list(model.graph.nodes)
    for n in model.graph.nodes:
        #                                            (dequantize \
        # Step 0: Find nodes that match this pattern (dequantize - ref module - quantize)
        matching_modules = list(STATIC_LOWER_FUSED_MODULE_TWO_INPUTS_MAP.keys())
        (q_node, ref_node) = _match_static_pattern_with_two_inputs(
            n, modules, qconfig_map, matching_modules)  # type: ignore[arg-type]
        if q_node is None:
            continue
        assert(ref_node is not None)
        (_, scale_node, zero_point_node, _) = q_node.args
        ref_module = _get_module(ref_node, modules)
        ref_class = type(ref_module)
        assert(isinstance(scale_node, Node))
        assert(isinstance(zero_point_node, Node))
        assert(issubclass(ref_class, nn.Module))

        # Step 1: Change this pattern to use the corresponding quantized module
        # For fused modules, we also check whether the inner module is a reference module
        # If so, we replace the entire fused module with the corresponding quantized module
        if ref_class in STATIC_LOWER_FUSED_MODULE_TWO_INPUTS_MAP:
            inner_ref_class, q_class = STATIC_LOWER_FUSED_MODULE_TWO_INPUTS_MAP[ref_class]
            if type(ref_module[0]) != inner_ref_class:  # type: ignore[index]
                continue
        else:
            continue
        output_scale = getattr(model, scale_node.target)
        output_zero_point = getattr(model, zero_point_node.target)
        q_module = q_class.from_reference(ref_module, output_scale, output_zero_point)
        # replace reference module with quantized module
        parent_name, module_name = _parent_name(ref_node.target)
        setattr(modules[parent_name], module_name, q_module)

        # Step 2: Reroute around dq_node, and remove q_node and its args
        assert(len(ref_node.args) == 2)
        for arg in ref_node.args:
            if not is_dequantize_node(arg):
                continue
            dq_node = arg
            assert(isinstance(dq_node, Node))
            ref_node.replace_input_with(dq_node, dq_node.args[0])

        q_node.replace_all_uses_with(ref_node)
        model.graph.erase_node(q_node)
        model.graph.erase_node(scale_node)
        model.graph.erase_node(zero_point_node)

def _lower_dynamic_weighted_ref_module(model: QuantizedGraphModule):
>>>>>>> 6ecb376d
    """
    Traverse the graph and find quantize_per_tensor_dynamic - dequantize - ref_module patterns
    and replace them with the dynamically quantized version of the ref module.
    """
    named_modules = dict(model.named_modules(remove_duplicate=False))
    for n in model.graph.nodes:
        if n.op != "call_module" or \
           type(named_modules[str(n.target)]) not in \
           set(DYNAMIC_LOWER_MODULE_MAP.keys()).union(
               set(DYNAMIC_LOWER_FUSED_MODULE_MAP.keys())):
            continue
        ref_node = n
        dq_node = ref_node.args[0]
        if dq_node.op != "call_method" or dq_node.target != "dequantize":
            continue

        input_dynamic_q_node = dq_node.args[0]

        if input_dynamic_q_node.op != "call_function" or \
           input_dynamic_q_node.target != torch.quantize_per_tensor_dynamic:
            continue

        activation_dtype = input_dynamic_q_node.args[1]
        is_fp16 = activation_dtype == torch.float16
        is_int8 = activation_dtype in [torch.quint8, torch.qint8]
        if not is_int8 and not is_fp16:
            continue

        ref_module = named_modules[str(ref_node.target)]
        ref_class = type(ref_module)
        if ref_class in DYNAMIC_LOWER_FUSED_MODULE_MAP:
            inner_ref_class, q_class = DYNAMIC_LOWER_FUSED_MODULE_MAP[ref_class]
            if type(ref_module[0]) != inner_ref_class:
                continue
        else:
            q_class = DYNAMIC_LOWER_MODULE_MAP.get(ref_class)  # type: ignore[assignment]
        # TODO: maybe define a WeightedDynamicallyQuantizedModule
        q_module = q_class.from_reference(ref_module)  # type: ignore[attr-defined]

        # replace reference module with dynamically quantized module
        parent_name, module_name = _parent_name(ref_node.target)
        setattr(named_modules[parent_name], module_name, q_module)
        ref_node.replace_input_with(dq_node, input_dynamic_q_node.args[0])

def _lower_weight_only_weighted_ref_module(model: GraphModule):
    """
    Traverse the graph and find ref_module patterns
    and replace them with the weight only quantized version of the ref module.
    """
    named_modules = dict(model.named_modules(remove_duplicate=False))
    for n in model.graph.nodes:
        if n.op != "call_module" or \
           type(named_modules[str(n.target)]) not in \
           set(WEIGHT_ONLY_LOWER_MODULE_MAP.keys()):
            continue
        ref_node = n
        ref_module = named_modules[str(ref_node.target)]
        ref_class = type(ref_module)
        q_class = WEIGHT_ONLY_LOWER_MODULE_MAP.get(ref_class)
        # TODO: WeightedQuantizedModule is currently assuming static quant apis
        # with output_scale, output_zero_point in from_reference, we may want to
        # relax that, or rename this
        # TODO: maybe define a WeightedWeightOnlyQuantizedModule
        q_module = q_class.from_reference(ref_module)  # type: ignore[union-attr]

        # replace reference moduel with dynamically quantized module
        parent_name, module_name = _parent_name(ref_node.target)
        setattr(named_modules[parent_name], module_name, q_module)

def _lower_static_weighted_ref_functional(
        model: GraphModule,
        qconfig_map: Dict[str, QConfigAny]):
    """
    Traverse the graph and replace functional reference patterns with their quantized versions.
    """
    modules = dict(model.named_modules(remove_duplicate=False))
    nodes = list(model.graph.nodes)
    for n in model.graph.nodes:
        # Step 0: Find nodes that match this pattern (dequantize - functional op - quantize)
        matching_ops = list(STATIC_LOWER_FUNCTIONAL_MAP.keys())
        (q_node, relu_node, func_node) = _match_static_pattern(
            n, modules, qconfig_map, matching_ops, dequantize_node_arg_indices=[0, 1])
        if q_node is None:
            continue
        assert(func_node is not None)
        (_, output_scale_node, output_zp_node, _) = q_node.args
        (input_dq_node, weight_dq_node, *remaining_func_args) = func_node.args
        assert(isinstance(output_zp_node, Node))
        assert(isinstance(input_dq_node, Node))
        assert(isinstance(weight_dq_node, Node))
        quantized_weight = weight_dq_node.args[0]
        assert(isinstance(quantized_weight, Node))
        if quantized_weight.op != "call_function" or\
                quantized_weight.target not in (torch.quantize_per_tensor, torch.quantize_per_channel):
            continue

        # Step 1: Replace quantized weights with packed weights, which will be folded later
        # Use the right prepack op and prepare the corresponding args
        # Linear prepack args: (quantized weights[, bias])
        # Conv prepack args: (quantized weights[, bias, stride, padding, dilation, groups])
        prepack_args = [quantized_weight] + remaining_func_args
        if func_node.target == F.linear:
            weight_dtype = quantized_weight.args[-1]
            prepack_op = get_linear_prepack_op_for_dtype(weight_dtype)
        elif func_node.target in CONV_FUNCTIONAL_OPS:
            prepack_op = get_qconv_prepack_op(func_node.target)  # type: ignore[arg-type]
            # For conv1d, the stride, padding, and dilation args may be ints,
            # in which case we need to convert them to tuples
            if func_node.target == F.conv1d:
                for i in [2, 3, 4]:
                    if len(prepack_args) > i and isinstance(prepack_args[i], int):
                        prepack_args[i] = (prepack_args[i],)
        else:
            raise ValueError("Lowering is not supported for op '%s'" % func_node.target)
        with model.graph.inserting_before(output_scale_node):
            packed_weight = model.graph.create_node("call_function", prepack_op, tuple(prepack_args), {})

        # Step 2: Replace reference pattern with the corresponding quantized op
        (q_func, q_relu_func) = STATIC_LOWER_FUNCTIONAL_MAP[func_node.target]  # type: ignore[index]
        func_node.target = q_relu_func if relu_node is not None else q_func
        func_node.args = (input_dq_node.args[0], packed_weight, output_scale_node, output_zp_node)
        q_node.replace_all_uses_with(func_node)
        # Move func_node after output_zp_node in the graph
        output_zp_node.append(func_node)

        # Clean up: Remove quantize node, and the relu node if it exists
        model.graph.erase_node(q_node)
        if relu_node is not None:
            model.graph.erase_node(relu_node)

def _lower_dynamic_weighted_ref_functional(
        model: GraphModule,
        qconfig_map: Dict[str, QConfigAny]):
    """
    Traverse the graph and replace functional reference patterns with their dynamically
    quantized versions.
    Examples:
    quantize_per_tensor_dynamic - dequantize - functional linear --> linear_dynamic
    to(torch.float16) - dequantize - functional linear --> linear_dynamic_fp16
    """
    modules = dict(model.named_modules(remove_duplicate=False))
    nodes = list(model.graph.nodes)
    # we want to search in reserved order so that we can match the larger patterns first
    # e.g. we want to match linear - relu before linear.
    for n in reversed(model.graph.nodes):

        # Step 0: Find nodes that match this pattern
        # (quantize_per_tensor_dynamic - dequantize - dynamically quantized op)
        # We search for the pattern backwards, starting with the quantize node
        # Quantize node args: (func, scale, zp, dtype)
        func_node = n
        # Handle cases where the functional op is wrapped in a ReLU
        if func_node.op == "call_function" and func_node.target == F.relu or \
           func_node.op == "call_module" and \
           type(modules[str(func_node.target)]) == torch.nn.ReLU:
            relu_node = func_node
            func_node = relu_node.args[0]
        else:
            relu_node = None
        if should_skip_lowering(func_node, qconfig_map):
            continue
        # Linear args: (dequantized inputs, dequantized weights[, bias])
        # Conv args: (dequantized inputs, dequantized weights[, bias, stride, padding, dilation, groups])
        if func_node.op != "call_function" or func_node.target not in DYNAMIC_LOWER_FUNCTIONAL_MAP:
            continue
        (input_dq_node, weight_dq_node, *remaining_func_args) = func_node.args
        if input_dq_node.op != "call_method" or input_dq_node.target != "dequantize" or \
           weight_dq_node.op != "call_method" or weight_dq_node.target != "dequantize":
            continue

        input_dynamic_q_node = input_dq_node.args[0]

        if input_dynamic_q_node.op != "call_function" or \
           input_dynamic_q_node.target != torch.quantize_per_tensor_dynamic:
            continue

        reduce_range_node = None
        (pattern_input, activation_dtype, reduce_range_node) = input_dynamic_q_node.args
        is_fp16 = activation_dtype == torch.float16
        is_int8 = activation_dtype in [torch.quint8, torch.qint8]
        if not is_int8 and not is_fp16:
            continue

        quantized_weight = weight_dq_node.args[0]
        weight_dtype = quantized_weight.args[-1]

        # Step 1: Try to select reference pattern with the corresponding quantized op
        dynamic_quant_dtype_key = (activation_dtype, weight_dtype)
        if dynamic_quant_dtype_key not in DYNAMIC_LOWER_FUNCTIONAL_MAP[func_node.target]:
            print(f"Didn't find dtype combination {dynamic_quant_dtype_key} during "
                  f"dynamic quantized op lowering for {func_node.target}")
            continue
        (q_func, q_relu_func) = DYNAMIC_LOWER_FUNCTIONAL_MAP[func_node.target][dynamic_quant_dtype_key]

        if q_func is None or q_relu_func is None:
            print("Didn't find corresponding quantized function or quantized relu function "
                  f"for {func_node.target}, {dynamic_quant_dtype_key}")
            continue

        # Step 2: Replace quantized weights with packed weights, which will be folded later
        # Use the right prepack op and prepare the corresponding args
        # Linear prepack args: (quantized weights[, bias])
        # Conv prepack args: (quantized weights[, bias, stride, padding, dilation, groups])
        prepack_args = [quantized_weight] + remaining_func_args
        if func_node.target == F.linear:
            prepack_op = get_linear_prepack_op_for_dtype(weight_dtype)
        elif func_node.target in CONV_FUNCTIONAL_OPS:
            prepack_op = get_qconv_prepack_op(func_node.target)
            # For conv1d, the stride, padding, and dilation args may be ints,
            # in which case we need to convert them to tuples
            if func_node.target == F.conv1d:
                for i in [2, 3, 4]:
                    if len(prepack_args) > i and isinstance(prepack_args[i], int):
                        prepack_args[i] = (prepack_args[i],)
        else:
            raise ValueError("Lowering is not supported for op '%s'" % func_node.target)
        with model.graph.inserting_before(func_node):
            packed_weight = model.graph.create_node("call_function", prepack_op, tuple(prepack_args), {})

        # Step 3: Replace reference pattern with the corresponding quantized op
        func_node.target = q_relu_func if relu_node is not None else q_func
        if is_int8:
            func_node.args = (pattern_input, packed_weight, reduce_range_node)
        else:
            func_node.args = (pattern_input, packed_weight)

        if relu_node is not None:
            relu_node.replace_all_uses_with(func_node)

        # Step 4: Remove the relu node if it exists
        if relu_node is not None:
            model.graph.erase_node(relu_node)

def _lower_quantized_binary_op(
        model: GraphModule,
        qconfig_map: Dict[str, QConfigAny]):
    binary_ops_to_lower: List[Callable] = [operator.add, torch.add, operator.mul, torch.mul, torch.matmul]
    modules = dict(model.named_modules(remove_duplicate=False))
    for n in model.graph.nodes:
        # Step 0: Find nodes that match this pattern (dequantize - ref module - quantize)
        (q_node, relu_node, bop_node) = _match_static_pattern(
            n, modules, qconfig_map, binary_ops_to_lower, dequantize_node_arg_indices=[0, 1])
        if q_node is None:
            continue
        assert(bop_node is not None)
        (_, scale_node, zero_point_node, _) = q_node.args

        # Step 1: Remove dequant nodes
        num_dq_nodes = 0
        for arg in bop_node.args:
            if not is_dequantize_node(arg):
                continue
            dq_node = arg
            assert(isinstance(dq_node, Node))
            dn_input = dq_node.args[0]
            bop_node.replace_input_with(dq_node, dn_input)
            num_dq_nodes += 1
        assert(num_dq_nodes > 0)

        # Step 2: Swap binary op to quantized binary op
        assert bop_node.target in QBIN_OP_MAPPING
        binop_to_qbinop = QBIN_OP_MAPPING if relu_node is None else QBIN_RELU_OP_MAPPING
        qbin_op = binop_to_qbinop[bop_node.target]
        # prepare the args for quantized bianry op
        # (x, y)
        qop_node_args = list(bop_node.args)
        # (x, y, scale, zero_point)
        # add scale and zero_point arguments for Tensor - Tensor operation
        if num_dq_nodes == 2:
            qop_node_args.extend([scale_node, zero_point_node])
        # insert a call to quantized binary op and remove the original binary op
        with model.graph.inserting_after(q_node):
            qop_node = create_node_from_old_node_preserve_meta(
                model.graph,
                ("call_function", qbin_op, tuple(qop_node_args), {}),
                bop_node)
            q_node.replace_all_uses_with(qop_node)

        # Step 3: Remove quantize node, binary op node, and relu node if any
        model.graph.erase_node(q_node)
        if relu_node is not None:
            model.graph.erase_node(relu_node)
        model.graph.erase_node(bop_node)

def special_pattern_replacement(model: GraphModule):
    modules = dict(model.named_modules(remove_duplicate=False))
    for n in model.graph.nodes:
        q_node = n
        is_quantize = q_node.target == torch.quantize_per_tensor
        is_to_fp16 = q_node.op == "call_method" and q_node.target == "to" and \
            len(q_node.args) == 2 and q_node.args[1] == torch.float16
        if not (is_quantize or is_to_fp16):
            continue
        ref_node = q_node.args[0]
        # get output scale/zero_point/dtype from the quantize node
        # ref_node, scale_node, zero_point_node, dtype = q_node.args
        # TODO: add safety checks that users for the ref_node and dq_node needs to be one
        is_call_function, is_call_method, is_call_module = is_fixed_qparams_node(ref_node, modules)
        if is_to_fp16 and (is_call_function or is_call_method or is_call_module):
            # TODO: add a warning or error out here? (bc-breaking if error out)
            # warnings.warn(
            #     "Only reference patterns are currently supported for {dtype} dtype with {op} op"
            #     "".format(dtype=dtypes, op=ref_node))
            continue

        is_call_function, is_call_method, is_call_module = is_default_node(ref_node, modules)
        if is_to_fp16 and (is_call_function or is_call_method or is_call_module):
            # TODO: add a warning or error out here? (bc-breaking if error out)
            continue

        # This check includes all supported ops
        is_call_function, is_call_method, is_call_module = is_special_pattern_node(ref_node, modules)
        if not (is_call_module or is_call_function or is_call_method):
            continue
        assert len(ref_node.args) > 0 or len(ref_node.kwargs) > 0
        dq_node_or_nodes = ref_node.args[0] if len(ref_node.args) > 0 else list(ref_node.kwargs.values())[0]
        assert isinstance(dq_node_or_nodes, Node) or isinstance(dq_node_or_nodes, (tuple, list))
        is_dequantize = False
        if isinstance(dq_node_or_nodes, Node):
            is_dequantize = dq_node_or_nodes.op == 'call_method' and \
                dq_node_or_nodes.target == 'dequantize'
        elif isinstance(dq_node_or_nodes, (tuple, list)):
            is_dequantize = all(
                x.op == 'call_method' and x.target == 'dequantize'
                for x in dq_node_or_nodes)

        if not is_dequantize:
            continue

        # TODO: enable we have patterns that needs to swap the modules
        if is_call_module:
            ref_module = modules[ref_node.target]
            if type(ref_module) in SPECIAL_PATTERN_LOWER_MODULE_MAP and is_quantize:
                qmodule_cls = SPECIAL_PATTERN_LOWER_MODULE_MAP.get(type(ref_module))
                scale_node = q_node.args[1]
                zero_point_node = q_node.args[2]
                output_scale = getattr(model, scale_node.target)
                output_zero_point = getattr(model, zero_point_node.target)

                qmodule = qmodule_cls.from_reference(ref_module, output_scale, output_zero_point)  # type:ignore[union-attr]
                # replace reference module with quantized module
                parent_name, module_name = _parent_name(ref_node.target)
                setattr(modules[parent_name], module_name, qmodule)

        # reroute around dq node:
        dq_nodes: List[Node] = []
        if isinstance(dq_node_or_nodes, Node):
            dq_nodes = [dq_node_or_nodes]
        elif isinstance(dq_node_or_nodes, (tuple, list)):
            dq_nodes = list(dq_node_or_nodes)

        for dq_node in dq_nodes:
            dn_input = dq_node.args[0]
            ref_node.replace_input_with(dq_node, dn_input)

        # store q node args
        qnode_qparams = list(q_node.args)[1:]
        # replace uses of q node with input and remove q node
        q_node_input = q_node.args[0]
        q_node.replace_all_uses_with(q_node_input)
        model.graph.erase_node(q_node)

        is_call_function, is_call_method, is_call_module = is_default_node(ref_node, modules)
        if is_call_function:
            # pass scale/zer_point arguments from quantize_per_tensor to the default node operator
            # insert an op after the zero_point node so that the scale/zero_point
            # nodes are is available
            qop = get_quantized_operator(ref_node.target)
            args = list(ref_node.args)
            kwargs = dict(ref_node.kwargs)
            if qop in QOP_TO_ARG_NAMES_TO_SKIP:
                args_to_skip = QOP_TO_ARG_NAMES_TO_SKIP[qop]
                for arg in args_to_skip:
                    if arg in kwargs:
                        kwargs.pop(arg)
            kwargs["output_scale"] = qnode_qparams[0]
            kwargs["output_zero_point"] = qnode_qparams[1]
            with model.graph.inserting_after(qnode_qparams[1]):
                qop_node = create_node_from_old_node_preserve_meta(
                    model.graph,
                    ("call_function", qop, tuple(args), kwargs),
                    ref_node)
                ref_node.replace_all_uses_with(qop_node)
                model.graph.erase_node(ref_node)
        else:
            # remove scale/zero_point node for quantize node
            for n in qnode_qparams:
                if isinstance(n, Node):
                    model.graph.erase_node(n)

    return model

def _lower_getattr_tensor_metadta_op(model: GraphModule):
    """ Modified the graph of the model inplace, to skip extra dequantize op before
    the general tensor shape ops when possible
    """
    for n in model.graph.nodes:
        if is_getattr_tensor_metadata_node(n):
            maybe_dq = n.args[0]
            if maybe_dq.op != "call_method" or maybe_dq.target != "dequantize":
                continue
            # skip the dequantize node
            args = list(n.args)
            args[0] = n.args[0].args[0]
            n.args = tuple(args)

def _lower_get_tensor_info_op(model: GraphModule):
    """ Modified the graph of the model inplace, to skip extra dequantize op before
    the general tensor shape ops when possible
    """
    for n in model.graph.nodes:
        if not is_get_tensor_info_node(n):
            continue
        maybe_dq = n.args[0]
        if maybe_dq.op != "call_method" or maybe_dq.target != "dequantize":
            continue
        # skip the dequantize node
        args = list(n.args)
        args[0] = n.args[0].args[0]
        n.args = tuple(args)

def _lower_to_native_backend(
    model: GraphModule,
    qconfig_map: Dict[str, QConfigAny],
    node_name_to_scope: Dict[str, Tuple[str, type]]
) -> GraphModule:
    """ Lower a quantized reference model (with reference quantized operator patterns)
    to the native backend in PyTorch (fbgemm/qnnpack), both backends shares the same
    operator signature so they can be lowered with the same function
    """
    _lower_static_weighted_ref_module(model, qconfig_map)
    _lower_static_weighted_ref_module_with_two_inputs(model, qconfig_map)
    _lower_dynamic_weighted_ref_module(model)
    _lower_weight_only_weighted_ref_module(model)
    _lower_static_weighted_ref_functional(model, qconfig_map)
    _lower_dynamic_weighted_ref_functional(model, qconfig_map)
    _lower_quantized_binary_op(model, qconfig_map)
    _lower_getattr_tensor_metadta_op(model)
    _lower_get_tensor_info_op(model)
    special_pattern_replacement(model)
    model.graph.eliminate_dead_code()
    model = fold_weight(model, node_name_to_scope)
    model.graph.eliminate_dead_code()
    model.recompile()
    model.graph.lint()
    return model<|MERGE_RESOLUTION|>--- conflicted
+++ resolved
@@ -612,11 +612,8 @@
         model.graph.erase_node(scale_node)
         model.graph.erase_node(zero_point_node)
 
-<<<<<<< HEAD
-def _lower_dynamic_weighted_ref_module(model: GraphModule):
-=======
 def _lower_static_weighted_ref_module_with_two_inputs(
-        model: QuantizedGraphModule,
+        model: GraphModule,
         qconfig_map: Dict[str, QConfigAny]):
     """
     Traverse the graph and find patterns
@@ -675,8 +672,7 @@
         model.graph.erase_node(scale_node)
         model.graph.erase_node(zero_point_node)
 
-def _lower_dynamic_weighted_ref_module(model: QuantizedGraphModule):
->>>>>>> 6ecb376d
+def _lower_dynamic_weighted_ref_module(model: GraphModule):
     """
     Traverse the graph and find quantize_per_tensor_dynamic - dequantize - ref_module patterns
     and replace them with the dynamically quantized version of the ref module.
