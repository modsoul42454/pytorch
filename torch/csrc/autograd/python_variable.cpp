--- conflicted
+++ resolved
@@ -1,9 +1,9 @@
 #include <ATen/NamedTensorUtils.h>
+#include <ATen/core/PythonFallbackKernel.h>
 #include <c10/core/DeviceType.h>
 #include <c10/core/SafePyObject.h>
 #include <c10/util/DeadlockDetection.h>
 #include <c10/util/irange.h>
-#include <pybind11/pybind11.h>
 #include <torch/csrc/Device.h>
 #include <torch/csrc/DynamicTypes.h>
 #include <torch/csrc/Exceptions.h>
@@ -24,26 +24,20 @@
 #include <torch/csrc/jit/frontend/tracer.h>
 #include <torch/csrc/tensor/python_tensor.h>
 #include <torch/csrc/utils/cuda_lazy_init.h>
-#include <torch/csrc/utils/pybind.h>
 #include <torch/csrc/utils/pycfunction_helpers.h>
 #include <torch/csrc/utils/python_arg_parser.h>
 #include <torch/csrc/utils/python_strings.h>
 #include <torch/csrc/utils/tensor_new.h>
-<<<<<<< HEAD
-=======
 #include <torch/csrc/jit/python/pybind_utils.h>
 #include <torch/csrc/utils/pybind.h>
 #include <torch/csrc/utils/tensor_memoryformats.h>
 #include <torch/csrc/jit/python/pybind_utils.h>
->>>>>>> 4a57321a
 
 #include <torch/library.h>
 #include <torch/csrc/jit/python/pybind_utils.h>
-#include <torch/csrc/autograd/python_mode.h>
 
 
 #include <ATen/ATen.h>
-#include <pybind11/pybind11.h>
 
 #include <structmember.h>
 #include <cstdint>
@@ -58,8 +52,6 @@
 using namespace torch;
 using namespace torch::autograd;
 
-<<<<<<< HEAD
-=======
 std::pair<py::object, py::dict> parseIValuesToPyArgsKwargs(const c10::OperatorHandle& op, const std::vector<c10::IValue>& arguments) {
   TORCH_CHECK(PyGILState_Check(), "GIL must be held before you call parseIValuesToPyArgsKwargs");
   const auto& schema = op.schema();
@@ -170,7 +162,6 @@
   }
 }
 
->>>>>>> 4a57321a
 namespace {
 
 std::string concrete_name_fn(const c10::impl::PyInterpreter* self) {
@@ -252,8 +243,6 @@
 c10::impl::PyInterpreter* getPyInterpreter() {
   return self_interpreter.get();
 }
-
-namespace py = pybind11;
 
 PyObject *THPVariableClass = nullptr;
 
@@ -1137,14 +1126,14 @@
   END_HANDLE_TH_ERRORS
 }
 
-PyObject *THPVariable_is_mlc(THPVariable *self, void *unused)
-{
-  HANDLE_TH_ERRORS
-  if (check_has_torch_function((PyObject *)self)) {
-    return handle_torch_function_getter(self, "is_mlc");
+PyObject *THPVariable_is_mps(THPVariable *self, void *unused)
+{
+  HANDLE_TH_ERRORS
+  if (check_has_torch_function((PyObject *)self)) {
+    return handle_torch_function_getter(self, "is_mps");
   }
   auto& self_ = THPVariable_Unpack(self);
-  return torch::autograd::utils::wrap(self_.is_mlc());
+  return torch::autograd::utils::wrap(self_.is_mps());
   END_HANDLE_TH_ERRORS
 }
 
@@ -1327,7 +1316,7 @@
   {"is_sparse", (getter)THPVariable_is_sparse, nullptr, nullptr, nullptr},
   {"is_sparse_csr", (getter)THPVariable_is_sparse_csr, nullptr, nullptr, nullptr},
   {"is_mkldnn", (getter)THPVariable_is_mkldnn, nullptr, nullptr, nullptr},
-  {"is_mlc", (getter)THPVariable_is_mlc, nullptr, nullptr, nullptr},
+  {"is_mps", (getter)THPVariable_is_mps, nullptr, nullptr, nullptr},
   {"is_ort", (getter)THPVariable_is_ort, nullptr, nullptr, nullptr},
   {"is_vulkan", (getter)THPVariable_is_vulkan, nullptr, nullptr, nullptr},
   {"is_complex", (getter)THPVariable_is_complex, nullptr, nullptr, nullptr},
@@ -1895,9 +1884,9 @@
 }
 
 // NOTE [dispatch_fn's type argument]
-// `type` is nullable and represents the PythonMode going on.
-// Right now we only support a single PythonMode, but in the future we could
-// change this to a stack of PythonModes.
+// `type` is nullable and represents the TorchDispatchMode going on.
+// Right now we only support a single TorchDispatchMode, but in the future we could
+// change this to a stack of TorchDispatchModes.
 //
 // If `type` isn't null, then we consider the type for dispatch by prepending
 // it to the overloaded_args list. `handle_torch_funciton_no_python_arg_parser`
@@ -1908,8 +1897,6 @@
     torch::jit::Stack* stack,
     const std::shared_ptr<SafePyObject>& type) {
   const auto& schema = op.schema();
-  const auto num_returns = schema.returns().size();
-
   const auto num_arguments = schema.arguments().size();
   auto arguments = torch::jit::pop(*stack, num_arguments);
 
@@ -1933,9 +1920,6 @@
   py::gil_scoped_acquire g;
 
   std::vector<py::handle> overloaded_args;
-  // For now, overloads get coalesced.  Might be easier for users if they get
-  // overload resolution but is more complicated (need to expose separate
-  // functions per overload)
   py::handle torch_api_function = py::module::import("torch").attr("ops").attr(ns).attr(func_name);
   py::handle torch_api_function_overload;
   if (overload_name == "") {
@@ -1944,51 +1928,6 @@
     torch_api_function_overload = torch_api_function.attr(overload_name.c_str());
   }
   std::string module_name_str = "torch.ops." + ns_str;
-
-  // About all the pointers:
-  //
-  // f(int x, int y = 0, *, int z = 0)
-  //                                  ^- arguments.size()
-  //                        ^- kwarg_only_start
-  //          ^- positional_default_start
-  //   ^- 0
-
-  // Find the split point between kwarg-only and regular.  Since most functions
-  // don't have kwarg-only arguments, it is more efficient to scan from the
-  // right (but ideally, this would just be precomputed in FunctionSchema
-  // itself).  (NB: minus one in the loop is because we're testing if the
-  // *next* argument is kwarg-only before we advance the starting index)
-  int64_t kwarg_only_start = arguments.size();
-  for (; kwarg_only_start > 0; kwarg_only_start--) {
-    const auto& arg = schema.arguments()[kwarg_only_start - 1];
-    if (!arg.kwarg_only()) {
-      break;
-    }
-  }
-
-  // Find the first positional argument that isn't defaulted
-  auto is_default = [&](int64_t idx) -> bool {
-    const auto& arg = schema.arguments()[idx];
-    if (!arg.default_value().has_value()) {
-      return false;
-    }
-    const auto& default_ivalue = *arg.default_value();
-    const auto& ivalue = arguments[idx];
-    if (default_ivalue != ivalue) {
-      return false;
-    }
-    return true;
-  };
-
-  int64_t positional_default_start = kwarg_only_start;
-  for (; positional_default_start > 0; positional_default_start--) {
-    if (!is_default(positional_default_start - 1)) {
-      break;
-    }
-  }
-
-  auto args = py::reinterpret_steal<py::object>(PyTuple_New(positional_default_start));
-  py::dict kwargs;
 
   if (type) {
     append_overloaded_type(&overloaded_args, type->ptr(getPyInterpreter()));
@@ -2016,45 +1955,24 @@
     }
   }
 
-  // Populate positional arguments
-  for (const auto idx : c10::irange(positional_default_start)) {
-    PyTuple_SET_ITEM(args.ptr(), idx, torch::jit::toPyObject(std::move(arguments[idx])).release().ptr());
-  }
-
-  // Populate keyword arguments
-  for (const auto idx : c10::irange(kwarg_only_start, arguments.size())) {
-    // But don't populate default keyword arguments
-    if (is_default(idx)) continue;
-    const auto& arg = schema.arguments()[idx];
-    kwargs[py::cast(arg.name())] = torch::jit::toPyObject(std::move(arguments[idx]));
-  }
-
-  auto out = py::reinterpret_steal<py::object>(
-      handle_torch_function_no_python_arg_parser(
-          overloaded_args,
-          args.ptr(),
-          kwargs.ptr(),
-          func_name,
-          torch_api_function_overload.ptr(),
-          module_name_str.c_str(),
-          TorchFunctionName::TorchDispatch));
-
-  if (num_returns == 0) {
-    // Check that we got a None return from Python. Anything else is an error.
-    TORCH_CHECK(out.is(py::none()), "Expected __torch_dispatch__ for ", op.operator_name(),
-                " to return None but it returned something else instead.");
-  } else if (num_returns == 1) {
-    torch::jit::push(stack, torch::jit::toIValue(out.ptr(), op.schema().returns()[0].type()));
-  } else {
-    auto outs = py::cast<py::sequence>(out);
-    for (const auto idx : c10::irange(outs.size())) {
-      torch::jit::push(stack, torch::jit::toIValue(outs[idx].ptr(), op.schema().returns()[idx].type()));
-    }
-  }
+  auto args_kwargs = parseIValuesToPyArgsKwargs(op, arguments);
+  auto args = std::move(args_kwargs.first);
+  auto kwargs = std::move(args_kwargs.second);
+
+  PyObject* obj = handle_torch_function_no_python_arg_parser(
+                    overloaded_args,
+                    args.ptr(),
+                    kwargs.ptr(),
+                    func_name,
+                    torch_api_function_overload.ptr(),
+                    module_name_str.c_str(),
+                    TorchFunctionName::TorchDispatch);
+  pushPyOutToStack(op, stack, py::reinterpret_steal<py::object>(obj), "__torch_dispatch__");
 }
 
 c10::intrusive_ptr<TensorImpl> concrete_detach_fn(const c10::impl::PyInterpreter*, const c10::TensorImpl* self) {
   pybind11::gil_scoped_acquire gil;
+  at::impl::MaybeSetTLSOnEntryGuard guard;
 
   auto out = torchDispatchFromTensorImpl(
       self,
