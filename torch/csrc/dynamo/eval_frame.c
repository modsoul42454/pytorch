--- conflicted
+++ resolved
@@ -655,12 +655,8 @@
       PyUnicode_AsUTF8(frame->f_code->co_filename),
       frame->f_lineno,
       frame->f_lasti,
-<<<<<<< HEAD
       frame->f_iblock);
   #endif
-=======
-      frame->f_iblock,
-      frame->f_executing);
 
   if (throw_flag) {
     // When unwinding generators, eval frame is called with throw_flag ==
@@ -687,7 +683,6 @@
     return eval_frame_default(tstate, frame, throw_flag);
   }
 
->>>>>>> ddab9c84
   CacheEntry* extra = get_extra(frame->f_code);
   if (extra == SKIP_CODE || (callback == Py_False && extra == NULL)) {
     DEBUG_TRACE("skip %s", name(frame));
