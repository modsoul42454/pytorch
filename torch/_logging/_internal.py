--- conflicted
+++ resolved
@@ -123,28 +123,16 @@
     dynamo=DEFAULT_LOG_LEVEL,
     aot=DEFAULT_LOG_LEVEL,
     inductor=DEFAULT_LOG_LEVEL,
-<<<<<<< HEAD
-    bytecode=None,
-    aot_graphs=None,
-    aot_joint_graph=None,
-    ddp_graphs=None,
-    graph=None,
-    graph_code=None,
-    guards=None,
-    recompiles=None,
-    output_code=None,
-    schedule=None,
-=======
     bytecode=False,
     aot_graphs=False,
     aot_joint_graph=False,
+    ddp_graphs=False,
     graph=False,
     graph_code=False,
     guards=False,
     recompiles=False,
     output_code=False,
     schedule=False,
->>>>>>> e42d9b5e
     modules=None,
 ):
     """
