--- conflicted
+++ resolved
@@ -1060,6 +1060,9 @@
             pg = backend_pg
             break
 
+        print(f"finished creating {backend_pg} for device {device}")
+        pg._set_backend(torch.device(device), backend_pg)
+
     # Process group wrapper initialization for supported PGs when TORCH_DISTRIBUTED_DEBUG is set
     if backend in [Backend.GLOO, Backend.NCCL, Backend.UCC]:
         # In debug mode and if GLOO is available, wrap in a wrapper PG that
@@ -1082,18 +1085,10 @@
                     timeout=timeout,
                 )
 
-            print(f"finished creating {backend_pg} for device {device}")
-            pg._set_backend(torch.device(device), backend_pg)
-
     # update global state
-<<<<<<< HEAD
-    _world._pg_map[pg] = (backend, store)
-    _world._pg_names[pg] = group_name
-    _pg_backend_map[pg] = str(backend_config)
-=======
     _world.pg_map[pg] = (backend, store)
     _world.pg_names[pg] = group_name
->>>>>>> 3d5fc8d3
+    _pg_backend_map[pg] = str(backend_config)
     return pg
 
 
