from abc import ABC, abstractmethod
from contextlib import contextmanager, nullcontext
from copy import copy
from dataclasses import dataclass
from functools import partial, wraps
from typing import (
    Any,
    Callable,
    Dict,
    List,
    Optional,
    Sequence,
    Tuple,
    Type,
    Union,
    cast,
)

from functorch import make_fx

import torch
import torch.distributed as dist
import torch.nn as nn
import torch.utils._pytree as pytree
from torch import fx
from torch.distributed._spmd.distribute import (
    _convert_to_distributed,
    distribute,
    Schema,
)
from torch.distributed._spmd.distributed_graph import DistributedGraph
from torch.distributed._tensor import DeviceMesh, Placement, Replicate, Shard
from torch.nn.utils import stateless
<<<<<<< HEAD
from functorch import make_fx
from torch.fx.graph import _PyTreeCodeGen, _PyTreeInfo, CodeGen
=======
>>>>>>> 5300ed50
from torch.nn.utils._named_member_accessor import NamedMemberAccessor


class SPMD(nn.Module):
    def __init__(
        self,
        module: nn.Module,
        schema: Schema,
        input_schemas: Sequence[Placement] = tuple(),
    ) -> None:
        """
        Given a non-distributed nn.Module, distribute the module and apply
        optimizations over the distributed module (fx.GraphModule).

        Args:
            module (nn.Module): The target module.
            schema (Schema): The distributed schema.
            input_schemas (Sequence[Placement]): The schemas of the inputs.
        """
        super().__init__()
        assert schema.placements == [
            Replicate()
        ], "SPMD only support Replicate() parameters for now"

        # TODO: Fix model initialization with coalescing.
        # This needs to happen post model transformation.
        # Consider an explicit model init API.
        for p in module.parameters():
            dist.broadcast(p, src=0)

        self._param_schema = schema
        self._input_schemas = input_schemas
        self._compiled_m: Optional[nn.Module] = None
        self._dist_graph = DistributedGraph(orig_module=module)

    def forward(self, *args: Tuple[object], **kwargs: Dict[str, object]) -> object:
        if self._compiled_m is None:
            self._compiled_m = distribute(
                self._dist_graph,
                self._param_schema,
                self._input_schemas,
                *args,
                **kwargs,
            )

        assert self._compiled_m is not None
        return self._compiled_m(*args, **kwargs)


class Override(ABC):
    r"""
    Override the tracing and transformation behavior of :meth:`~torch.distributed._spmd.compile`.
    This is useful when any part of the model is not traceable or if you prefer
    to not trace it due to any reason. More specifically, users can implement
    :meth:`torch.distributed._spmd.Override.replacement` to replace an original
    submodule with the return new submodule. The new submodule contrains
    operations that users preferred to be traced, which simply be a dummy
    placeholder operator. After tracing, users can implement
    :meth:`torch.distributed._spmd.Override.transform` to transform the traced
    graph, where the dummy placeholder operator serves as an anchor to insert
    new sub-graphs.
    """

    @abstractmethod
    def replacement(self, orig_submodule: torch.nn.Module) -> torch.nn.Module:
        r"""
        Implement this method to return a new :class:`nn.Module` instance to
        replace the ``orig_submodule`` argument in the model. This helps if
        ``orig_submodule`` is not traceable or should not be traced.

        Args:
            orig_submodule (class:`nn.Module`): original submodule instance to replace.

        Returns:
            A new :class:`nn.Module` instance to replace the original one.
        """
        pass

    @abstractmethod
<<<<<<< HEAD
    def transform(
        self, gm: fx.GraphModule,
        schema_map: Dict[str, Schema],
        flat_state: List[torch.Tensor],
    ) -> fx.GraphModule:
=======
    def transform(self, gm: fx.GraphModule, schema_map: Dict[str, Schema]) -> fx.Graph:
>>>>>>> 5300ed50
        r"""
        Given a DTensor-expanded graph and shardig schema for every node,
        conduct additional transformation for the sub-graph from the :class:`nn.Module`
        returned by :meth:`torch.distributed._spmd.Override.replacement` if
        necessary.

        Args:
            gm (:class:`fx.Graph`): a DTensor-expanded graph.
            schema_map (Dict[str, :class:`Schema`]): a dictionary maps from node
                name to DTensor schema.
            flat_state (List[str, :class:`Tensor`]): a reference to the list of
                flattened state. The elements in ``flat_state`` map to the first
                ``len(flat_state)`` placeholders in the graph. The transformation
                can add state to or remove state from ``flat_state`` as long as
                it keeps ``flat_state`` and the placeholders consistent.

        Returns:
            The :class:`fx.Graph` after transformation.
        """
        pass


class _PyTreeCodeGenOutputsOnly(_PyTreeCodeGen):
    # pyre-ignore[3]
    def process_inputs(self, *args: Any) -> Any:
        return args

    # pyre-ignore[2, 3]
    def gen_fn_def(self, free_vars, maybe_return_annotation):
        return CodeGen.gen_fn_def(self, free_vars, maybe_return_annotation)


def _to_caller_flattened_graph_module(gm: torch.fx.GraphModule) -> torch.fx.GraphModule:
    """Move the responsibility of flattening the input arguments from the
    graph module to the caller.

    Example:

        output = gm(my_struct)

        gm = gm(to_caller_flattened_graph_module)

        output = gm(*pytree.flatten(my_struct)[0])
    """
    # pyre-ignore[16]
    gm._graph._codegen = _PyTreeCodeGenOutputsOnly(
        pytree_info=_PyTreeInfo(
            # pyre-ignore[6]
            orig_args=None,  # type: ignore
            # pyre-ignore[6]
            in_spec=None,  # type: ignore
            # pyre-ignore[16]
            out_spec=gm._graph._codegen.pytree_info.out_spec,
        )
    )
    gm.recompile()
    return gm


_placements_override: Dict[int, List[Placement]] = {}


def _override_placements(t: torch.Tensor, placements: List[Placement]):
    global _placements_override
    _placements_override[id(t)] = placements


def _dtensor_expand(
    gm: fx.GraphModule,
    args: Tuple[Any, ...],
    kwargs: Dict[str, Any],
    named_states: Dict[str, Any],
    params_and_buffers: Dict[str, Any],
) -> Tuple[fx.GraphModule, Dict[str, Schema]]:
    flat_args, _ = pytree.tree_flatten(list(args) + list(kwargs.values()))

    mesh = DeviceMesh("cuda", torch.arange(dist.get_world_size()).cuda())
    shard_schema: Schema = Schema(mesh=mesh, placements=[Shard(0)])
    # FIXME: allow other sharding schemas
    replicate_schema: Schema = Schema(mesh=mesh, placements=[Replicate()])

    inps, schemas = [], []

    for o in pytree.tree_flatten(named_states)[0]:
        if isinstance(o, torch.Tensor):
            inps.append(o)
            schemas.append(replicate_schema)
        else:
            inps.append(torch.empty(0))
            schemas.append(replicate_schema)

    for p in pytree.tree_flatten(params_and_buffers)[0]:
        assert isinstance(
            p, torch.Tensor
        ), f"expecting Tensor but got {type(p)}"
        inps.append(p)
        schemas.append(replicate_schema)

    for a in flat_args:
        if isinstance(a, torch.Tensor):
            inps.append(a)
            if id(a) in _placements_override:
                schemas.append(
                    Schema(
                        mesh=mesh,
                        placements=_placements_override[id(a)]
                    )
                )
            else:
                schemas.append(shard_schema)
        else:
            # Create dummy tensor and schema for non-tensor inputs for
            # the purpose of dtensor expansion. Non-tensor inputs are
            # guaranteed unused in dispatcher graphs produced by make_fx.
            # However, we still need to respect them so that tensor inputs
            # match wtih their placeholders.
            inps.append(torch.empty(0))
            schemas.append(shard_schema)

<<<<<<< HEAD
=======
    for o in pytree.tree_flatten(named_states)[0]:
        if isinstance(o, torch.Tensor):
            inps.append(o)
            schemas.append(replicate_schema)
        else:
            inps.append(torch.empty(0))
            schemas.append(replicate_schema)

    for p in pytree.tree_flatten(params_and_buffers)[0]:
        assert isinstance(p, torch.Tensor), f"expecting Tensor but got {type(p)}"
        inps.append(p)
        schemas.append(replicate_schema)

>>>>>>> 5300ed50
    return _convert_to_distributed(gm, inps, schemas, _allow_partial=False)


@contextmanager
def _rematerialize_optimizer(
    opt: torch.optim.Optimizer,
    named_states: Dict[str, Any],
    params: Dict[str, nn.Parameter],
):
    assert opt is not None

    # update opt.state with proxy tensors
    orig_states: Dict[str, Any] = copy(opt.state)
    for n in named_states:
        # opt.state's key type is string, but optimizer uses Parameter as keys
        opt.state[params[n]] = named_states[n]  # type: ignore[index]

    # FIXME: support multiple parameter groups
    param_group = opt.param_groups[0]
    orig_params = param_group["params"]
    # FIXME(@mrshenli): exclude buffers
    param_group["params"] = params.values()

    try:
        yield
    finally:
        param_group["params"] = orig_params
        opt.state.update(orig_states)


aten = torch.ops.aten  # pyre-ignore


@contextmanager
def _enable_compile():
    # The return value of torch._utils.is_compiling changes optimizer behavior.
    # We need that function to return True to include optimizer in the graph.
    # See: https://github.com/pytorch/pytorch/blob/a524123c91ab399c9dd6882c1189596dd77e7734/torch/optim/optimizer.py#L41
    def f_true():
        return True

    orig_is_compiling_code = torch._utils.is_compiling.__code__
    torch._utils.is_compiling.__code__ = f_true.__code__
    try:
        yield
    finally:
        torch._utils.is_compiling.__code__ = orig_is_compiling_code


def _foreach_add_decomp(self, other, alpha=1):
    self_updated = aten._foreach_add.List(self, other, alpha=alpha)
    for s, s_u in zip(self, self_updated):
        s.copy_(s_u)


def _foreach_unaop_decomp(op, self):
    self_updated = op(self)
    for s, s_u in zip(self, self_updated):
        s.copy_(s_u)


def _foreach_binop_list_decomp(op, self, other):
    self_updated = op(self, other)
    for s, s_u in zip(self, self_updated):
        s.copy_(s_u)


def _foreach_binop_scalar_decomp(op, self, scalar=1):
    self_updated = op(self, scalar)
    for s, s_u in zip(self, self_updated):
        s.copy_(s_u)


def _foreach_addcop_scalar_decomp(op, self, tensor1, tensor2, scalar=1):
    self_updated = op(self, tensor1, tensor2, scalar)
    for s, s_u in zip(self, self_updated):
        s.copy_(s_u)


def _fused_adam_decomp(
    self,
    grads,
    exp_avgs,
    exp_avg_sqs,
    max_exp_avg_sqs,
    state_steps,
    *,
    lr=1,
    beta1=1,
    beta2=1,
    weight_decay=1,
    eps=1,
    amsgrad=True,
    maximize=True,
    grad_scale=None,
    found_inf=None,
):
    orig_tuple = (self, grads, exp_avgs, exp_avg_sqs, max_exp_avg_sqs)
    updated_tuple = aten._fused_adam.default(
        self,
        grads,
        exp_avgs,
        exp_avg_sqs,
        max_exp_avg_sqs,
        state_steps,
        lr=lr,
        beta1=beta1,
        beta2=beta2,
        weight_decay=weight_decay,
        eps=eps,
        amsgrad=amsgrad,
        maximize=maximize,
        grad_scale=grad_scale,
        found_inf=found_inf,
    )

    for orig, updated in zip(orig_tuple, updated_tuple):
        for o, u in zip(orig, updated):
            o.copy_(u)


FOREACH_DECOMP_TABLE = {
    aten._foreach_add_.List: _foreach_add_decomp,
    aten._foreach_add_.Scalar: partial(
        _foreach_binop_scalar_decomp, aten._foreach_add.Scalar
    ),
    aten._foreach_addcdiv_.Scalar: partial(
        _foreach_addcop_scalar_decomp, aten._foreach_addcdiv.Scalar
    ),
    aten._foreach_addcmul_.Scalar: partial(
        _foreach_addcop_scalar_decomp, aten._foreach_addcmul.Scalar
    ),
    aten._foreach_div_.List: partial(
        _foreach_binop_list_decomp, aten._foreach_div.List
    ),
    aten._foreach_mul_.Scalar: partial(
        _foreach_binop_scalar_decomp, aten._foreach_mul.Scalar
    ),
    aten._foreach_neg_.default: partial(
        _foreach_unaop_decomp, aten._foreach_neg.default
    ),
    aten._foreach_reciprocal_.default: partial(
        _foreach_unaop_decomp, aten._foreach_reciprocal.default
    ),
    aten._foreach_sub_.Scalar: partial(
        _foreach_binop_scalar_decomp, aten._foreach_sub.Scalar
    ),
    aten._fused_adam_.default: _fused_adam_decomp,
}


@dataclass
class _CompiledResult:
    gm: fx.GraphModule
    mod: nn.Module
    opt: Optional[torch.optim.Optimizer]
    flat_state: List[torch.Tensor]


def _compile(
    func: Callable,
    module_override: Optional[Dict[Type[Any], Override]],
    *args: Any,
    **kwargs: Any,
) -> _CompiledResult:
    # 1. Extract nn.Module and Optimizer from args and kwargs
    # FIXME(@mrshenli): support multiple nn.Module instances
    # FIXME(@mrshenli): support multiple Optiimzer instances
    # FIXME(@mrshenli): need to broadcast model to sync parameters
    mod, opt = None, None
    for arg in pytree.tree_flatten(list(args) + list(kwargs.values()))[0]:
        if isinstance(arg, nn.Module):
            assert mod is None, "Only support single nn.Module for now"
            mod = arg
        if isinstance(arg, torch.optim.Optimizer):
            assert opt is None, "Only support single Optimizer for now"
            opt = arg

    assert mod is not None, "Couldn't find nn.Module instances from the arguments."

    # 2. Override target submodules (e.g., MoE) with dummy replacements
    if module_override:
        accessor = NamedMemberAccessor(mod)

        for typ, override in module_override.items():
            for name, submodule in mod.named_modules():
                if isinstance(submodule, typ):
                    accessor.swap_submodule(name, override.replacement(submodule))

    # 3. Trace statelss version of the train_step
    params_and_buffers: Dict[str, Union[torch.Tensor, nn.Parameter]] = {
        **dict(mod.named_parameters(remove_duplicate=False)),
        **dict(mod.named_buffers(remove_duplicate=False)),
    }

    named_states = {}
    if opt is not None:
        opt_states, spec = pytree.tree_flatten(dict(opt.state))

        # Pass named_states instead of opt.state to stateless_func, because
        # the later uses nn.Parameter as key. During tracing, we need to
        # make sure optimizers can find the states using proxy tensors.
        for n, p in params_and_buffers.items():
            if p in opt.state:
                # opt.state's key type is string, but optimizer uses
                # Parameter as keys
                named_states[n] = opt.state[p]  # type: ignore[index]

    # Lift states and parameters as function arguments so that make_fx
    # can trace operations applied to them.
    def stateless_func(func, named_states, params_and_buffers, args, kwargs):
        with stateless._reparametrize_module(
            cast(nn.Module, mod), params_and_buffers
        ), _rematerialize_optimizer(
            opt, named_states, params_and_buffers
        ) if opt else nullcontext():
            ret = func(*args, **kwargs)
            # make sure updated parameters are returned
            return ret, list(mod.parameters())  # type: ignore[union-attr]

    # FIXME: Using symbolic tracing to work around. Otherwise it hits
    # shape mismatch error, as we use local inputs to trace local graph
    # and use DTensor to expand operators, where DTensor's shape is the
    # global shape.
    with _enable_compile():
        # FIXME(@mrshenli): functionalization does not work for our use
        # case yet. Use explicit decompositions for foreach ops.
        # Remove this when the following issue is addressed.
        # Issue: https://github.com/pytorch/pytorch/issues/97852
        gm = make_fx(
            partial(stateless_func, func),
            tracing_mode="symbolic",
            decomposition_table=FOREACH_DECOMP_TABLE,
            _allow_non_fake_inputs=False,
        )(named_states, params_and_buffers, args, kwargs)

    # 4. Use DTensor to insert collectives
    gm, name_to_spec = _dtensor_expand(
        gm, args, kwargs, named_states, params_and_buffers
    )

    # 5. Move the responsibility of flattening the input arguments from the
    # graph module to the caller. This serves two purposes:
    #   - Transformations that add/remove state need to manipulate a state
    #   container that maintains the state tensors in the same order as they
    #   appear in graph placeholders.
    #   - Reduced runtime cost. The state container is only flattened once upfront.
    flat_state, _ = pytree.tree_flatten([named_states, params_and_buffers])
    gm = _to_caller_flattened_graph_module(gm)

    # 6. Replace previously inserted dummy ones with real graphs.
    if module_override:
        for _, override in module_override.items():
            gm = override.transform(gm, name_to_spec, flat_state)

    return _CompiledResult(gm, mod, opt, flat_state)


# Note that the Python convention of __dict__ requires the key to be str.
# TODO: ensure the key is unique.
COMPILED_OBJECT_KEY = "_compiled_obj"


def compile(
    module_override: Optional[Dict[Type[Any], Override]] = None,
    gm_transformation: Optional[Callable[[fx.GraphModule], fx.GraphModule]] = None,
):
    r"""
    Compile and optimize a callable, which can be a train step within a training
    loop. This method will extract :class:`nn.Module` and :class:`torch.optim.Optimizer`
    instances from the input arguments and trace operations applied to their
    parameters and states.

    Args:
        module_override (Optional[Dict[Type[Any], Override]]): a dictionary maps
            from target :class:`nn.Module` types to :class:`Override` objects.
            The :class:`Override` objects provide :class:`nn.Module` replacements
            during tracing and a graph transformation function after tracing.
            (Default: ``None``)
        gm_transformation (Optional[Callable[fx.GraphModule, fx.GraphModule]]):
            a callback that will be called after the original callable is
            compiled and distributed (usually after the first iteration) to
            transform the compiled GraphModule into a new optimized one.
    """

    def inner(func: Callable):
        @wraps(func)
        def wrapper(*args, **kwargs):
            first_iter = False
            # Put the COMPILED_OBJECT_KEY in ``wrapper`` instead of ``func`` as
            # ``wrapper`` is the one that users will get.
            compiled_obj = wrapper.__dict__.get(COMPILED_OBJECT_KEY, None)
            if compiled_obj is None:
                first_iter = True
                compiled_obj = _compile(func, module_override, *args, **kwargs)
                wrapper.__dict__[COMPILED_OBJECT_KEY] = compiled_obj

            flat_inps = compiled_obj.flat_state + pytree.tree_flatten([args, kwargs])[0]

            with torch.no_grad():
                # N.B.: we don't need autograd as backward has already been
                # captured in the graph.
                output = compiled_obj.gm(
                    *flat_inps
                )[0]
                if first_iter and gm_transformation:
                    # TODO: SPMD should provid a default and configurable
                    # transformation.
                    compiled_obj.gm = gm_transformation(compiled_obj.gm)
                return output

        return wrapper

    return inner<|MERGE_RESOLUTION|>--- conflicted
+++ resolved
@@ -31,11 +31,7 @@
 from torch.distributed._spmd.distributed_graph import DistributedGraph
 from torch.distributed._tensor import DeviceMesh, Placement, Replicate, Shard
 from torch.nn.utils import stateless
-<<<<<<< HEAD
-from functorch import make_fx
 from torch.fx.graph import _PyTreeCodeGen, _PyTreeInfo, CodeGen
-=======
->>>>>>> 5300ed50
 from torch.nn.utils._named_member_accessor import NamedMemberAccessor
 
 
@@ -115,15 +111,11 @@
         pass
 
     @abstractmethod
-<<<<<<< HEAD
     def transform(
         self, gm: fx.GraphModule,
         schema_map: Dict[str, Schema],
         flat_state: List[torch.Tensor],
     ) -> fx.GraphModule:
-=======
-    def transform(self, gm: fx.GraphModule, schema_map: Dict[str, Schema]) -> fx.Graph:
->>>>>>> 5300ed50
         r"""
         Given a DTensor-expanded graph and shardig schema for every node,
         conduct additional transformation for the sub-graph from the :class:`nn.Module`
@@ -243,22 +235,6 @@
             inps.append(torch.empty(0))
             schemas.append(shard_schema)
 
-<<<<<<< HEAD
-=======
-    for o in pytree.tree_flatten(named_states)[0]:
-        if isinstance(o, torch.Tensor):
-            inps.append(o)
-            schemas.append(replicate_schema)
-        else:
-            inps.append(torch.empty(0))
-            schemas.append(replicate_schema)
-
-    for p in pytree.tree_flatten(params_and_buffers)[0]:
-        assert isinstance(p, torch.Tensor), f"expecting Tensor but got {type(p)}"
-        inps.append(p)
-        schemas.append(replicate_schema)
-
->>>>>>> 5300ed50
     return _convert_to_distributed(gm, inps, schemas, _allow_partial=False)
 
 
