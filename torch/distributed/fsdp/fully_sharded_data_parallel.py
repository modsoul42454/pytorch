--- conflicted
+++ resolved
@@ -2527,20 +2527,10 @@
             param = state_dict.pop(fqn)
 
             # All-gather the param (ShardedTensor)
-<<<<<<< HEAD
             param, shards = _ext_pre_load_state_dict_transform(param)
             assert len(shards) < 2, (
                 f"Expects 0 or 1 shard per rank but got {len(shards)} shards on rank {self.rank}"
             )
-            if shards:
-                local_tensor = shards[0].flatten()
-            else:
-                # May have no shards, e.g. shape (1, 1, 756)
-                local_tensor = torch.tensor([], dtype=param.dtype, device=self.compute_device)
-            dim_0_size = param.size()[0]
-=======
-            shards = param.local_shards()
->>>>>>> 0e256c25
             param_numel = param.size().numel()
             dim_0_size = param.size()[0]
             chunk_size = (
