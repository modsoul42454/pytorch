import dataclasses
import itertools
import sympy
from sympy.logic.boolalg import BooleanAtom
import operator
import math
import logging
import torch
from typing import Union

log = logging.getLogger(__name__)

__all__ = ['ValueRanges', 'ValueRangeAnalysis']

SympyBoolean = sympy.logic.boolalg.Boolean

# Like sympify, but supports less stuff, and also ensures that direct
# sympy expressions don't have free variables
def simple_sympify(e):
    if isinstance(e, int):
        return sympy.Integer(e)
    elif isinstance(e, float):
        # infinity is special; we use it to bracket integers as well
        if math.isinf(e):
            return sympy.oo if e > 0 else -sympy.oo
        return sympy.Float(e)
    elif isinstance(e, bool):
        return sympy.true if e else sympy.false
    elif isinstance(e, sympy.Expr):
        # TODO: Eventually, we will want to do indexing calculations with
        # respect to symbols, so we can generate a dynamic kernel which will
        # use 32-bit indexing so long as the dynamic dim isn't too big.  To do
        # that, we will need to be able to do ValueRanges
        assert not e.free_symbols, f"free variables NYI: {e}"
        # NaNs can occur when doing things like 0 * sympy.oo, but it is better
        # if the operator notices this and takes care of it, because sometimes
        # the NaN is inappropriate (for example, for ints, the [-oo, oo] range
        # should go to zero when multiplied with [0, 0])
        assert e != sympy.nan
        return e
    elif isinstance(e, BooleanAtom):
        return e
    else:
        raise AssertionError(f"not simple sympy type {type(e)}: {e}")

# Sympy atomics only. Unlike <=, it also works on Sympy bools.
def sympy_generic_le(lower, upper):
    if isinstance(lower, sympy.Expr):
        assert isinstance(upper, sympy.Expr)
        return lower <= upper
    else:
        # only negative condition is True > False
        assert isinstance(lower, SympyBoolean) and isinstance(upper, SympyBoolean)
        return not (lower is sympy.true and upper is sympy.false)

@dataclasses.dataclass(frozen=True)
class ValueRanges:
    # Although the type signature here suggests you can pass any
    # sympy expression, in practice the analysis here only works
    # with sympy expressions with no free variables
    lower: Union[sympy.Expr, SympyBoolean]
    upper: Union[sympy.Expr, SympyBoolean]

    def __init__(self, lower, upper):
        lower = simple_sympify(lower)
        upper = simple_sympify(upper)
        # We don't support point-ranges on floating point inf
        assert lower != sympy.oo
        assert upper != -sympy.oo
        # TODO: when the bounds have free variables, this may be
        # nontrivial to actually verify
        assert sympy_generic_le(lower, upper)
        # Because this is a frozen class
        object.__setattr__(self, 'lower', lower)
        object.__setattr__(self, 'upper', upper)

    def __contains__(self, x):
        x = simple_sympify(x)
<<<<<<< HEAD
        if isinstance(x, SympyBoolean):
            if x is sympy.true:
                return self.upper == sympy.true
            else:
                return self.lower == sympy.false
        return self.lower <= x <= self.upper
=======
        return bool(self.lower <= x <= self.upper)
>>>>>>> 2cd673b7

    # TODO: this doesn't work with bools but arguably it should
    @classmethod
    def unknown(cls):
        return cls(-sympy.oo, sympy.oo)

    @classmethod
    def wrap(cls, arg):
        if isinstance(arg, ValueRanges):
            return arg
        return ValueRanges(arg, arg)

    @classmethod
    def increasing_map(cls, x, fn):
        """map lower and upper bound with fn"""
        x = cls.wrap(x)
        return ValueRanges(fn(x.lower), fn(x.upper))

    @classmethod
    def decreasing_map(cls, x, fn):
        """map lower bound to upper bound and upper bound to lower bound"""
        x = cls.wrap(x)
        return ValueRanges(fn(x.upper), fn(x.lower))

    @classmethod
    def monotone_map(cls, x, fn):
        """check the max and min of computed upper and lower bound for the output"""
        x = cls.wrap(x)
        l = fn(x.lower)
        u = fn(x.upper)
        return ValueRanges(min(l, u), max(l, u))

    @classmethod
    def convex_min_zero_map(cls, x, fn):
        """the max is at one of the ends"""
        x = ValueRanges.wrap(x)
        if 0 in x:
            return ValueRanges(0, max(fn(x.lower), fn(x.upper)))
        else:
            return cls.monotone_map(x, fn)

    @classmethod
    def coordinatewise_increasing_map(cls, x, y, fn):
        """map upper and lower bounds accessing corresponding values of inputs"""
        x, y = cls.wrap(x), cls.wrap(y)
        return ValueRanges(
            fn(x.lower, y.lower),
            fn(x.upper, y.upper),
        )

    @classmethod
    def coordinatewise_monotone_map(cls, x, y, fn):
        """compute the product of all lower and upper bounds and take min and max"""
        x, y = cls.wrap(x), cls.wrap(y)
        products = [
            fn(a, b)
            for a, b in itertools.product([x.lower, x.upper], [y.lower, y.upper])
        ]
        return ValueRanges(min(products), max(products))


class ValueRangeAnalysis:
    def __init__(self):
        self.name = "ValueRangeAnalysis"
        boolean_operators = (
            "xor",
            "logical_and",
            "logical_or",
            "logical_not",
        )
        for op in boolean_operators:
            setattr(self, op, self.bool_handler)

    @staticmethod
    def bool_handler(*args, **kwargs):
        # just assuming bools can have both values
        return ValueRanges(sympy.false, sympy.true)  # type: ignore[arg-type]

    @staticmethod
    def default_handler(*args, **kwargs):
        # many ops are unlikely to show up in optimizable indexing compute,
        # so we dont have full coverage
        return ValueRanges.unknown()

    def load(self, name: str, index: sympy.Expr):
        return ValueRanges.unknown()

    def store(self, name, index, value, mode=None):
        return

    def reduction(self, name, dtype, src_dtype, reduction_type, index, value):
        return ValueRanges.unknown()

    def index_expr(self, index, dtype):
        assert isinstance(index, ValueRanges)
        return index

    @staticmethod
    def or_(a, b):
        a = ValueRanges.wrap(a)
        b = ValueRanges.wrap(b)
        if a.lower or b.lower:
            return ValueRanges.wrap(sympy.true)
        elif a.lower == a.upper and b.lower == b.upper:
            return ValueRanges.wrap(sympy.Or(a.lower, b.lower))
        else:
            return ValueRanges(sympy.false, sympy.true)

    @staticmethod
    def and_(a, b):
        a = ValueRanges.wrap(a)
        b = ValueRanges.wrap(b)
        if not a.upper or not b.upper:
            return ValueRanges.wrap(sympy.false)
        elif a.lower == a.upper and b.lower == b.upper:
            return ValueRanges.wrap(sympy.And(a.lower, b.lower))
        else:
            return ValueRanges(sympy.false, sympy.true)

    @staticmethod
    def eq(a, b):
        a = ValueRanges.wrap(a)
        b = ValueRanges.wrap(b)
        if a.lower == a.upper and b.lower == b.upper and a.lower == b.lower:
            return ValueRanges.wrap(sympy.true)
        elif a.lower > b.upper or b.lower > a.upper:  # ranges disjoint
            return ValueRanges.wrap(sympy.false)
        return ValueRanges(sympy.false, sympy.true)

    @classmethod
    def ne(cls, a, b):
        a = ValueRanges.wrap(a)
        b = ValueRanges.wrap(b)
        return cls.not_(cls.eq(a, b))

    @staticmethod
    def lt(a, b):
        a = ValueRanges.wrap(a)
        b = ValueRanges.wrap(b)
        if a.upper < b.lower:
            return ValueRanges.wrap(sympy.true)
        elif a.lower >= b.upper:
            return ValueRanges.wrap(sympy.false)
        return ValueRanges(sympy.false, sympy.true)

    @classmethod
    def gt(cls, a, b):
        a = ValueRanges.wrap(a)
        b = ValueRanges.wrap(b)
        if a.lower > b.upper:
            return ValueRanges.wrap(sympy.true)
        elif a.upper <= b.lower:
            return ValueRanges.wrap(sympy.false)
        return ValueRanges(sympy.false, sympy.true)

    @staticmethod
    def le(a, b):
        a = ValueRanges.wrap(a)
        b = ValueRanges.wrap(b)
        if a.upper <= b.lower:
            return ValueRanges.wrap(sympy.true)
        elif a.lower > b.upper:
            return ValueRanges.wrap(sympy.false)
        return ValueRanges(sympy.false, sympy.true)

    @classmethod
    def ge(cls, a, b):
        a = ValueRanges.wrap(a)
        b = ValueRanges.wrap(b)
        if a.lower >= b.upper:
            return ValueRanges.wrap(sympy.true)
        elif a.upper < b.lower:
            return ValueRanges.wrap(sympy.false)
        return ValueRanges(sympy.false, sympy.true)

    @staticmethod
    def not_(a):
        a = ValueRanges.wrap(a)
        if a.lower == a.upper:
            return ValueRanges.wrap(sympy.Not(a.lower))
        return ValueRanges(sympy.false, sympy.true)

    @staticmethod
    def to_dtype(x, dtype: torch.dtype):
        def is_bool(val):
            return isinstance(val, bool) or (
                hasattr(val, "is_Boolean") and val.is_Boolean
            )

        x = ValueRanges.wrap(x)
        low, up = x.lower, x.upper
        if is_bool(low):
            assert is_bool(up)
            if dtype.is_floating_point:
                return ValueRanges(0.0, 1.0)
            else:
                return ValueRanges(0, 1)
        return ValueRanges.wrap(x)

    @staticmethod
    def constant(value, dtype):
        # NB: value is NOT a sympy expression, it's a constant!
        assert isinstance(value, (int, float, bool))
        # using nan makes subsequent computation throw, and for the purposes of optimization
        # returning -math.inf - math.inf is equivalent to giving up
        if math.isnan(value):
            return ValueRanges.unknown()
        return ValueRanges.wrap(value)

    @staticmethod
    def reciprocal(x):
        x = ValueRanges.wrap(x)
        if 0 in x:
            return ValueRanges.unknown()
        else:
            return ValueRanges.decreasing_map(x, lambda y: 1 / y)

    @staticmethod
    def square(x):
        return ValueRanges.convex_min_zero_map(x, lambda y: y * y)

    @staticmethod
    def abs(x):
        return ValueRanges.convex_min_zero_map(x, abs)

    @staticmethod
    def neg(x):
        return ValueRanges.decreasing_map(x, operator.neg)

    @staticmethod
    def truediv(a, b):
        b = ValueRanges.wrap(b)
        if 0 in b:
            return ValueRanges.unknown()
        else:
            return ValueRangeAnalysis.mul(a, ValueRanges(1 / b.upper, 1 / b.lower))

    @staticmethod
    def div(a, b):
        # We think of this as floor(a / b)
        out = ValueRangeAnalysis.truediv(a, b)
        return ValueRangeAnalysis.floor(out)

    @staticmethod
    def add(a, b):
        return ValueRanges.coordinatewise_increasing_map(a, b, operator.add)

    @staticmethod
    def mul(a, b):
        def safe_mul(a, b):
            if a == 0:
                return 0
            elif b == 0:
                return 0
            return a * b
        return ValueRanges.coordinatewise_monotone_map(a, b, safe_mul)

    @staticmethod
    def sub(a, b):
        b = ValueRanges.wrap(b)
        return ValueRangeAnalysis.add(a, ValueRanges(-b.upper, -b.lower))

    @staticmethod
    def exp(x):
        return ValueRanges.increasing_map(x, sympy.functions.elementary.exponential.exp)

    @staticmethod
    def log(x):
        if x.lower <= 0:
            return ValueRanges.unknown()
        return ValueRanges.increasing_map(
            x, lambda y: -sympy.oo if y <= 0 else sympy.log(y)
        )

    @staticmethod
    def sqrt(x):
        if x.lower < 0:
            return ValueRanges.unknown()
        return ValueRanges.increasing_map(x, sympy.sqrt)

    @classmethod
    def pow(cls, a, b):
        a = ValueRanges.wrap(a)
        b = ValueRanges.wrap(b)
        if a.lower == a.upper and b.lower == b.upper:
            r = a.lower ** b.lower
            if r == sympy.zoo:
                return ValueRanges.unknown()
            return ValueRanges.wrap(r)
        elif b.lower == b.upper and b.lower >= 0:
            i = ValueRanges.wrap(1)
            for _ in range(b.lower):
                i = cls.mul(i, a)
            return i
        else:
            # This is fairly difficult to analyze, so give up for anything
            # complicated
            return ValueRanges.unknown()

    @staticmethod
    def minimum(a, b):
        return ValueRanges.coordinatewise_increasing_map(a, b, min)

    @staticmethod
    def maximum(a, b):
        return ValueRanges.coordinatewise_increasing_map(a, b, max)

    @staticmethod
    def where(a, b, c):
        b = ValueRanges.wrap(b)
        c = ValueRanges.wrap(c)
        return ValueRanges(min(b.lower, c.lower), max(b.upper, c.upper))

    @staticmethod
    def floor(x):
        return ValueRangeAnalysis.floor_ceil(
            x, sympy.functions.elementary.integers.floor
        )

    @staticmethod
    def ceil(x):
        return ValueRangeAnalysis.floor_ceil(
            x, sympy.functions.elementary.integers.ceiling
        )

    @staticmethod
    def floor_ceil(x, fn_int):
        def is_integer(val):
            return isinstance(val, int) or (
                hasattr(val, "is_integer") and val.is_integer
            )

        if is_integer(x):
            fn = fn_int
        else:

            def fn(x):
                return sympy.Float(fn_int(x))

        return ValueRanges.increasing_map(x, fn)

    def __getattr__(self, name):
        log.warning(f"unhandled ValueRange op {name}")
        return self.default_handler<|MERGE_RESOLUTION|>--- conflicted
+++ resolved
@@ -76,16 +76,12 @@
 
     def __contains__(self, x):
         x = simple_sympify(x)
-<<<<<<< HEAD
         if isinstance(x, SympyBoolean):
             if x is sympy.true:
                 return self.upper == sympy.true
             else:
                 return self.lower == sympy.false
-        return self.lower <= x <= self.upper
-=======
         return bool(self.lower <= x <= self.upper)
->>>>>>> 2cd673b7
 
     # TODO: this doesn't work with bools but arguably it should
     @classmethod
