"""A diagnostic context based on SARIF."""

from __future__ import annotations

import contextlib

import dataclasses
import gzip

import logging

<<<<<<< HEAD
from typing import Callable, Generator, List, Mapping, Optional, TypeVar

from typing_extensions import Literal
=======
from typing import Callable, Generator, List, Literal, Mapping, Optional, Type, TypeVar
>>>>>>> 3b822982

from torch.onnx._internal.diagnostics import infra
from torch.onnx._internal.diagnostics.infra import formatter, sarif, utils
from torch.onnx._internal.diagnostics.infra.sarif import version as sarif_version


# This is a workaround for mypy not supporting Self from typing_extensions.
_Diagnostic = TypeVar("_Diagnostic", bound="Diagnostic")


@dataclasses.dataclass
class Diagnostic:
    rule: infra.Rule
    level: infra.Level
    message: Optional[str] = None
    locations: List[infra.Location] = dataclasses.field(default_factory=list)
    stacks: List[infra.Stack] = dataclasses.field(default_factory=list)
    graphs: List[infra.Graph] = dataclasses.field(default_factory=list)
    thread_flow_locations: List[infra.ThreadFlowLocation] = dataclasses.field(
        default_factory=list
    )
    additional_message: Optional[str] = None
    tags: List[infra.Tag] = dataclasses.field(default_factory=list)
    source_exception: Optional[Exception] = None
    """The exception that caused this diagnostic to be created."""

    def sarif(self) -> sarif.Result:
        """Returns the SARIF Result representation of this diagnostic."""
        message = self.message or self.rule.message_default_template
        if self.additional_message:
            message_markdown = (
                f"{message}\n\n## Additional Message:\n\n{self.additional_message}"
            )
        else:
            message_markdown = message

        kind: Literal["informational", "fail"] = (
            "informational" if self.level == infra.Level.NONE else "fail"
        )

        sarif_result = sarif.Result(
            message=sarif.Message(text=message, markdown=message_markdown),
            level=self.level.name.lower(),  # type: ignore[arg-type]
            rule_id=self.rule.id,
            kind=kind,
        )
        sarif_result.locations = [location.sarif() for location in self.locations]
        sarif_result.stacks = [stack.sarif() for stack in self.stacks]
        sarif_result.graphs = [graph.sarif() for graph in self.graphs]
        sarif_result.code_flows = [
            sarif.CodeFlow(
                thread_flows=[
                    sarif.ThreadFlow(
                        locations=[loc.sarif() for loc in self.thread_flow_locations]
                    )
                ]
            )
        ]
        sarif_result.properties = sarif.PropertyBag(
            tags=[tag.value for tag in self.tags]
        )
        return sarif_result

    def with_location(self: _Diagnostic, location: infra.Location) -> _Diagnostic:
        """Adds a location to the diagnostic."""
        self.locations.append(location)
        return self

    def with_thread_flow_location(
        self: _Diagnostic, location: infra.ThreadFlowLocation
    ) -> _Diagnostic:
        """Adds a thread flow location to the diagnostic."""
        self.thread_flow_locations.append(location)
        return self

    def with_stack(self: _Diagnostic, stack: infra.Stack) -> _Diagnostic:
        """Adds a stack to the diagnostic."""
        self.stacks.append(stack)
        return self

    def with_graph(self: _Diagnostic, graph: infra.Graph) -> _Diagnostic:
        """Adds a graph to the diagnostic."""
        self.graphs.append(graph)
        return self

    def with_additional_message(self: _Diagnostic, message: str) -> _Diagnostic:
        """Adds an additional message to the diagnostic."""
        if self.additional_message is None:
            self.additional_message = message
        else:
            self.additional_message = f"{self.additional_message}\n{message}"
        return self

    def with_source_exception(self: _Diagnostic, exception: Exception) -> _Diagnostic:
        """Adds the source exception to the diagnostic."""
        self.source_exception = exception
        return self

    def record_python_call_stack(self, frames_to_skip: int) -> infra.Stack:
        """Records the current Python call stack."""
        frames_to_skip += 1  # Skip this function.
        stack = utils.python_call_stack(frames_to_skip=frames_to_skip)
        self.with_stack(stack)
        if len(stack.frames) > 0:
            self.with_location(stack.frames[0].location)
        return stack

    def record_python_call(
        self,
        fn: Callable,
        state: Mapping[str, str],
        message: Optional[str] = None,
        frames_to_skip: int = 0,
    ) -> infra.ThreadFlowLocation:
        """Records a python call as one thread flow step."""
        frames_to_skip += 1  # Skip this function.
        stack = utils.python_call_stack(frames_to_skip=frames_to_skip, frames_to_log=5)
        location = utils.function_location(fn)
        location.message = message
        # Add function location to the top of the stack.
        stack.frames.insert(0, infra.StackFrame(location=location))
        thread_flow_location = infra.ThreadFlowLocation(
            location=location,
            state=state,
            index=len(self.thread_flow_locations),
            stack=stack,
        )
        self.with_thread_flow_location(thread_flow_location)
        return thread_flow_location

    def pretty_print(
        self, verbose: bool = False, log_level: infra.Level = infra.Level.ERROR
    ):
        """Prints the diagnostics in a human-readable format.

        Args:
            verbose: If True, prints all information. E.g. stack frames, graphs, etc.
                Otherwise, only prints compact information. E.g., rule name and display message.
            log_level: The minimum level of diagnostics to print.
        """
        if self.level.value < log_level.value:
            return
        formatter.pretty_print_item_title(f"{self.level.name}: {self.rule.name}")
        print(self.message)
        print(self.additional_message)

        if not verbose:
            print("<Set verbose=True to see more details>\n")
            return

        formatter.pretty_print_title("Locations", fill_char="-")
        for location in self.locations:
            location.pretty_print()
        for stack in self.stacks:
            stack.pretty_print()
        formatter.pretty_print_title("Thread Flow Locations", fill_char="-")
        for thread_flow_location in self.thread_flow_locations:
            thread_flow_location.pretty_print(verbose=verbose)
        for graph in self.graphs:
            graph.pretty_print(verbose=verbose)

        print()

        # TODO: print help url to rule at the end.


class RuntimeErrorWithDiagnostic(RuntimeError):
    """Runtime error with enclosed diagnostic information."""

    def __init__(self, diagnostic: Diagnostic):
        super().__init__(diagnostic.message)
        self.diagnostic = diagnostic


@dataclasses.dataclass
class DiagnosticContext:
    name: str
    version: str
    options: infra.DiagnosticOptions = dataclasses.field(
        default_factory=infra.DiagnosticOptions
    )
    diagnostics: List[Diagnostic] = dataclasses.field(init=False, default_factory=list)
    logger: logging.Logger = dataclasses.field(
        init=True, default_factory=lambda: logging.getLogger().getChild("diagnostics")
    )
    # TODO(bowbao): Implement this.
    # _invocation: infra.Invocation = dataclasses.field(init=False)
    _inflight_diagnostics: List[Diagnostic] = dataclasses.field(
        init=False, default_factory=list
    )

    def __enter__(self):
        return self

    def __exit__(self, exc_type, exc_val, exc_tb):
        return None

    def sarif(self) -> sarif.Run:
        """Returns the SARIF Run object."""
        unique_rules = {diagnostic.rule for diagnostic in self.diagnostics}
        return sarif.Run(
            tool=sarif.Tool(
                driver=sarif.ToolComponent(
                    name=self.name,
                    version=self.version,
                    rules=[rule.sarif() for rule in unique_rules],
                )
            ),
            results=[diagnostic.sarif() for diagnostic in self.diagnostics],
        )

    def sarif_log(self) -> sarif.SarifLog:  # type: ignore[name-defined]
        """Returns the SARIF Log object."""
        return sarif.SarifLog(
            version=sarif_version.SARIF_VERSION,
            schema_uri=sarif_version.SARIF_SCHEMA_LINK,
            runs=[self.sarif()],
        )

    def to_json(self) -> str:
        return formatter.sarif_to_json(self.sarif_log())

    def dump(self, file_path: str, compress: bool = False) -> None:
        """Dumps the SARIF log to a file."""
        if compress:
            with gzip.open(file_path, "wt") as f:
                f.write(self.to_json())
        else:
            with open(file_path, "w") as f:
                f.write(self.to_json())

    def log(self, diagnostic: Diagnostic) -> None:
        """Adds a diagnostic to the context.

        Use this method to add diagnostics that are not created by the context.
        Args:
            diagnostic: The diagnostic to add.
        """
        if not isinstance(diagnostic, Diagnostic):
            raise TypeError(
                f"Expected diagnostic of type {Diagnostic}, got {type(diagnostic)}"
            )
        self.diagnostics.append(diagnostic)
        self.logger.log(diagnostic.level, diagnostic.message)
        self.logger.log(diagnostic.level, diagnostic.additional_message)

    def log_and_raise_if_error(self, diagnostic: Diagnostic) -> None:
        self.log(diagnostic)
        if diagnostic.level == infra.Level.ERROR:
            raise RuntimeErrorWithDiagnostic(
                diagnostic
            ) from diagnostic.source_exception

    @contextlib.contextmanager
    def add_inflight_diagnostic(
        self, diagnostic: Diagnostic
    ) -> Generator[Diagnostic, None, None]:
        """Adds a diagnostic to the context.

        Use this method to add diagnostics that are not created by the context.
        Args:
            diagnostic: The diagnostic to add.
        """
        self._inflight_diagnostics.append(diagnostic)
        try:
            yield diagnostic
        finally:
            self._inflight_diagnostics.pop()

    def push_inflight_diagnostic(self, diagnostic: Diagnostic) -> None:
        """Pushes a diagnostic to the inflight diagnostics stack.

        Args:
            diagnostic: The diagnostic to push.

        Raises:
            ValueError: If the rule is not supported by the tool.
        """
        self._inflight_diagnostics.append(diagnostic)

    def pop_inflight_diagnostic(self) -> Diagnostic:
        """Pops the last diagnostic from the inflight diagnostics stack.

        Returns:
            The popped diagnostic.
        """
        return self._inflight_diagnostics.pop()

    def inflight_diagnostic(self, rule: Optional[infra.Rule] = None) -> Diagnostic:
        if rule is None:
            # TODO(bowbao): Create builtin-rules and create diagnostic using that.
            if len(self._inflight_diagnostics) <= 0:
                raise AssertionError("No inflight diagnostics")

            return self._inflight_diagnostics[-1]
        else:
            # TODO(bowbao): Improve efficiency with Mapping[Rule, List[Diagnostic]]
            for diagnostic in reversed(self._inflight_diagnostics):
                if diagnostic.rule == rule:
                    return diagnostic
            raise AssertionError(f"No inflight diagnostic for rule {rule.name}")

    def pretty_print(
        self, verbose: Optional[bool] = None, log_level: Optional[infra.Level] = None
    ) -> None:
        """Prints the diagnostics in a human-readable format.

        Args:
            verbose: Whether to print the diagnostics in verbose mode. See Diagnostic.pretty_print.
                If not specified, uses the value of 'self.options.log_verbose'.
            log_level: The minimum level of diagnostics to print.
                If not specified, uses the value of 'self.options.log_level'.
        """
        if verbose is None:
            verbose = self.options.log_verbose
        if log_level is None:
            log_level = self.options.log_level

        formatter.pretty_print_title(
            f"Diagnostic Run {self.name} version {self.version}"
        )
        print(f"verbose: {verbose}, log level: {log_level}")
        diagnostic_stats = {level: 0 for level in infra.Level}
        for diagnostic in self.diagnostics:
            diagnostic_stats[diagnostic.level] += 1
        formatter.pretty_print_title(
            " ".join(f"{diagnostic_stats[level]} {level.name}" for level in infra.Level)
        )

        for diagnostic in self.diagnostics:
            diagnostic.pretty_print(verbose, log_level)

        unprinted_diagnostic_stats = [
            (level, count)
            for level, count in diagnostic_stats.items()
            if count > 0 and level.value < log_level.value
        ]
        if unprinted_diagnostic_stats:
            print(
                f"{' '.join(f'{count} {level.name}' for level, count in unprinted_diagnostic_stats)} "
                "were not printed due to the log level."
            )
        print()<|MERGE_RESOLUTION|>--- conflicted
+++ resolved
@@ -9,13 +9,7 @@
 
 import logging
 
-<<<<<<< HEAD
-from typing import Callable, Generator, List, Mapping, Optional, TypeVar
-
-from typing_extensions import Literal
-=======
-from typing import Callable, Generator, List, Literal, Mapping, Optional, Type, TypeVar
->>>>>>> 3b822982
+from typing import Callable, Generator, List, Literal, Mapping, Optional, TypeVar
 
 from torch.onnx._internal.diagnostics import infra
 from torch.onnx._internal.diagnostics.infra import formatter, sarif, utils
