import collections
import dataclasses
import itertools
import logging
import warnings
from contextlib import contextmanager, nullcontext
from dataclasses import dataclass
from enum import Enum
from functools import partial, wraps
from typing import Any, Callable, Dict, List, Optional, Tuple, Union

from functorch import make_fx

import torch
import torch.fx.traceback as fx_traceback
import torch.nn as nn
import torch.utils._pytree as pytree
import torch.utils.dlpack
from torch import Tensor
from torch._dispatch.python import enable_python_dispatcher
from torch._dynamo.utils import dynamo_timed
from torch._subclasses import CrossRefFakeMode, FakeTensor, FakeTensorMode
from torch.fx import immutable_collections, Interpreter
from torch.fx.experimental.proxy_tensor import is_sym_node, py_sym_types
from torch.fx.experimental.symbolic_shapes import ShapeEnv
from torch.multiprocessing.reductions import StorageWeakRef
from torch.nn.utils import stateless
from . import config
from .named_members_polyfill import _named_buffers, _named_parameters
from .partitioners import default_partition
from torch._guards import TracingContext, DuplicateInputs

log = logging.getLogger(__name__)

MutationType = Enum(
    "MutationType", ("none", "metadata_only", "data", "data_and_metadata")
)
OutputType = Enum(
    "OutputType", (
        # output is not an alias
        "non_alias",
        # output aliases an input
        "alias_of_input",
        # output **is** an input tensor
        "is_input",
        # output has a ._base tensor, which is a graph intermediate.
        # We need to return its ._base as a graph output,
        # so its requires_grad info is populated correctly.
        # Instructs the runtime code to regenerate the current output
        # from a base tensor, graph_intermediates[base_idx]
        "alias_of_intermediate_save_as_output",
        # Same as above; but we don't need to explicitly add its ._base
        # as a graph output, because it already **is** a graph output.
        "alias_of_intermediate",
        # Same as above; but the output's ._base is **already** a user output.
        # Instructs the runtime code to regenerate the current output from
        # a base tensor, user_outputs[base_idx]
        "alias_of_intermediate_base_is_user_output",
    )
)

pytree._register_pytree_node(
    immutable_collections.immutable_list,
    lambda x: (list(x), None),
    lambda x, c: immutable_collections.immutable_list(x),
)
pytree._register_pytree_node(
    immutable_collections.immutable_dict,
    lambda x: (list(x.values()), list(x.keys())),
    lambda x, c: immutable_collections.immutable_dict(
        {key: value for key, value in zip(c, x)}
    ),
)

aten = torch.ops.aten

# This global counter increments every time we compile a graph with
# AOTAutograd.  You can use this to correlate runtime error messages
# with compile time (e.g., if you get an error at runtime saying
# compiled graph 3 failed, you can set a breakpoint at compile time
# for this graph number to investigate further at compile time.)
#
# NB: this is different from get_aot_compilation_context, which tracks
# each underlying graph that is compiled.  In contrast, AOT_COUNTER
# corresponds to top-level invocations of aot_module/aot_function;
# one counter is allocated per entire compiled block (but this block
# may involve compiling multiple subgraphs; e.g., for forwards/backwards)
AOT_COUNTER = itertools.count()

KNOWN_TYPES = tuple(
    [torch.Tensor, int, str, float, bool, type(None)] + list(py_sym_types)
)


@contextmanager
def preserve_rng_state():
    rng_state = torch.clone(torch.random.get_rng_state())
    if torch.cuda.is_available():
        cuda_rng_state = torch.clone(torch.cuda.get_rng_state())
    try:
        yield
    finally:
        torch.random.set_rng_state(rng_state)
        if torch.cuda.is_available():
            torch.cuda.set_rng_state(cuda_rng_state)


# Set up hooks so that during backward the fx's stack_trace is properly set
callback_set = False


def setup_stacktrace_preservation_hooks(roots: List):
    def iter_graph(roots):
        if not roots:
            return
        seen = set()
        q = collections.deque()
        for node in roots:
            if node is not None:
                seen.add(node)
                q.append(node)

        while q:
            node = q.popleft()
            for fn, _idx in node.next_functions:
                if fn in seen or fn is None:
                    continue
                seen.add(fn)
                q.append(fn)

            yield node

    def get_callback(saved_stack_):
        def callback():
            global callback_set
            fx_traceback.set_stack_trace(saved_stack_)
            callback_set = False

        return callback

    def get_prehook(stack_):
        def prehook(grad_output):
            global callback_set

            if not callback_set:
                torch.autograd.variable.Variable._execution_engine.queue_callback(
                    get_callback(fx_traceback.format_stack())
                )
                callback_set = True

            fx_traceback.set_stack_trace(stack_)

        return prehook

    def get_posthook(special_stack_):
        def posthook(grad_input, grad_output):
            fx_traceback.set_stack_trace(special_stack_)

        return posthook

    for node in iter_graph(roots):
        forward_node_stack = node.metadata.get("traceback_", [])
        node.register_prehook(get_prehook(forward_node_stack))

        special_stack = forward_node_stack.copy()
        special_stack.append(
            "Gradient addition node due to multiple use of tensor around:"
        )
        node.register_hook(get_posthook(special_stack))


# ~~~~~~~~~~~~~~~~~~~~~~~~~~~~~~~~~~~~~~~~~~~~~~~~~~~~~~~~~~~~~~~~~~~~~~~~~~~~~~~~~~~~~~~~~~~~~~~~~~~~~~~~~~~~~~~~~~~~~
# ~~~~~~~~~~~~~~~~~~~~~~~~~~~~~~~~~~~~~~~~~~~~~~~~~~~~~~~~~~~~~~~~~~~~~~~~~~~~~~~~~~~~~~~~~~~~~~~~~~~~~~~~~~~~~~~~~~~~~
#
# AOT Autograd contains a pretty non-trivial amount of logic to handle edge cases around aliasing and mutation
# that are external to the graph (they show up as side effects in some way when you run the graph).
#
# Take a look at `test_aotdispatch.py TestAOTAutograd.test_input_mutation*` tests for some examples functions
# and what they're compiled graphs looks like.
# Below is a very long comment detailing several edge cases, and showing how AOT Autograd handles them.
#
# Note [AOT Autograd: input data mutations]
#
# If we compile a function that mutates inputs, then those input mutations are real side effects
# that a user expects to see after running the compiled graph.
# However, the graph that we want to send to a backend needs to be *entirely* functional.
# The way we reconcile this difference is that we remove the mutations completely from the graph that we compile
# but we update the graph to return (updated_inputs, user_outputs).
# In the epilogue that runs after the compiled graph is executed, we copy the updated inputs back to the originals.
#
# Example: original user code:
# def f(x):
#     x.mul_(2)
#     out = x.mul(3)
#     return out
#
# After AOT Autograd compiles, we end up with a:
# (a) compiled graph
# (b) autograd.Function.forward() method, that executes the compiled graph
# (c) wrapper function, that calls the autograd.Function.forward() and performs the epilogue
#
# The output of (a, b, c) are all written below.
#
# def compiled_forward_graph(x):
#     x_updated = x.mul(2)
#     out = x_updated.mul(3)
#     return x_updated, out
#
# # x_updated gets a gradient in the compiled backward
# def compiled_backward_graph(grad_x_updated, grad_out):
#     grad_x = ...
#     return grad_x
#
# def autograd.Function.forward(x):
#     x_updated, out = compiled_forward_graph(x)
#     return x_updated, out
#
# def compiled_wrapper(x):
#     x_updated, out = autograd.Function.apply(x)
#     x.copy_(x_updated)
#     return out
#
# Another important thing to note is that updated inputs (due to data mutations) *do* participate
# in the compiled backward graph! Since the compiled forward graph gets N extra outputs
# (due to updated inputs showing up as graph outputs),
# The compiled backward gets an additional N inputs.
# That way, during the x.copy_(x_updated) bit in the epilogue, gradients will flow from the updated input
# back to the original input.


# Note [AOT Autograd: input metadata mutations]
#
# For the same reason as input mutations, we also don't put input metadata mutations in the graph.
# Instead, we return the updated version of the input (a view), and mutate the input's metadata outside of the graph
#
# Example: original user code:
# def f(x):
#     x.t_()
#     out = x.mul(3)
#     return out
#
# AOT Autograd output (compiled graph, autograd.Function.forward(), wrapper function):
# def compiled_forward_graph(x):
#     x_updated = x.t()
#     out = x_updated.mul(3)
#     return x_updated, out
#
# # x_updated does *not* get a gradient in the compiled backward
# def compiled_backward_graph(grad_out):
#     grad_x = ...
#     return grad_x
#
# def autograd.Function.forward(x):
#     x_updated, out = compiled_forward_graph(x)
#     return x_updated, out
#
# def compiled_wrapper(x):
#     x_updated, out = autograd.Function.apply(x)
#     x.as_strided_(x_updated)
#     return out


# Note [AOT Autograd: outputs aliasing inputs or intermediates!]
#
# AOT Autograd needs special handling for outputs that alias graph inputs or intermediates!
# Why?
# (1) autograd.Function.forward() has a limitation, where views that returned in the forward cannot later be mutated.
# (2) views don't need to be compiled in the graph anyway - it's cheap to generate them outside of the compiled graph,
#     in an epilogue.
# For outputs that alias inputs, we do the following:
# (a) *still* return the aliased output as a graph output
# (b) In the AOT Autograd wrapper/epilogue, we don't return that aliased output. Instead, we use it to regenerate the output.
#
# For outputs that alias *intermediates*, we do the following:
# (a) Return the output in the compiled forward, **and** return it's ._base (a graph intermediates) as an output in the forward
# (b) Use (output, graph_intermediate) to regenerate the alias, and return that to the user (instead of the compiled fw output).
# You might wonder why we return the aliased output directly in the graph (and making the graph compute it),
# only to not return it and instead generate a fresh alias off of the intermediate,
# instead of (say) just storing metadata about the size/stride of the output somewhere to generate the alias. There are two reasons:
# (1) Getting the actual alias tensor allows us to use view-replay to generate the alias, instead of an as_strided() call
# (2) Inductor (and other backends) are free to change the memory format of graph outputs, if it results in better performance.
#     This can result in problems if a user later tries to .view() that output expecting it to have one set of strides,
#     when it has a different set of strides.
#     By including the view op directly in the graph, inductor takes that into account when deciding what memory format
#     the graph intermediate should be.
#
# Another important thing to note is how our traced backward() graph handles aliases.
# (this applies to outputs aliasing inputs, outputs aliasing intermediates,
#  *and* updated inputs returned in the compiled forward due to metadata-only mutations).
# Any outputs that alias (either inputs or intermediates) do NOT participate in the compiled backward graph
# It would be wasteful to include them in the compiled backward(), because we regenerate them eagerly
# at the end of the forward.
#
# Example: original user code:
# def f(x):
#     out1 = x.t()
#     intermediate = x.mul(2)
#     out2 = intermediate.view(-1)
#     return out1, out2
#
# AOT Autograd output (compiled graph, autograd.Function.forward(), wrapper function):
# def compiled_forward_graph(x):
#     out1 = x.t()
#     intermediate = x.mul(2)
#     out2 = intermediate.view(-1)
#     # the compiled graph also returns the intermediate
#     return out1, out2, intermediate
#
# # intermediate gets a gradient in the compiled backward.
# # both output aliases (out1 and out2) do not.
# def compiled_backward_graph(grad_intermediate):
#     grad_x = ...
#     return grad_x
#
# def autograd.Function.forward(x):
#     out1, out2, intermediate = compiled_forward_graph(x)
#     return out1, out2, intermediate
#
# def compiled_wrapper(x):
#     out1, out2, intermediate = autograd.Function.apply(x)
#     # regenerate out1 from the input
#     out1_regenerated = out1._view_func(x)
#     # regenerate out1 from the intermediate
#     out2_regenerated = out2._view_func(intermediate)
#     return out1_regenerated, out2_regenerated


# Note [AOT Autograd: mutations to inputs that alias other inputs]
#
# Another edge case that is (only partially) handled today is when an input is mutated, but itself aliases another input.
# AOT Autograd needs to **ensure** that functionalization knows that the two inputs are aliased to each other.
# That way, when the aliased input is accessed later in the graph, functionalization knows to "update" the alias
# given the mutation that occurred.
#
# This is handled by updating the calling convention: we create a "synthetic base" that becomes a new input
# in the compiled function, and we regenerate the original (aliased) inputs directly off of the base
# inside of the compiled function.
#
# See merge_view_inputs() for more detailed info.
#
# Example: original user code:
# def f(x, x_view):
#     x.mul_(2)
#     out = x * x_view
#     return out
# f(x, x.view(-1))
#
# AOT Autograd output (compiled graph, autograd.Function.forward(), wrapper function):
# def compiled_forward_graph(base)
#     x = generate_x(base)
#     x_view = generate_x_view(base)
#     x_updated = x.mul(2)
#     x_view_updated = x_updated.view(-1)
#     out = x_updated * x_view_udpated
#     return x_updated, out
#
# # The calling convention change from (aliases) -> (base) happens
# # *outside* of the autograd.Function.forward().
# # That means the forward() only has 1 input (base),
# # and the backward() only has 1 output (grad_base)
# def compiled_backward_graph(grad_out):
#     grad_base = ...
#     return grad_base
#
# def autograd.Function.forward(base):
#     x_updated, out = compiled_forward_graph(base)
#     return x_updated, out
#
# # The compiled wrapper is where we create synthetic bases.
# # The info on which inputs are mutated is also tracked *before* synthetic base creation.
# def compiled_wrapper(x, x_view):
#     base = merge_view_inputs(x, x_view)
#     x_updated, out = autograd.Function.apply(base)
#     # x and x_view are aliased in eager mode, so this mutation to x will automatically affect x_view.
#     x.copy_(x_updated)
#     return out
#
# ~~~~~~~~~~~~~~~~~~~~~~~~~~~~~~~~~~~~~~~~~~~~~~~~~~~~~~~~~~~~~~~~~~~~~~~~~~~~~~~~~~~~~~~~~~~~~~~~~~~~~~~~~~~~~~~~~~~~~
# ~~~~~~~~~~~~~~~~~~~~~~~~~~~~~~~~~~~~~~~~~~~~~~~~~~~~~~~~~~~~~~~~~~~~~~~~~~~~~~~~~~~~~~~~~~~~~~~~~~~~~~~~~~~~~~~~~~~~~


# This class stores info about every user output.
@dataclass(frozen=True)
class OutputAliasInfo:
    # Tells us if this output is:
    # (1) a regular (non-aliased) output
    # (2) an alias of a forward input
    # (3) **is** a forward input (special case of "alias_of_input")
    # (4) an alias of an intermediate (aka an alias of an output of the inner traced forward)
    # (5) an alias of an intermediate, that explicitly requires returning the intermediate
    #     as a graph output
    # (6) an alias of an intermediate, where that intermediate is also a user output
    output_type: OutputType
    # If (1) above, then
    # - base_idx is None
    # If (2) or (3) above, then
    # - Tells us that the base of this alias is user_fwd_input[base_idx]
    #   (This is an index into the inputs *before* we make synthetic bases)
    # If (4) or (5) above, then
    # - Tells us that the base of this alias is output_graph_intermediates[base_idx]
    #   here, this refers to the index of the *direct* traced
    # If (6) above, then:
    # - Tells us that the base of this alias is output_user_fwds[base_idx]
    #   here, this refers to the index of the *direct* traced
    base_idx: Optional[int]


# This class tells us info about user inputs.
@dataclass(frozen=True)
class InputAliasInfo:
    mutates_data: bool
    mutates_metadata: bool


# This class encapsulates all aliasing + mutation info we need about the forward graph
# See a more detailed overview of the edge case handling at
# https://docs.google.com/document/d/19UoIh_SVrMy_b2Sx5ZaeOJttm6P0Qmyss2rdBuyfoic/edit
@dataclass()
class ViewAndMutationMeta:
    # length = # user inputs
    # This gives us info about every input, and what sort of mutation happened to it (if any)
    input_info: List[InputAliasInfo]

    # length = # user outputs
    # This gives us info about every output (mostly around whether it aliases other tensors)
    output_info: List[OutputAliasInfo]

    # length = # mutated inps + # user outputs
    # For every output *and* mutated input returned from the forward,
    # tells us whether or not the output should require gradients or not
    requires_grad_info: List[bool]

    # length = the number of intermediate bases appended as outputs to the end of the forward graph.
    # Note: this is not necessarily the same thing as:
    #   len([x for x in output_info if x.output_type == OutputType.alias_of_intermediate])
    # Because outputs might share a ._base, or an output's ._base might itself be
    # another user output (in both cases, we won't redundantly append bases to the end of the graph)
    num_intermediate_bases: int

    def __post_init__(self):
        # pre-compute the indices of the inputs that are mutated
        mutated_inp_indices = [
            i for i, m in enumerate(self.input_info) if m.mutates_data or m.mutates_metadata
        ]
        aliased_out_indices = [
            i
            for i, m in enumerate(self.output_info)
            if m.output_type != OutputType.non_alias
        ]

        # This is pre-computed in post_init for perf.
        # It contains the index of every element
        # of input_info that corresponds to a mutation (data or metadata or both)
        self.mutated_inp_indices = mutated_inp_indices
        # This is pre-computed for perf.
        # It contains the index of every element
        # of output_info that corresponds to an alias (either of an input or intermediate)
        self.aliased_out_indices = aliased_out_indices


# This class exists because:
# - the autograd.Function.forward() in aot autograd returns outputs that might alias inputs
# - we only care about the metadata on those aliases, so we can regenerate them.
#   We do not want them to participate in the autograd.Function.
# We do that by wrapping them in an opaque class, so the autograd.Function
# does not know to treat them as tensors.
@dataclass(frozen=True)
class TensorAlias:
    alias: torch.Tensor


def has_same_metadata(t1, t2):
    return (
        t1.size() == t2.size()
        and t1.stride() == t2.stride()
        and t1.storage_offset() == t2.storage_offset()
    )


def gen_alias_from_base(aliased_base_tensor, target_meta_tensor, target_requires_grad):
    # Try to do view-replay if possible.
    # fall back to .as_strided() if we can't.
    if target_meta_tensor._base is not None:
        # The base that we want to replay our view off of might have a different shape than the view's original base.
        b = target_meta_tensor._base
        abt = aliased_base_tensor
        # Don't unnecessarily call as_strided if nothing changed; as_strided's
        # backward is poorly implemented and slow
        if abt is not b and (
            abt.size() != b.size() or
            abt.stride() != b.stride() or
            abt.storage_offset() != b.storage_offset()
        ):
            reshaped_base_tensor = aliased_base_tensor.as_strided(
                b.size(), b.stride(), b.storage_offset()
            )
        else:
            reshaped_base_tensor = aliased_base_tensor
        out = target_meta_tensor._view_func(reshaped_base_tensor)
        if out is not None:
            out.requires_grad_(target_requires_grad)
            return out
    size = target_meta_tensor.size()
    stride = target_meta_tensor.stride()
    storage_offset = target_meta_tensor.storage_offset()
    if aliased_base_tensor.is_complex() and not target_meta_tensor.is_complex():
        aliased_out = torch.view_as_real(aliased_base_tensor).as_strided(
            size, stride, storage_offset
        )
    elif not aliased_base_tensor.is_complex() and target_meta_tensor.is_complex():
        aliased_out = torch.view_as_complex(aliased_base_tensor).as_strided(
            size, stride, storage_offset
        )
    else:
        aliased_out = aliased_base_tensor.as_strided(size, stride, storage_offset)
    # For outputs aliasing inputs, we need to check if the requires-gradness has changed.
    if aliased_base_tensor.requires_grad and not target_requires_grad:
        aliased_out = aliased_out.detach()
    elif not aliased_base_tensor.requires_grad and target_requires_grad:
        aliased_out.requires_grad_(True)
    return aliased_out


# This is a version of functionalization that is specifically designed
# for the AOTAutograd use case.
#
# Unlike functorch's variant, this doesn't use the functorch level system,
# instead it directly uses PyTorch's conventional dispatcher to hit the
# functionalization key.  In particular, this means that FunctionalTensorWrapper
# can have autograd data stored directly on it.
#
# In typical AOTAutograd usage, the dispatch key order will look like:
#
#   Autograd - Functionalization ~~~~> Proxy Mode - Fake Tensor
#       outer tensor                        inner tensor
#
# Returns:
# - ViewAndMutationMeta, telling us metadata about the inputs and outputs
# - The list of outputs from the forward, but **only** the outputs that we need
#   to pass in as tangents into the backward.
#   Specifically, aliased outputs from the forward get regenerated, and don't participate
#   in the compiled backward function.
def run_functionalized_fw_and_collect_metadata(
    f,
) -> Tuple[ViewAndMutationMeta, List[Any]]:
    memo = {}

    def to_fun(t):
        if isinstance(t, Tensor):
            if t in memo:
                return memo[t]
            r = torch._to_functional_tensor(t, mirror_autograd_meta=True)
            memo[t] = r
            return r
        else:
            return t

    def from_fun(t):
        if not isinstance(t, Tensor) or not torch._is_functional_tensor(t):
            return t
        torch._sync(t)
        return torch._from_functional_tensor(t)

    @wraps(f)
    def inner(*flat_args):
        # This function is meant to be run with the forward, which expects a flat list of tensor/symint/other args.
        assert all(isinstance(a, KNOWN_TYPES) for a in flat_args)

        input_info: List[InputAliasInfo] = []
        output_info: List[OutputAliasInfo] = []
        input_requires_grad_info: List[bool] = []
        output_requires_grad_info: List[bool] = []

        flat_f_args = pytree.tree_map(to_fun, flat_args)

        torch._enable_functionalization(reapply_views=True)
        try:
            # precondition: The passed in function already handles unflattening inputs + flattening outputs
            flat_f_outs = f(*flat_f_args)
        finally:
            torch._disable_functionalization()

        # Inspect the state of the input tensor functional wrapper to detect input mutation info
        # If inp[i] has a metadata-only mutation, then maybe_inputs_with_mutated_metadata[i] contains the updated version
        for (i, (arg, f_arg)) in enumerate(zip(flat_args, flat_f_args)):
            if not isinstance(arg, Tensor):
                new_arg = arg
            else:
                torch._sync(f_arg)
                new_arg = torch._from_functional_tensor(f_arg)
            if arg is not new_arg:
                if StorageWeakRef(arg.untyped_storage()) == StorageWeakRef(new_arg.untyped_storage()):
                    mutates_data = False
                    mutates_metadata = True
                else:
                    mutates_data = True
                    mutates_metadata = not has_same_metadata(arg, new_arg)
                # Only track requires_grad info on *mutated* inputs,
                # because they show up in the autograd.Function.forward as outputs
                input_requires_grad_info.append(
                    isinstance(f_arg, torch.Tensor) and f_arg.requires_grad
                )
            else:
                mutates_data = False
                mutates_metadata = False

            input_info.append(InputAliasInfo(
                mutates_data=mutates_data,
                mutates_metadata=mutates_metadata
            ))

        # If a function involves creating a tensor, and returning a view of it, such that its _base is the intermediiate,
        # We need to make sure our graph returns the _base as a graph output, and we manually recreate the view
        # to return to the user. Why? The backend compiler is free to (incorrectly) not set requires_grad
        # on the base tensor, but we are obligated to properly set requires-gradness on the real output.

        num_mutated_inps = len(
            [x for x in input_info if x.mutates_data or x.mutates_metadata]
        )
        inp_storage_refs = {
            StorageWeakRef(inpt.untyped_storage()): idx
            for idx, inpt in enumerate(flat_f_args)
            if isinstance(inpt, torch.Tensor)
        }

        # We need inp tensor id's to be able to tell if an outputs **are** inputs.
        inp_tensor_ids = {
            id(inpt) for inpt in flat_f_args if isinstance(inpt, torch.Tensor)
        }
        # We need output tensor id's to tell if any output._base` attributes **are** other outputs.
        # (This is also a dict because we need to know that output's index, so we can regenerate
        # the alias from it).
        out_tensor_ids = {id(o): i for i, o in enumerate(flat_f_outs)}
        # maps the id of an intermediate base to its index in the output of the compiled forward
        intermediate_base_tensor_id_to_output_idx: Dict[int, int] = {}
        intermediate_bases: List[torch.Tensor] = []
        for o in flat_f_outs:
            if (
                isinstance(o, torch.Tensor)
                and StorageWeakRef(o.untyped_storage()) in inp_storage_refs
            ):
                base_idx = inp_storage_refs[StorageWeakRef(o.untyped_storage())]
                is_input_tensor = id(o) in inp_tensor_ids
                if is_input_tensor:
                    output_type = OutputType.is_input
                else:
                    output_type = OutputType.alias_of_input

            # We only need to handle the intermediate base case when both
            # the intermediate base and the output require gradients.
            # See Note [AOT Autograd: outputs aliasing inputs or intermediates!]
            elif (
                isinstance(o, torch.Tensor)
                and o._base is not None
                and o.requires_grad
                and o._base.requires_grad
            ):
                # First, check if o's ._base is an existing output
                maybe_existing_out_idx = out_tensor_ids.get(id(o._base), None)
                if maybe_existing_out_idx is not None:
                    # Special case where the output is an alias of a graph intermediate, but that intermediate
                    # is itself also a user output.
                    output_type = OutputType.alias_of_intermediate_base_is_user_output
                    base_idx = maybe_existing_out_idx
                else:
                    # Next, check if o's ._base is an intermediate base that we already returned
                    maybe_existing_base_output_idx = intermediate_base_tensor_id_to_output_idx.get(
                        id(o._base), None
                    )
                    if maybe_existing_base_output_idx is not None:
                        output_type = OutputType.alias_of_intermediate
                        base_idx = maybe_existing_base_output_idx
                    else:
                        # Otherwise, take o._base and explicitly return it as an output in the compiled graph
                        new_out_idx = len(intermediate_bases)
                        base_idx = new_out_idx
                        # Indicate to the logic later on (when we trace the joint)
                        # that this particular output should get it's ._base appended to the forward graph outputs
                        output_type = OutputType.alias_of_intermediate_save_as_output
                        intermediate_base_tensor_id_to_output_idx[id(o._base)] = new_out_idx
                        intermediate_bases.append(o._base)
            else:
                output_type = OutputType.non_alias
                base_idx = None

            out_info = OutputAliasInfo(
                output_type=output_type,
                base_idx=base_idx,
            )
            output_info.append(out_info)
            output_requires_grad_info.append(
                isinstance(o, torch.Tensor) and o.requires_grad
            )

        # Our autograd.Function.forward returns both mutated inputs and outputs,
        # so we need grad info on all of them.
        requires_grad_info = input_requires_grad_info + output_requires_grad_info
        assert len(requires_grad_info) == len(output_info) + len(
            [x for x in input_info if x.mutates_data or x.mutates_metadata]
        )

        # This analysis function returns *only* the outputs that are meant to be tangents to the backwards.
        # Anything that aliases (inputs returned in the fw due to metadata mutations, or outputs that alias inputs/intermediates)
        # are *regenerated* later, and not used directly in the autograd graph
        f_input_tangents = [
            inp
            for inp, info in zip(flat_f_args, input_info)
            if info.mutates_data
        ]
        f_output_tangents = [
            o
            for o, info in zip(flat_f_outs, output_info)
            if info.output_type == OutputType.non_alias
        ]
        # intermediate bases are also included in the backward graph
        f_tangents = f_input_tangents + f_output_tangents + intermediate_bases

        metadata = ViewAndMutationMeta(
            input_info=input_info,
            requires_grad_info=requires_grad_info,
            output_info=output_info,
            num_intermediate_bases=len(intermediate_bases),
        )
        return metadata, pytree.tree_map(from_fun, f_tangents)

    return inner


# This creates a functionalized joint forwards-backwards function given both
# the primals (to run forwards) and tangents (to run backwards).
#
# It uses the metadata that was created earlier to figure out what all of the outputs to the autograd.Function.forward are:
# (1) Which inputs received data mutations (and need to be passed as outputs into autograd.grad())
# (2) Which outputs are aliases of inputs (and should *not* be passed as outputs into autograd.grad())
def create_joint_forward_backward_functionalized(
    fn,
    *,
    meta: ViewAndMutationMeta,
    synthetic_base_info: Optional[List[Union[int, Tuple[int, torch.Tensor]]]],
):
    # What's happening here? For any inputs in the graph that are mutated, we need to clone them first
    # (and similarly for metadata-only mutations, we need to view them first).
    # The idea is that when we trace the backward, we need to pass in the *original* primals
    # to autograd.grad(), before they were mutated.
    #
    # NOTE: when we have synthetic base inputs, we need to clone them *before* creating views off of them.
    # This means that "idx" here represents the index of the (potentially) synthetic base.
    # What we need to do is:
    # (1) map the current (post-synthetic-base calling convention) input argument index
    #     to int index pre-synthetic-base-calling-convention.
    # (2) There could be multiple, if this index corresponds to a synthetic base
    #     that has multiple input aliases.
    # (3) If any of those corresponding inputs get metadata mutations, then we clone the base.
    def maybe_to_fresh_input(idx, t):
        if not isinstance(t, Tensor):
            return t

        if synthetic_base_info is None:
            outer_aliased_indices_of_current_base_arg = [idx]
        else:
            outer_aliased_indices_of_current_base_arg = [
                # For every argument index in the outer calling convention (before synthetic bases)
                # find its index in the inner calling convention.
                # if it matches the index of our current arg (idx), track the outer argument's index (i)
                i
                for i, outer_idx_or_tuple in enumerate(synthetic_base_info)
                if (isinstance(outer_idx_or_tuple, int) and outer_idx_or_tuple == idx)
                or (
                    isinstance(outer_idx_or_tuple, tuple)
                    and outer_idx_or_tuple[0] == idx
                )
            ]
        if any(
            meta.input_info[i].mutates_data
            for i in outer_aliased_indices_of_current_base_arg
        ):
            # Make sure the primal we pass to autograd.grad()
            # sees the tensor before the mutation
            return t.clone()
        if any(
            meta.input_info[i].mutates_metadata and not meta.input_info[i].mutates_data
            for i in outer_aliased_indices_of_current_base_arg
        ):
            # Make sure the primal we pass to autograd.grad()
            # sees the tensor before the metadata mutation
            return t.view(t.shape)
        return t

    def unpack_synthetic_bases(primals: List[Any]) -> List[Any]:
        # This is only not None if our graph mutates a graph input that aliases another graph input.
        if synthetic_base_info is None:
            return primals

        f_args_inner = []
        for outer_idx_or_tuple in synthetic_base_info:
            if isinstance(outer_idx_or_tuple, int):
                f_args_inner.append(primals[outer_idx_or_tuple])
            else:
                outer_base_idx, view_tensor = outer_idx_or_tuple
                outer_base = primals[outer_base_idx]
                view_arg = gen_alias_from_base(
                    outer_base, view_tensor, view_tensor.requires_grad
                )
                f_args_inner.append(view_arg)
        return f_args_inner

    def joint_forward_backward(
        primals: List[Any], tangents: List[Any]
    ) -> Tuple[List[Any], List[Any]]:
        # Call the forward pass, making sure to clone any inputs that are mutated first.
        # We need to ensure that the inputs we pass to autograd.grad() are the *original*
        # inputs, and not their mutated values.
        primals_no_input_mutations = [
            maybe_to_fresh_input(i, t) for i, t in enumerate(primals)
        ]
        # This is also where we handle the calling convention around synthetic bases.
        # We need to make sure that we convert any synthetic base arguments into views
        # *after* we do the cloning above, to preserve the view relationship.
        primals_ = unpack_synthetic_bases(primals_no_input_mutations)
        assert len(meta.input_info) == len(primals_)
        outs = fn(*primals_)

        intermediate_bases = []
        for o, info in zip(outs, meta.output_info):
            if info.output_type == OutputType.alias_of_intermediate_save_as_output:
                intermediate_bases.append(o._base)

        assert len(meta.output_info) == len(outs)
        assert meta.num_intermediate_bases == len(intermediate_bases)

        # Pass any (non-aliased) outputs in as tangents, since they'll be returned as outputs in the fw
        # For outputs that are aliases of intermediates, we will have returned the output's _base as an output in the graph instead,
        # which we *should* send to grad()
        outputs_for_grad = [
            x
            for (i, x) in enumerate(outs)
            if meta.output_info[i].output_type == OutputType.non_alias
        ]
        # Pass any (non-aliased) mutated inputs in as tangents, since they'll be returned as outputs in the fw
        # Important: the traced joint fw/bw will return updated inputs with data mutations,
        # but *not* with metadata mutations.
        # Instead, we shunt the updated metadata around externally
        # and update the input's metadata outside of the autograd.Function
        mutated_inputs_for_grad = [
            x
            for (i, x) in enumerate(primals_)
            if meta.input_info[i].mutates_data
        ]
        # The tensors that we include in the backward graph are:
        # - inputs that recieve *data* mutations (not metadata-only; those are recomputed later)
        # - outputs that are not aliased (aliased outputs are recomputed later)
        # - intermediate ._base tensors of aliased outputs (we use those later to recompute the aliased outputs)
        fw_outs_to_grad = mutated_inputs_for_grad + outputs_for_grad + intermediate_bases

        # The compiled fw will return mutated input tensors, *including* metadata-only mutation.
        mutated_inputs_to_return = [
            x
            for (i, x) in enumerate(primals_)
            if meta.input_info[i].mutates_data or meta.input_info[i].mutates_metadata
        ]
        # the compiled forward should return (mutated_inputs, user_outs, intermediate_bases)
        fw_outs_to_return = *mutated_inputs_to_return, *outs, *intermediate_bases

        # Take care to grab and sync the updated inputs from primals_ (the inputs we actually mutate!)
        # and not primals (the preserved inputs, pre-mutation, that we pass to grad())
        for i, arg in enumerate(primals_):
            if not isinstance(arg, Tensor):
                continue
            torch._sync(arg)

        # Get the inputs that need gradients
        grad_primals = []
        inputs_needs_grads = []
        # Note that we're not using primals_ here, being carefully not to pass any mutated inputs into autograd.grad()
        for p in primals:
            is_grad_tensor = isinstance(p, Tensor) and p.requires_grad
            inputs_needs_grads.append(is_grad_tensor)
            if is_grad_tensor:
                grad_primals.append(p)

        # Get the outputs that need gradients
        assert len(tangents) == len(fw_outs_to_grad)
        needed_outs = []
        needed_tangents = []
        for out, tangent in zip(fw_outs_to_grad, tangents):
            if isinstance(out, Tensor) and out.requires_grad:
                # A bit sketchy, but fixes e.g. test_aot_autograd_exhaustive_matmul_cpu_float32
                # The issue is that we are sensitive to decomps that don't accurately maintain
                # their output's _base.shape compared to eager mode, and this helps mitigate a bit.
                needed_outs.append(
                    out if out.shape == tangent.shape else out.view(tangent.shape)
                )
                needed_tangents.append(tangent.requires_grad_(True))

        setup_stacktrace_preservation_hooks([out.grad_fn for out in needed_outs])

        backward_out = []
        # Call the backwards pass
        if grad_primals:
            with fx_traceback.override_stack_trace():
                backward_out = torch.autograd.grad(
                    needed_outs,
                    grad_primals,
                    grad_outputs=needed_tangents,
                    allow_unused=True,
                )
        backward_out_iter = iter(backward_out)
        return fw_outs_to_return, [
            next(backward_out_iter) if i else None for i in inputs_needs_grads
        ]

    def to_fun(t):
        if isinstance(t, Tensor):
            return torch._to_functional_tensor(t, mirror_autograd_meta=True)
        else:
            return t

    def from_fun(t):
        if not isinstance(t, Tensor) or not torch._is_functional_tensor(t):
            return t
        torch._sync(t)
        return torch._from_functional_tensor(t)

    def functionalized_joint(
        primals: List[Any], tangents: List[Any]
    ) -> Tuple[List[Any], List[Any]]:

        # Wrap inputs into functional wrappers
        f_primals, f_tangents = pytree.tree_map(to_fun, (primals, tangents))
        torch._enable_functionalization(reapply_views=True)
        try:
            # Run the joint
            f_outs = joint_forward_backward(f_primals, f_tangents)
        finally:
            torch._disable_functionalization()

        return pytree.tree_map(from_fun, f_outs)

    return functionalized_joint


def normalize_as_list(x):
    if isinstance(x, tuple):
        return list(x)
    elif isinstance(x, list):
        return x
    return [x]


aot_autograd_decompositions = {}


# This is a list since looking forward, we can have this arbitrarily nested.
graph_being_compiled: List[str] = []
# TODO: It would be nice to reset the numbering every time aot_id goes
# up, but this is annoying to do right now (because we don't know if
# an aot_id will come back from the dead), so right now this also happens
# to be a globally unique number too (at the cost of wobbling if you change
# how the graphs compile)
nth_graph: int = 0
model_name: str = "model"


def set_model_name(name):
    global model_name
    model_name = name


def get_aot_compilation_context() -> Tuple[List[str], str, int]:
    return list(graph_being_compiled), model_name, nth_graph


def get_aot_graph_name() -> str:
    """
    Returns the name of the graph being compiled.
    """
    global model_name, graph_being_compiled, nth_graph
    return f"{model_name}__{'_'.join(graph_being_compiled)}_{nth_graph}"


get_graph_being_compiled = get_aot_graph_name


@contextmanager
def track_graph_compiling(aot_config, graph_name):
    global graph_being_compiled
    # TODO: Don't shove the aot_id in here; set it in the context
    graph_being_compiled = [f"{aot_config.aot_id}_{graph_name}"]
    yield
    global nth_graph
    nth_graph += 1
    graph_being_compiled = []


def make_boxed_func(f):
    def g(args):
        return f(*args)

    g._boxed_call = True
    return g


def make_boxed_compiler(compiler):
    @wraps(compiler)
    def f(fx_g, inps):
        out_f = compiler(fx_g, inps)
        fx_g = make_boxed_func(out_f)
        return fx_g

    return f


def call_func_with_args(f, args, steal_args=False, disable_amp=False):
    if not steal_args:
        args = list(args)
    assert isinstance(args, list)

    if disable_amp:
        guard = torch._C._DisableAutocast()
    try:
        if hasattr(f, "_boxed_call"):
            out = normalize_as_list(f(args))
        else:
            # TODO: Please remove soon
            # https://github.com/pytorch/pytorch/pull/83137#issuecomment-1211320670
            warnings.warn(
                "Your compiler for AOTAutograd is returning a a function that doesn't take boxed arguments. "
                "Please wrap it with functorch.compile.make_boxed_func or handle the boxed arguments yourself. "
                "See https://github.com/pytorch/pytorch/pull/83137#issuecomment-1211320670 for rationale."
            )
            out = normalize_as_list(f(*args))
    finally:
        if disable_amp:
            del guard
    return out


@dataclasses.dataclass
class AOTConfig:
    """
    Configuration for AOTDispatcher
    """

    fw_compiler: Callable
    bw_compiler: Callable
    partition_fn: Callable
    decompositions: Dict[Callable, Callable]
    num_params_buffers: int
    aot_id: int


def aot_dispatch_base(flat_fn, flat_args: List[Tensor], aot_config: AOTConfig):
    fw_module = make_fx(flat_fn, aot_config.decompositions)(*flat_args)
    if config.debug_graphs:
        log.debug("====== Forward (only) graph {aot_config.aot_id} ======")
        log.debug(fw_module.print_readable(print_output=False))

    disable_amp = torch._C._is_any_autocast_enabled()
    context = disable_autocast_manager if disable_amp else nullcontext

    with context(), track_graph_compiling(aot_config, "inference"):
        compiled_fw = aot_config.fw_compiler(fw_module, flat_args)

    @wraps(compiled_fw)
    def new_fn(args):
        fw_outs = call_func_with_args(compiled_fw, args, disable_amp=disable_amp)
        return fw_outs

    new_fn._boxed_call = True

    return new_fn


def assert_functional_graph(fx_g: torch.fx.Graph):
    for n in fx_g.nodes:
        if isinstance(n.target, torch._ops.OpOverload):
            assert not n.target._schema.is_mutable, \
                f'aot_autograd expected to have an entirely functional graph, but found {n.format_node()}'


@contextmanager
def disable_autocast_manager():
    guard = torch._C._DisableAutocast()
    try:
        yield
    finally:
        del guard


def are_differentiable_views(view1, view2):
    if view1 is view2:
        return True
    if view1._base is None and view2._base is None:
        return False
    if view1._base is view2._base or view1._base is view2 or view1 is view2._base:
        return True
    return False


def same_dtype_views(view1, view2):
    if view1.dtype != view2.dtype:
        return False
    if view1._base is not None and view1.dtype != view1._base.dtype:
        return False
    if view2._base is not None and view2.dtype != view2._base.dtype:
        return False
    return True


# Note [Handling mutations on an input that aliases other inputs]
# The easiest example to show-case this edge case is here:
#
# def f(a, b):
#     a.mul_(2)
#     out = a + b
#     return out
# b = torch.ones(...)
# a = b.view(-1)
# f(a, b)
#
# In this situation, if a and b happened to be aliased, we need to trace something different!
# Suppose we had b = a.view(-1)
# (In this case, that means that `a._base is b`)
#
# We need to ensure that the aliasing relationship between a and b is preserved.
# We do that detecting the specific situation above (mutate an input that aliases another input),
# and when we do that, we create a synthetic base argument. Then inside of the traced forward,
# we regenerate a and b off of that base.
# The complete example of the transformed function looks like this:
#
# // The traced forward takes in a synthetic base, and regenerates the aliased inputs as views
# // We could consider getting view-replay support here to minimize as_strided_scatter ops in the graph
# def traced_forward(base):
#     a = base.as_strided(...)
#     b = base.as_strided(...)
#     a_updated = a.mul(2)
#     base_updated = torch.as_strided_scatter(base, a_updated, ...)
#     b_updated = base_updated.as_strided(...)
#     out = a_updated + b_updated
#     return a_updated, out
#
# def compiled_fn(a, b):
#     // we detect that a is the "differentiable base" here
#     base = a
#     // In other situations, we might do either:
#     // (1) a and b are both views off of some larger differentiable base
#     //     assert a._base is b._base and a._base is not None
#     //     base = a._base
#     // (2) a and b both don't require gradients. Create a base from the storage
#     //     assert a._base is None and b._base is None
#     //     base = torch.Tensor(a.storage())
#     a_updated, out = traced_forward(base)
#     a.copy_(a_updated)
#     return out
#
# This function:
# (1) Merges input views into a synthetic base argument, when any of those input views are mutated
# (2) Returns metadata telling the autograd.Function how to modify their arguments properly,
#     to respect the new calling convention.
#
# The calling convention is as follows.
# Any inputs that were originally views of one another get yanked, and replaced with a synthetic base.
# The argument list ordering goes [base1, ..., baseN], [arg1, ..., argN],
# Where the ordering of the bases is determined from the ordering of the original view args.
# baseA will come before baseB if the earliest original argument coming from baseA
# showed up earlier in the argument list than the earliest original argument coming from baseB.
#
# Example, given some tensors a, b, c, d
# call site:
#   f(a, c.view(-1), b.view(-1), b, c, d)
# Modified argument list:
#   c_base comes first because the first c view came earlier in arg list than the first b view
#   a and d still show up in the modified arg list, but b and c don't- they're regenerated from their bases
#   b_base = torch.Tensor(b.storage())
#   c_base = torch.Tensor(c.storage())
#   f(c_base, b_base, a, d)
def merge_view_inputs(
    fwd_inputs: List[Any], mutated_input_info: List[InputAliasInfo]
) -> Tuple[List[Any], Optional[List[Union[int, Tuple[int, torch.Tensor]]]]]:
    assert len(fwd_inputs) == len(mutated_input_info)
    storage_ref_to_idx: Dict[StorageWeakRef, List[int]] = collections.defaultdict(list)
    base_args = []
    other_args = []
    for i, inpt in enumerate(fwd_inputs):
        if isinstance(inpt, Tensor):
            storage_ref = StorageWeakRef(inpt.untyped_storage())
            storage_ref_to_idx[storage_ref].append(i)
        else:
            other_args.append(inpt)
    # This list contains metadata that tells you what the i'th argument in the inner calling convention should be.
    # It's either:
    # - another int (corresponding to the index in the argument list of the element from the outer calling convention)
    # - idx, view_tensor, where we can generate the new output with view_tensor._view_func(old_args[idx])
    #   idx corresponds to which synthetic base from the outer calling context to view
    inner_calling_convention_meta: Dict[int, Union[int, Tuple[int, torch.Tensor]]] = {}
    for aliased_input_indices in storage_ref_to_idx.values():
        if len(aliased_input_indices) <= 1 or not any(
            # We only care about mutations that affect all aliases,
            # so metadata mutations on an input doesn't require us to do synthetic base handling.
            mutated_input_info[inpt_idx].mutates_data
            for inpt_idx in aliased_input_indices
        ):
            for curr_idx in aliased_input_indices:
                other_args.append(fwd_inputs[curr_idx])
            continue
        # We detected an input that was mutated, AND aliases with another input.
        # we need to replace this set of aliased inputs with a single synthetic base.
        # For now, I'm banning a bunch of cases. We expect dynamo to properly detect these cases
        # and error out. We can fix them later.
        # These checks are transitive, so we don't need to check every pair.
        for idx1, idx2 in zip(aliased_input_indices, aliased_input_indices[1:]):
            view1 = fwd_inputs[idx1]
            view2 = fwd_inputs[idx2]
            # The "inputs that are aliased but have different differentiable bases" case
            # is more complicated and hopefully pretty rare. Not currently handled.
            assert are_differentiable_views(
                view1, view2
            ), "aot_autograd() does not yet handle non-differentiable view input mutations."
            # Regenerating views when reinterpreting complex / real tensors seems non-trivial,
            # not handling for now
            assert same_dtype_views(
                view1, view2
            ), "aot_autograd() does not yet handle input mutations on views with different dtypes."
        non_none_bases = [
            fwd_inputs[i]._base
            for i in aliased_input_indices
            if fwd_inputs[i]._base is not None
        ]
        aliases_with_none_bases = [
            fwd_inputs[i] for i in aliased_input_indices if fwd_inputs[i]._base is None
        ]
        if len(non_none_bases) == 0:
            # Case where none of the aliases have a ._base
            # we generate a synthetic base without gradients, and generate views off of it
            example_idx = aliased_input_indices[0]
            synthetic_base = torch.Tensor(fwd_inputs[example_idx].untyped_storage())
        else:
            # Case where all of the aliases require gradients, and have the same _base.
            synthetic_base = non_none_bases[0]
            for other_base in non_none_bases[1:]:
                assert (
                    other_base is synthetic_base
                ), "aot_autograd() does not yet handle non-differentiable view input mutations."
            for alias in aliases_with_none_bases:
                assert (
                    alias is synthetic_base
                ), "aot_autograd() does not yet handle non-differentiable view input mutations."
        base_args.append(synthetic_base)
        for curr_view_idx in aliased_input_indices:
            curr_view = fwd_inputs[curr_view_idx]
            base_idx = len(base_args) - 1
            # We store just enough info here so that we can regenerate the view later.
            # Regeneration: curr_view._view_func(args[base_idx])
            inner_calling_convention_meta[curr_view_idx] = (base_idx, curr_view)
    if len(base_args) == 0:
        assert len(other_args) == len(fwd_inputs)
        # If no synthetic bases are necessary, just return the original inputs.
        return fwd_inputs, None
    else:
        # Otherwise, return:
        # (1) The new args according to the updated calling convention: (synthetic_bases, other_args)
        # (2) Metadata telling functionalization how to generate the inner argument list given the outer calling convention.
        #     We post-process it into a list, where meta[i] tells you info about the i'th argument in the inner calling convention.
        args_to_functionalization = base_args + other_args
        arg_to_old_idx_map = {arg: i for (i, arg) in enumerate(fwd_inputs)}
        for i, other_arg in enumerate(other_args):
            new_idx = len(base_args) + i
            old_idx = arg_to_old_idx_map[other_arg]
            inner_calling_convention_meta[old_idx] = new_idx
        # post process into a list
        post_processed_calling_convention_meta: List[Union[int, Callable]] = [
            -1 for _ in range(len(inner_calling_convention_meta))
        ]
        for k, v in inner_calling_convention_meta.items():
            post_processed_calling_convention_meta[k] = v
        # Quick assert: every argument in the inner calling convention should be accounted for.
        for x in post_processed_calling_convention_meta:
            assert x != -1
        return args_to_functionalization, post_processed_calling_convention_meta


def format_guard_bug_msg(aot_config, expected):
    return (
        f"At compilation time, graph {aot_config.aot_id} was compiled under the "
        f"assumption that {expected}, but at runtime this was not the case.  "
        "This indicates a guard bug in AOTAutograd or Dynamo, please file a bug to PyTorch."
    )


# MOTIVATION:
#
# When tracing functions for future execution, one must be careful not to pass
# in the same input tensor multiple times (e.g., f(x, x), as this can result
# in graphs that are ONLY valid if you later pass a new tensor in exactly the
# same way (e.g., f(y, y)).  (NB: we really mean duplicate; two distinct
# tensors that alias each other is a different situation that is covered by
# aot_dispatch_deduplicated_autograd). Here are two examples:
#
# (1) Suppose you have a function:
#
#   def f(x, y):
#       return x + y
#
# If you make_fx(f)(x, x), you will trace out:
#
#   def f(x, y):
#       return y + y
#
# Oops!
#
# (2) For most tensors x and y, you can compute f's gradient with respect to
# these to inputs by saying torch.autograd.grad(f(x, y), (x, y)).  However,
# if x is y, you will trace out a program that gets incorrect gradients:
#
#   >>> x = torch.randn(1, requires_grad=True)
#   >>> torch.autograd.grad(x + x, (x, x))
#   (tensor([2.]), tensor([2.]))
#
# In other words, the gradient is double-counted.  Deduplicating the arguments
# gives you an appropriate gradient:
#
#   >>> y = torch.randn(1, requires_grad=True)
#   >>> torch.autograd.grad(x + y, (x, y))
#   (tensor([1.]), tensor([1.]))
#
# HOW TO DEDUPLICATE:
#
# There are a few strategies, in order of preference:
#
# 1. For every duplicate argument to the function, detach it into
#    a separate leaf tensor, so that it is no longer duplicated.
#
#       PRO: The resulting compiled graph works for any configuration
#       of duplicated arguments.
#
#       CON: It does not (naively) work if you mutate the metadata of inputs:
#
#           def f(x, y):
#               x.transpose_(0, 1)
#               y.transpose_(0, 2)
#
#           x = torch.randn(2, 3, 4)
#           f(x, x)
#
#       The ordering of the transposes inside f dictates whether or not
#       you get [4, 2, 3] or [3, 4, 2].  This means that you cannot precompute
#       what metadata mutations should get applied to each input; you need to
#       assume they aren't duplicates (what we do today) or preserve
#       the original metadata mutations exactly in order, so that they work
#       for any duplicate configuration.
#
#       CON: It does not (naively) work if you mutate the data of inputs.
#       In particular, leaf tensors that require grad cannot be mutated,
#       this makes it impossible to differentiate with respect to the original
#       base.
#
# 2. For every duplicate argument to the function, remove it, so it is
#    no longer part of the "true" signature:
#
#       PRO: Implemented naively, it still works for metadata/data mutation.
#
#       CON: The resulting compiled graph is duplicate-specialized: it only
#       works if future calls duplicate arguments in exactly the same way.
#       Horribly, Dynamo doesn't guard on this at the moment.  But even if
#       it did, you could still end up recompiling a bunch of each duplicate.
#
# Our strategy is to do (1) if we can, and do (2) otherwise, erroring if
# Dynamo's guards are not enough.  In practice, this seems to cover
# everything.
#
def aot_wrapper_dedupe(
    flat_fn, flat_args: List[Tensor], aot_config: AOTConfig, *, compiler_fn
):
    # Get information about whether or not flat_fn mutates its arguments
    # or not
    # This change is definitely not going to be landed;
    # functionalizing a piece of code that takes in tensor subclasses is very broken today,
    # so during testing I was just skipping this logic. Need to revisit.
    SKIP_ANALYSIS = True
    try:
<<<<<<< HEAD
        if not SKIP_ANALYSIS:
            with enable_python_dispatcher():
                fw_metadata, _out, _num_aliasing_metadata_outs = run_functionalized_fw_and_collect_metadata(
                    flat_fn
                )(*flat_args)
=======
        with enable_python_dispatcher():
            fw_metadata, _out = run_functionalized_fw_and_collect_metadata(flat_fn)(
                *flat_args
            )
>>>>>>> af4267ce
    except RuntimeError as e:
        log.warning(
            "Failed to collect metadata on function, produced code may be suboptimal.  "
            "Known situations this can occur are inference mode only compilation involving "
            "resize_, tensor wrapper subclasses or prims (!schema.hasAnyAliasInfo() INTERNAL ASSERT FAILED); "
            "if your situation looks different please file a bug to PyTorch.",
            exc_info=True,
        )
        # Analysis failed, fall back to duplicate specialize
        # TODO: Known analysis problems:
        #   - resize_: TestInductorOpInfoCPU.test_comprehensive_resize__cpu_bool
        #   - prims: test_tmp_not_defined_issue1_cpu
        pass
    else:
        # Strategy 1: For any input that is not mutated, we can leafify it if we
        # need to remove a duplicate.
        leaf_flat_args = []
        args_set = set()
        ok = True

        for i, a in enumerate(flat_args):
            if SKIP_ANALYSIS:
                ok = False
                break
            if a not in args_set:
                args_set.add(a)
                leaf_flat_args.append(a)
            elif not fw_metadata.input_info[i].mutates_data and not fw_metadata.input_info[i].mutates_metadata:
                leaf_flat_args.append(a.detach().requires_grad_(a.requires_grad))
            else:
                ok = False
                break

        if ok:
            return compiler_fn(flat_fn, leaf_flat_args, aot_config)

    # Strategy 2: Duplicate specialize.
    #
    # In Haskell types, suppose you have:
    #
    #   add_dupe_args :: DedupedArgs -> Args
    #   remove_dupe_args :: Args -> DedupedArgs
    #
    #   compiler_fn
    #       :: (DedupedArgs -> R) -> DedupedArgs -> AOTConfig -> (DedupedArgs -> R)
    #   deped_compiler_fn
    #       :: (Args -> R) -> Args -> AOTConfig -> (Args -> R)
    #
    # Then the code below can be written in point-free style as:
    #
    #   deduped_compiler_fn f a c =
    #       compiler_fn (f . add_dupe_args) (remove_dupe_args a) c . remove_dupe_args
    #
    # Suppose you have:
    #
    #   [a, b, a, c]
    #
    # We want:
    #
    #   remove_dupe_args([a, b, a, c]) == [a, b, c]
    #   add_dupe_args([a, b, c]) == [a, b, a, c]
    #
    # This is done via (respectively):
    #
    #   seen_args = {a: 0, b: 1, c: 2}
    #   add_dupe_map = {  # how to get args from the deduped list
    #       0: 0,
    #       1: 1,
    #       2: 0,
    #       3: 2,
    #   }
    #   keep_arg_mask = [True, True, False, True]

    seen_args = {}
    keep_arg_mask = []
    add_dupe_map = {}
    duped_arg_len = len(flat_args)

    j = 0  # index into deduped_flat_args
    for i, t in enumerate(flat_args):
        if t in seen_args:
            keep_arg_mask.append(False)
            add_dupe_map[i] = seen_args[t]
            continue
        keep_arg_mask.append(True)
        seen_args[t] = j
        add_dupe_map[i] = j
        j += 1

    unique_args = j

    # NB: Hot path, avoid set lookups here
    # TODO: Can avoid the zip here too, probably
    def remove_dupe_args(args):
        return [t for t, keep in zip(args, keep_arg_mask) if keep]

    def add_dupe_args(args):
        return [args[add_dupe_map[i]] for i in range(duped_arg_len)]

    deduped_flat_args = remove_dupe_args(flat_args)

    tracing_context = TracingContext.get()
    if tracing_context:
        # TODO(voz): This structure is 1:1, we could consider an alternate structure like
        # kept_pos:[dupe_arg_pos], however, add_dupe_map is 1:1 so we would need a new structure there,
        # which feels like needless complexity for a tiny bit of efficiency at this point.
        for dupe_arg_pos, kept_pos in add_dupe_map.items():
            # Edge case, only happens for identity
            if dupe_arg_pos != kept_pos:
                tracing_context.guards_context.aotautograd_guards.append(DuplicateInputs(kept_pos, dupe_arg_pos))

    @wraps(flat_fn)
    def wrapped_flat_fn(*args):
        return flat_fn(*add_dupe_args(args))

    compiled_fn = compiler_fn(wrapped_flat_fn, deduped_flat_args, aot_config)

    if not hasattr(compiled_fn, "_boxed_call"):
        compiled_fn = make_boxed_func(compiled_fn)

    @wraps(compiled_fn)
    def wrapped_compiled_fn(args):
        deduped_args = remove_dupe_args(args)
        args.clear()
        return compiled_fn(deduped_args)

    wrapped_compiled_fn._boxed_call = True

    # This can be uncommented when we properly guard for duplicates,
    # but right now we must not do it.
    # if not config.debug_assert:
    #     return wrapped_compiled_fn

    @wraps(wrapped_compiled_fn)
    def debugged_compiled_fn(args):
        # Test that the computed remove/add arg functions are an inverse
        new_args = add_dupe_args(remove_dupe_args(args))
        seen = {}
        for i, (x, y) in enumerate(zip(new_args, args)):
            seen[y] = None
            assert x is y, format_guard_bug_msg(
                aot_config,
                f"{describe_input(i, aot_config)} would be a duplicate of "
                f"{describe_input(add_dupe_map[i], aot_config)}",
            )
        # This is only an error if there is metadata mutation on both of
        # the duped arguments; in this case, we need to know what order
        # the metadata mutation applies in.  You'll get the correct result
        # otherwise, because a graph that assumes distinct inputs works if
        # you dupe the inputs (the gradient contributions from each input
        # will get summed up appropriately.)
        #
        # TODO: work out how to setup this assert correctly
        """
        assert len(seen) == unique_args, format_guard_bug_msg(aot_config,
            f"there would be {unique_args} distinct arguments"
        )
        """
        return wrapped_compiled_fn(args)

    debugged_compiled_fn._boxed_call = True

    return debugged_compiled_fn


def describe_input(i, aot_config):
    if i < aot_config.num_params_buffers:
        return f"parameter/buffer {i}"
    else:
        return f"input {i - aot_config.num_params_buffers}"


# Has the precondition that there
# are no duplicate arguments in flat_args (e.g., the same Tensor
# object never shows up twice.  However, two tensor inputs MAY alias
# the same storage, so long as they have separate TensorImpls.)
def aot_dispatch_autograd(flat_fn, flat_args: List[Any], aot_config: AOTConfig):

    with enable_python_dispatcher():
        _fw_metadata, out = run_functionalized_fw_and_collect_metadata(flat_fn)(
            *flat_args
        )

    # pre-compute, so we can bail out quickly in the hotpath
    _num_outputs = len(_fw_metadata.output_info)
    _num_outputs_non_aliased = len(
        [x for x in _fw_metadata.output_info if x.output_type == OutputType.non_alias]
    )
    _num_outputs_aliased_to_inputs = len(
        [
            x
            for x in _fw_metadata.output_info
            if x.output_type in [
                OutputType.alias_of_input,
                OutputType.is_input,
            ]
        ]
    )
    _num_outputs_aliased_to_intermediates = len(
        [
            x
            for x in _fw_metadata.output_info
            if x.output_type in [
                OutputType.alias_of_intermediate,
                OutputType.alias_of_intermediate_save_as_output,
                OutputType.alias_of_intermediate_base_is_user_output,
            ]
        ]
    )
    _num_outputs_aliased = (
        _num_outputs_aliased_to_inputs + _num_outputs_aliased_to_intermediates
    )

    _num_mutated_data_inputs = len(
        [x for x in _fw_metadata.input_info if x.mutates_data]
    )
    _num_mutated_metadata_only_inputs = len(
        [
            x
            for x in _fw_metadata.input_info
            if not x.mutates_data and x.mutates_metadata
        ]
    )
    _num_mutated_inputs = _num_mutated_data_inputs + _num_mutated_metadata_only_inputs

    assert len(_fw_metadata.requires_grad_info) == _num_mutated_inputs + _num_outputs

    # out here corresponds to the set of outputs in the traced forward that should get grad_outputs in the traced backward.
    # It includes outputs of the original forward, *and* any updated inputs due to input mutations.
    # However, it does *not* include any outputs that are aliases of inputs or intermediates, or any metadata-only input mutations.
    out = pytree.tree_map(
        lambda x: x.detach().contiguous() if isinstance(x, Tensor) else x,
        out,
    )

    # merge_view_inputs() is used again at runtime to create synthetic bases out of aliased inputs.
    # This code only executes at runtime if we have graph inputs that alias each other, and one of those inputs
    # gets its data mutated.
    # When that happens, we replace the aliased inputs with a synthetic base, and in the traced forward
    # we later generate the input views
    flat_args_with_views_handled, _synthetic_base_info = merge_view_inputs(
        flat_args, _fw_metadata.input_info
    )

    joint_forward_backward = create_joint_forward_backward_functionalized(
        flat_fn,
        meta=_fw_metadata,
        synthetic_base_info=_synthetic_base_info,
    )

    joint_inputs = (flat_args_with_views_handled, out)

    disable_amp = torch._C._is_any_autocast_enabled()

    if config.use_functionalize:
        with enable_python_dispatcher():
            flattened_joints, _ = pytree.tree_flatten(joint_inputs)
            fx_g = make_fx(joint_forward_backward, aot_config.decompositions)(
                *joint_inputs
            )

        # There should be *NO* mutating ops in the graph at this point.
        assert_functional_graph(fx_g.graph)
        # Redudant with the check above, but worth having in case tracing introduced
        # a fake tensor. Unlikely.
        # See Note: [Fake Modules and AOTAutograd]
        torch._dynamo.utils.assert_no_fake_params_or_buffers(fx_g)
        fx_g.graph.eliminate_dead_code()
        fx_g.recompile()
    else:
        # joint_forward_backward() now always runs with functionalization, and factoring it out
        # to make that toggleable is a bit painful.
        # aot autograd without functionalization is wrong anyway, so we error.
        raise AssertionError(
            "Graph partitioning without functionalization is not sound, we may introduce errors"
        )

    if config.debug_joint:
        log.debug(f"====== Joint graph {aot_config.aot_id} ======")
        log.debug(fx_g.print_readable(print_output=False))

    with torch.no_grad():
        with track_graph_compiling(aot_config, "joint"):
            num_inner_fwd_outputs = _num_mutated_inputs + _num_outputs + _fw_metadata.num_intermediate_bases
            fw_module, bw_module = aot_config.partition_fn(
                fx_g, joint_inputs, num_fwd_outputs=num_inner_fwd_outputs
            )
            fw_outs = [n for n in fw_module.graph.nodes if n.op == "output"][0].args[0]
            # we only need to bookkeep the symints that are saved for bw, not any symints
            # the user forward might have returned in its own output
            fw_outs_saved_for_bw = fw_outs[num_inner_fwd_outputs:]
            symint_outs_saved_for_bw = [
                n for n in fw_outs_saved_for_bw if is_sym_node(n)
            ]
            _num_symints_saved_for_bw = len(symint_outs_saved_for_bw)

        if config.debug_graphs:
            log.debug("====== Forward graph {aot_config.aot_id} ======")
            log.debug(fw_module.print_readable(print_output=False))

        with track_graph_compiling(aot_config, "forward"):
            compiled_fw_func = aot_config.fw_compiler(
                fw_module, flat_args_with_views_handled
            )

    class CompiledFunction(torch.autograd.Function):
        compiled_fw = compiled_fw_func
        compiled_bw = None
        num_outputs = _num_outputs
        num_outputs_aliased_to_inputs = _num_outputs_aliased_to_inputs
        num_outputs_aliased_to_intermediates = _num_outputs_aliased_to_intermediates
        num_outputs_aliased = _num_outputs_aliased
        num_symints_saved_for_bw = _num_symints_saved_for_bw
        num_mutated_inputs = _num_mutated_inputs
        num_mutated_data_inputs = _num_mutated_data_inputs
        num_mutated_metadata_only_inputs = _num_mutated_metadata_only_inputs
        synthetic_base_info = _synthetic_base_info
        fw_metadata = _fw_metadata

        @staticmethod
        def forward(ctx, *deduped_flat_tensor_args):

            # There is a pretty complicated calling convention around what the compiled fw returns.
            # The full list of outputs and their relative order is:
            # (*mutated_inputs, *fw_outs, *fw_intermediate_bases, *saved_tensors, *saved_symints)
            # - Note that in the synthetic bases case, mutated_inputs will correspond to an updated version
            #   of the original view, and not the synthetic base
            fw_outs = call_func_with_args(
                CompiledFunction.compiled_fw,
                deduped_flat_tensor_args,
                disable_amp=disable_amp,
            )

            num_outputs = CompiledFunction.num_outputs
            num_outputs_aliased_to_inputs = (
                CompiledFunction.num_outputs_aliased_to_inputs
            )
            num_outputs_aliased_to_intermediates = (
                CompiledFunction.num_outputs_aliased_to_intermediates
            )
            num_outputs_aliased = CompiledFunction.num_outputs_aliased
            num_intermediate_bases = CompiledFunction.fw_metadata.num_intermediate_bases
            num_symints_saved_for_bw = CompiledFunction.num_symints_saved_for_bw
            num_mutated_inputs = CompiledFunction.num_mutated_inputs
            num_mutated_metadata_only_inputs = (
                CompiledFunction.num_mutated_metadata_only_inputs
            )
            # Our forward() returns both (mutated_inputs, outputs, output_intermediate_bases, saved_tensors, saved_symints)
            num_forward_returns = num_mutated_inputs + num_outputs + num_intermediate_bases

            assert num_forward_returns == len(
                CompiledFunction.fw_metadata.requires_grad_info
            ) + num_intermediate_bases

            # Partitioners must put symint arguments at the end separate from tensor arguments
            if num_symints_saved_for_bw > 0:
                tensors_saved_for_backwards = fw_outs[
                    num_forward_returns:-num_symints_saved_for_bw
                ]
                assert all(
                    [isinstance(x, torch.Tensor) for x in tensors_saved_for_backwards]
                )
                ctx.save_for_backward(*tensors_saved_for_backwards)
                symint_outs = fw_outs[-num_symints_saved_for_bw:]
                assert all(
                    [
                        isinstance(x, (int, float, torch.SymInt, torch.SymFloat))
                        for x in symint_outs
                    ]
                )
                ctx.symints = symint_outs
            else:
                ctx.save_for_backward(*fw_outs[num_forward_returns:])
                ctx.symints = []

            raw_returns = fw_outs[0:num_forward_returns]

            # Wrap all autograd.Function.forward() outputs that are aliases
            # so that autograd.Function doesn't treat them as tensors
            if num_mutated_metadata_only_inputs > 0:
                for i, idx in enumerate(
                    CompiledFunction.fw_metadata.mutated_inp_indices
                ):
                    # We could make this faster by only looping over inputs with metadata-only mutations
                    # (instead of looping over inputs with either data or metadata mutations), but there shouldn't be many.
                    info = CompiledFunction.fw_metadata.input_info[idx]
                    if info.mutates_metadata and not info.mutates_data:
                        raw_returns[i] = TensorAlias(raw_returns[i])

                if config.debug_assert:
                    user_mutated_inputs_raw = raw_returns[0:num_mutated_inputs]
                    mut_inp_infos = [x for x in CompiledFunction.fw_metadata.input_info if x.mutates_data or x.mutates_metadata]
                    assert len(user_mutated_inputs_raw) == len(mut_inp_infos)

            if num_outputs_aliased > 0:
                for idx in CompiledFunction.fw_metadata.aliased_out_indices:
                    raw_return_idx = num_mutated_inputs + idx
                    raw_returns[raw_return_idx] = TensorAlias(raw_returns[raw_return_idx])

                if config.debug_assert:
                    intermediates_raw = raw_returns[num_mutated_inputs + num_outputs:]
                    assert not any(isinstance(x, TensorAlias) for x in intermediates_raw)

            # invariant: intermediate bases always require gradients, so we don't have to
            # consider marking them as non-differentiable.
            raw_returns_not_including_intermediate_bases = raw_returns[:num_mutated_inputs + num_outputs]
            fw_outs_not_requiring_grad = [
                x
                for (i, x) in enumerate(raw_returns_not_including_intermediate_bases)
                if isinstance(x, torch.Tensor)
                and not CompiledFunction.fw_metadata.requires_grad_info[i]
            ]
            ctx.mark_non_differentiable(*fw_outs_not_requiring_grad)

            return tuple(raw_returns)

        @staticmethod
        def backward(ctx, *flat_args):
            # Calling convention: we expect a grad_out passed to the backward:
            # - for every output of the fw that does *not* alias an input or graph intermediate
            # - for every updated_input generated by the fw that does *not* alias an input (aka only data-mutations)
            # - for every graph intermediate that we need to use to generate an output later.
            # The other outputs in the autograd.Function.forward that do *not* show up in the backward include:
            # - outputs that alias inputs or graph intermediates
            # - updated inputs due to metadata-only mutations.
            # We need to return them in the forward, but ensure that they all do not get gradients in the backward,
            # and we filter them out here before passing the remaining grad_outputs into the compiled backward.
            num_mutated_inps = CompiledFunction.num_mutated_inputs
            num_intermediate_bases = CompiledFunction.fw_metadata.num_intermediate_bases
            expected_grad_outs = (
                CompiledFunction.num_outputs + num_mutated_inps + num_intermediate_bases
            )

            assert len(flat_args) == expected_grad_outs
            if (
                CompiledFunction.num_mutated_metadata_only_inputs > 0
                or CompiledFunction.num_outputs_aliased > 0
            ):
                inp_tangents, out_tangents, intermediate_base_tangents = (
                    flat_args[0:num_mutated_inps],
                    flat_args[num_mutated_inps:num_mutated_inps + CompiledFunction.num_outputs],
                    flat_args[num_mutated_inps + CompiledFunction.num_outputs:],
                )
                # input_info contains info on *every* input,
                # But in the backward(), we are only given grad outputs for every mutated input.
                # We then need to filter out the grad outputs that correspond to metadata-only mutations.
                mutated_inp_indices = CompiledFunction.fw_metadata.mutated_inp_indices
                input_info = CompiledFunction.fw_metadata.input_info
                assert len(inp_tangents) == len(mutated_inp_indices)
                inp_tangents_filtered = [
                    x
                    for x, info_idx in zip(inp_tangents, mutated_inp_indices)
                    if input_info[info_idx].mutates_data
                ]
                # We also need to filter out grad outputs that correspond to outputs aliasing inputs/intermediates
                out_info = CompiledFunction.fw_metadata.output_info
                out_tangents_filtered = [
                    x
                    for x, info in zip(out_tangents, out_info)
                    if info.output_type == OutputType.non_alias
                ]
                # intermediate bases always require gradients, and always participate in the backward graph.
                flat_bw_args = itertools.chain(inp_tangents_filtered, out_tangents_filtered, intermediate_base_tangents)

                # sanity asserts
                # metadata_only_inps = [
                #     x for x, info_idx in zip(inp_tangents, mutated_inp_indices)
                #     if not input_info[info_idx].mutates_data
                # ]
                # aliased_outputs = [
                #     x for x, info in zip(out_tangents, out_info) if info.output_type != OutputType.non_alias]
                # assert all(x is None for x in metadata_only_inps)
                # assert all(x is None for x in aliased_outputs)
            else:
                flat_bw_args = flat_args

            contiguous_args = [
                t.contiguous() if torch.is_tensor(t) else t for t in flat_bw_args
            ]
            all_args = (
                list(ctx.symints) + list(ctx.saved_tensors) + list(contiguous_args)
            )
            del contiguous_args

            class CompiledFunctionBackward(torch.autograd.Function):
                # This custom autograd Function ensures that the backward graph is
                # properly connected, but errors when the user performs double backward.
                #
                # See comment for why once_differentiable is not sufficient:
                # https://github.com/pytorch/pytorch/pull/92348/files#r1072962107
                @staticmethod
                def forward(ctx, *all_args):
                    all_args_list = list(all_args)
                    if CompiledFunction.compiled_bw is None:
                        # TODO - pass in fake tensors ?
                        context = disable_autocast_manager if disable_amp else nullcontext
                        with context(), track_graph_compiling(aot_config, "backward"):
                            CompiledFunction.compiled_bw = aot_config.bw_compiler(
                                bw_module, all_args_list
                            )

                    ctx.maybe_clear_saved_tensors()
                    out = call_func_with_args(
                        CompiledFunction.compiled_bw,
                        all_args_list,
                        steal_args=True,
                        disable_amp=disable_amp,
                    )
                    return tuple(out)

                @staticmethod
                def backward(ctx, *args):
                    raise RuntimeError("torch.compile with aot_autograd does not currently support double backward")

            out = CompiledFunctionBackward.apply(*all_args)
            return out

    @wraps(CompiledFunction.apply)
    def compiled_function(*args):
        # Step 2: remove aliased inputs that are mutated, replace with synthetic bases
        # Only happens if our graph mutates an input that aliases another input.
        if CompiledFunction.synthetic_base_info is not None:
            # Given: the original args, including at least one pair of inputs that are aliased
            # and get subsequently mutated.
            # Generate: the updated args, including (potentially multiple) synthetic bases
            # that replace the views. The input views are regenerated manually in the compiled function.
            # TODO: think harder about what happens if (a view of) one of these mutated input views is ALSO returned
            new_inputs, metadata = merge_view_inputs(
                args, CompiledFunction.fw_metadata.input_info
            )
            # We're just re-running the original-args-to-synthetic-base transformation
            # that we ran during compilation.
            # This returns metadata that we use during tracing to recover the input views,
            # which we don't actually need at runtime.
            assert metadata is not None
            args_with_synthetic_bases = new_inputs
        else:
            args_with_synthetic_bases = args

        all_outs = CompiledFunction.apply(*args_with_synthetic_bases)

        num_mutated_inps = CompiledFunction.num_mutated_inputs
        num_intermediate_bases = CompiledFunction.fw_metadata.num_intermediate_bases
        assert (
            len(all_outs)
            == num_mutated_inps + CompiledFunction.num_outputs + num_intermediate_bases
        )
        # Step 3: After running the compiled fw, apply updates to mutated inputs
        if CompiledFunction.num_mutated_inputs > 0:
            assert (
                len(CompiledFunction.fw_metadata.mutated_inp_indices)
                == CompiledFunction.num_mutated_inputs
            )

            updated_inputs = all_outs[: CompiledFunction.num_mutated_inputs]
            fw_outs = all_outs[CompiledFunction.num_mutated_inputs :]

            for i, inpt_idx in enumerate(
                CompiledFunction.fw_metadata.mutated_inp_indices
            ):
                meta = CompiledFunction.fw_metadata.input_info[inpt_idx]
                if not meta.mutates_data and not meta.mutates_metadata:
                    continue
                original_inpt = args[inpt_idx]
                updated_inpt = updated_inputs[i]
                if meta.mutates_metadata and not meta.mutates_data:
                    assert isinstance(updated_inpt, TensorAlias)
                    updated_inpt = updated_inpt.alias
                    # We need to grab the size/stride/storage_offset from the compiled forward,
                    # and use that to mutate the metadata of the input
                    original_inpt.as_strided_(
                        updated_inpt.size(),
                        updated_inpt.stride(),
                        updated_inpt.storage_offset(),
                    )
                else:
                    # TODO: handle resize_() on inputs to a larger size.
                    # This is actually non-trivial to detect, so we should probably just handle it
                    # (or make dynamo detect).
                    # We can't just check of original_inpt.storage_size != updated_inpt.storage_size,
                    # Because the original_inpt might be a view of some larger tensor,
                    # and updated_inpt is always densely packed.
                    if meta.mutates_data and meta.mutates_metadata:
                        original_inpt.as_strided_(
                            updated_inpt.size(),
                            updated_inpt.stride(),
                            updated_inpt.storage_offset(),
                        )
                    else:
                        assert meta.mutates_data
                    original_inpt.copy_(updated_inpt)
        else:
            fw_outs = all_outs

        # Step 4: Manually regenerate any outputs that are aliased to inputs, instead of
        # compiling them.
        if CompiledFunction.num_outputs_aliased > 0:
            # The compiled forward also returned intermediate bases. We don't want to return them to the user.
            if CompiledFunction.fw_metadata.num_intermediate_bases > 0:
                fw_outs_no_intermediate_bases = fw_outs[
                    : -CompiledFunction.fw_metadata.num_intermediate_bases
                ]
                intermediate_bases = fw_outs[-CompiledFunction.fw_metadata.num_intermediate_bases:]
            else:
                fw_outs_no_intermediate_bases = fw_outs
                intermediate_bases = []
            assert len(fw_outs_no_intermediate_bases) == len(CompiledFunction.fw_metadata.output_info)

            fw_outs_including_aliases = []
            for i, (o, info) in enumerate(zip(
                fw_outs_no_intermediate_bases, CompiledFunction.fw_metadata.output_info
            )):
                if info.output_type == OutputType.non_alias:
                    fw_outs_including_aliases.append(o)
                    continue
                assert isinstance(o, TensorAlias)
                o_ = o.alias
                o_grad = CompiledFunction.fw_metadata.requires_grad_info[CompiledFunction.num_mutated_inputs + i]
                if info.output_type == OutputType.alias_of_input:
                    aliased_base_tensor = args[info.base_idx]
                    regenerated_out = gen_alias_from_base(aliased_base_tensor, o_, o_grad)
                    fw_outs_including_aliases.append(regenerated_out)
                    continue
                elif info.output_type == OutputType.is_input:
                    aliased_base_tensor = args[info.base_idx]
                    regenerated_out = aliased_base_tensor
                    fw_outs_including_aliases.append(regenerated_out)
                    continue
                elif info.output_type == OutputType.alias_of_intermediate:
                    base_tensor_list = intermediate_bases
                elif info.output_type == OutputType.alias_of_intermediate_save_as_output:
                    base_tensor_list = intermediate_bases
                else:
                    assert info.output_type == OutputType.alias_of_intermediate_base_is_user_output
                    base_tensor_list = fw_outs_no_intermediate_bases
                aliased_base_tensor = base_tensor_list[info.base_idx]
                # TODO: handle the custom autograd function case here.
                # We need a way to check whether a tensor came from a custom autograd fn from python,
                # AND a way to replay that custom view fn.
                regenerated_out = gen_alias_from_base(
                    aliased_base_tensor, o_, o_grad
                )
                fw_outs_including_aliases.append(regenerated_out)
            return fw_outs_including_aliases
        else:
            return fw_outs

    if not config.debug_assert:
        return compiled_function

    flat_requires_grad = [
        a.requires_grad if isinstance(a, Tensor) else None for a in flat_args
    ]

    @wraps(compiled_function)
    def debug_compiled_function(*args):
        # TODO: Check aliasing relationships
        # TODO: Check strides for metadata mutation
        # (NB: ideally, this logic is factored out of this function and
        # you move these debug checks there)

        # Check requires grad.  Bad case is when we compiled with
        # requires_grad = False, but input requires_grad = True
        # (vice versa is OK; we compute a gradient and then throw
        # it away when it hits the input.)
        for i, a in enumerate(args):
            can_require_grad = flat_requires_grad[i]
            if can_require_grad is None:
                assert not isinstance(a, Tensor)
            elif not can_require_grad:
                assert not a.requires_grad, format_guard_bug_msg(
                    aot_config,
                    f"{describe_input(i, aot_config)} would not require grad",
                )

        return compiled_function(*args)

    return debug_compiled_function


@dynamo_timed
def create_aot_dispatcher_function(
    flat_fn, flat_args: List[Any], aot_config: AOTConfig
):
    """
    Traces the forward and backward graphs of the attr:`flat_fn` to generate a
    joint graph. The joint graph is an Fx graph with Aten ops. Please refer to
    the tracing mechanism to understand the graph capturing details.

    The joint graph is then passed through attr:`partition_fn` to isolate the
    forward and backward portions, which are then respectively compiled via the
    provided attr:`fw_compiler` and attr:`bw_compiler`.

    The resulting compiled forward and backward graphs are then wrapped up in a
    ``torch.autograd.Function`` object.

    The calling convention here is that the first aot_config.num_params_buffers
    inputs in flat_args are parameters and buffers, and the rest are inputs.

    We use this to assume that parameters/buffer's shapes don't change.
    """

    # This is the main entry point.
    # TODO: Chillee argues that dynamo itself should pass in fake tensors to
    # the list of arguments when compiling; at the moment we do not do this

    if aot_config.decompositions is None:
        aot_config.decompositions = {}

    aot_config.decompositions = {
        **aot_autograd_decompositions,
        **aot_config.decompositions,
    }

    log.setLevel(config.log_level)

    # NB: don't bother setting allow_fallback_kernels; this should not actually
    # be configurable in fake tensor, we should automatically do the right
    # thing
    if config.debug_fake_cross_ref:
        # This is a little messy but TorchDynamo directly changes `use_fake_tensor`
        # so it's not enough for user to change the config manually
        # TODO: have TorchDynamo read in `use_fake_tensor` from os environ /
        # coordinate flags
        config.use_fake_tensor = False

    if config.use_dynamic_shapes:
        assert config.use_fake_tensor, "Dynamic shapes only works with fake tensor"

    # Check flat_args to see if they're already fake.  If so, use that fake
    # mode instead.

    for x in flat_args:
        if isinstance(x, FakeTensor):
            fake_mode = x.fake_mode
            break
    else:
        shape_env = ShapeEnv() if config.use_dynamic_shapes else None
        fake_mode = (
            FakeTensorMode(shape_env=shape_env)
            if config.use_fake_tensor
            else nullcontext()
        )

    cross_ref = CrossRefFakeMode() if config.debug_fake_cross_ref else nullcontext()
    python_dispatcher_mode = (
        enable_python_dispatcher() if config.use_dynamic_shapes else nullcontext()
    )

    with torch.autograd.set_multithreading_enabled(
        False
    ), preserve_rng_state(), cross_ref, fake_mode, python_dispatcher_mode:

        def process_inputs(flat_args):
            if config.use_fake_tensor or isinstance(fake_mode, FakeTensorMode):

                def convert(idx, x):
                    if not isinstance(x, torch.Tensor):
                        return x
                    if isinstance(x, FakeTensor):
                        assert x.fake_mode is fake_mode
                        return x
                    if (
                        idx < aot_config.num_params_buffers
                        and config.static_weight_shapes
                    ):
                        return fake_mode.from_tensor(x, static_shapes=True)
                    return fake_mode.from_tensor(x, static_shapes=False)

                return [convert(idx, x) for idx, x in enumerate(flat_args)]
            else:
                return flat_args

        fake_flat_args = process_inputs(flat_args)

        needs_autograd = (
            any([x.requires_grad for x in fake_flat_args if isinstance(x, Tensor)])
            and torch.is_grad_enabled()
        )
        # crappy version of dispatcher
        # TODO: Do this properly
        if needs_autograd:
            compiler_fn = aot_dispatch_autograd
        else:
            compiler_fn = aot_dispatch_base

        compiler_fn = partial(aot_wrapper_dedupe, compiler_fn=compiler_fn)
        # You can put more passes here

        compiled_fn = compiler_fn(flat_fn, fake_flat_args, aot_config)

        if not hasattr(compiled_fn, "_boxed_call"):
            compiled_fn = make_boxed_func(compiled_fn)

        return compiled_fn


# Inspired by autodidax (thanks!)
class PytreeThunk:
    spec = None
    # These are some kinda dumb microoptimizations that save about 3-4 us of overhead.
    is_simple = (
        None  # if the output spec is a tuple/list, we won't bother unflattening it.
    )
    is_really_simple = None  # if the output spec is a LeafSpec

    def set(self, spec):
        assert self.spec is None or self.spec == spec
        self.spec = spec
        if type(self.spec) in [tuple, list] and all(
            isinstance(i, pytree.LeafSpec) for i in spec.children_specs
        ):
            self.is_simple = True
        if isinstance(self.spec, pytree.LeafSpec):
            self.is_really_simple = True

    def unflatten(self, x):
        if self.is_really_simple:
            return x[0]
        if self.is_simple:
            return x
        return pytree.tree_unflatten(x, self.spec)


def aot_function(
    fn: Callable,
    fw_compiler: Callable,
    bw_compiler: Optional[Callable] = None,
    partition_fn: Callable = default_partition,
    decompositions: Optional[Dict] = None,
    num_params_buffers: int = 0,
    hasher_type=None,  # deprecated
    static_argnums: Optional[Tuple[int]] = None,  # deprecated
) -> Callable:
    """
    Traces the forward and backward graph of :attr:`fn` using torch dispatch
    mechanism, and then compiles the generated forward and backward graphs
    through :attr:`fw_compiler` and :attr:`bw_compiler`.

    :func:`aot_function` traces the forward and backward graph ahead of time,
    and generates a joint forward and backward graph.  :attr:`partition_fn` is
    then used to separate out forward and backward graphs. The partitioner
    function can be used to perform optimizations such as recomputation. One can
    set `decompositions` dictionary to decompose the operators into a sequence
    of core or simpler operators supported by the backend compilers.

    :func:`aot_function` uses a compilation cache, based on input tensor
    properties, to detect when there is a need of recompilation.

    .. warning::
        This API is experimental and likely to change.

    Args:
        fn (Callable): A Python function that takes one ore more arguments. Must
            return one or more Tensors.
        fw_compiler (Callable): A Python function that accepts an Fx graph with
            Aten ops and input args, and returns a Callable that semantically is
            equivalent to the input Fx graph.
        bw_compiler (Optional[Callable]): A Python function that accepts an
            Fx graph with Aten ops and input args, and returns a Callable that
            semantically is equivalent to the input Fx graph.  Default: None
            (when None, it defaults to the :attr:`fw_compiler`)
        partition_fn (Callable): A Python function that takes a joint forward
            and backward graph, and partitions it into separate forward and
            backward graphs.
        decompositions (Dict): A dictionary to define the decomposition of
            larger Aten ops into simpler or core Aten ops.

    Returns:
        Returns a ``Callable`` that retains the eager behavior of the original
        :attr:`fn`, but with forward and backward graph compiled via
        :attr:`fw_compile` and :attr:`bw_compile`.

    A simple example usage of :func:`aot_function` is as follows. This example
    will print the forward and backward graphs of the function ``fn``

        >>> fn = lambda x : x.sin().cos()
        >>> def print_compile_fn(fx_module, args):
        >>>     print(fx_module)
        >>>     return fx_module
        >>> aot_fn = aot_function(fn, print_compile_fn)
        >>> x = torch.randn(4, 5, requires_grad=True)
        >>> aot_fn(x)
    """
    if static_argnums is not None:
        raise RuntimeError(
            "static_argnums has been deprecated - manually wrap your function or use torchdynamo."
        )

    if bw_compiler is None:
        bw_compiler = fw_compiler
    aot_config = AOTConfig(
        fw_compiler=fw_compiler,
        bw_compiler=bw_compiler,
        partition_fn=partition_fn,
        decompositions=decompositions,
        num_params_buffers=num_params_buffers,
        aot_id=next(AOT_COUNTER),
    )
    cached_res = None

    @wraps(fn)
    def returned_function(*args, **kwargs):
        nonlocal cached_res
        # Now flatten the tensor args
        flat_args, _ = pytree.tree_flatten((args, kwargs))

        # Compile the function and save it in the cache
        if cached_res is None:
            # Save the args_spec for flat_tensor_args to unflatten while tracing
            _, tensor_args_spec = pytree.tree_flatten((args, kwargs))
            out_spec = PytreeThunk()

            def flat_fn(*flat_args):
                # The input are flattened tensor args. Prepare the args in the
                # order that original function expects. Add static args as well.
                # They will appear as tensor constants in the traced graph.
                nonlocal out_spec
                args, kwargs = pytree.tree_unflatten(flat_args, tensor_args_spec)
                tree_out = fn(*args, **kwargs)
                flat_out, spec = pytree.tree_flatten(tree_out)
                for i in flat_out:
                    is_known_type = False
                    for j in KNOWN_TYPES:
                        if isinstance(i, j):
                            is_known_type = True
                            break
                    if not is_known_type:
                        raise RuntimeError(
                            f"Found {type(i)} in output, which is not a known type. "
                            "If this type holds tensors, you need to register a pytree for it. "
                            "See https://github.com/pytorch/functorch/issues/475 for a brief "
                            "explanation why. If you don't need to register a pytree, please "
                            "leave a comment explaining your use case and we'll make this more "
                            "ergonomic to deal with"
                        )
                out_spec.set(spec)
                return flat_out

            compiled_fn = create_aot_dispatcher_function(
                flat_fn,
                flat_args,
                aot_config,
            )
            cached_res = (compiled_fn, out_spec)

        cached_fn, out_spec = cached_res
        out = cached_fn(flat_args)
        return out_spec.unflatten(out)

    return returned_function


def aot_module(mod: nn.Module, *args, **kwargs) -> nn.Module:
    """
    Traces the forward and backward graph of :attr:`mod` using torch dispatch
    tracing mechanism. It is wrapper function, that underneath uses
    :func:`aot_function` to perform tracing and compilation.

    :func:`aot_module` lifts the parameters and buffers of ``nn.Module`` as inputs
    to a new callable which is then compiled through :func:`aot_function`.

    .. warning::
        This API is experimental and likely to change.

    Args:
        mod (Callable): A ``nn.Module`` module.
        args : args to be passed to :func:`aot_function`
        kwargs : kwargs to be passed to :func:`aot_function`

    Returns:
        Returns a ``nn.Module`` that retains the eager behavior of the original
        :attr:`mod`, but with forward and backward graph compiled.

    """
    # See Note: [Fake Modules and AOTAutograd]
    torch._dynamo.utils.assert_no_fake_params_or_buffers(mod)

    def functional_call(named_params, named_buffers, *args, **kwargs):
        params_and_buffers = {**named_params, **named_buffers}
        return torch.func.functional_call(mod, params_and_buffers, args, kwargs)

    named_params = dict(_named_parameters(mod, remove_duplicate=False))
    named_buffers = dict(_named_buffers(mod, remove_duplicate=False))
    num_params_buffers = len(named_params) + len(named_buffers)
    compiled_f = aot_function(
        functional_call, num_params_buffers=num_params_buffers, *args, **kwargs
    )

    class AOTModule(nn.Module):
        def __init__(self):
            super(AOTModule, self).__init__()
            self.orig_module = mod

        def forward(self, *args, **kwargs):
            return compiled_f(
                named_params,
                named_buffers,
                *args,
                **kwargs,
            )

    return AOTModule()


def aot_module_simplified(
    mod: nn.Module,
    args,
    fw_compiler: Callable,
    bw_compiler: Optional[Callable] = None,
    partition_fn: Callable = default_partition,
    decompositions: Optional[Dict] = None,
    hasher_type=None,
    static_argnums=None,
) -> nn.Module:
    """
    This is the simplified or low overhead version of aot_module. For frontends
    like TorchDynamo, the input functions/modules to AOT are static and have
    unpacked inputs/outputs. This gives us an opportunity to remove the
        (1) pytree overhead to parse inputs/outputs,
        (2) AOT Autograd cache,
        (3) Reading of params/buffers in every forward call

    :func:`aot_module_simplified` removes these overheads.
    """
    #########################################################

    # Redudant with dynamo, but worth having in case this gets invoked elsewhere.

    # Note [Fake Modules and AOTAutograd]
    #
    # A simple heuristic for when to use fake versus real tensors is that fake tensors are for compile time
    # (when we don't want to actually run the compute, but we do want to know about metadata),
    # and real tensors are for runtime (when we actually want to do the compute.) However, in AOTAutograd,
    # modules are the exception: we always pass AOTAutograd modules with real tensors.
    # This is because AOTAutograd will produce a compiled function which needs to directly access any
    # parameters the compiled function may need, but these parameters will NOT be passed in by the caller (aka Dynamo).
    # So at compile time, the compiled function we produce must close over any parameters, and those parameters must be
    # real parameters, and we cannot do this unless at compile time we get a module with real tensors.

    # Even if Dynamo did pass all parameters explicitly at runtime, which would eliminate the need to close over
    # the parameters, it would still be profitable to pass real tensor parameters to the compiler at compile time,
    # because some compilation strategies like CUDA graphs want to burn in the pointer addresses where the parameter data live,
    # and of course we can't do that unless we give the backend a real tensor.
    torch._dynamo.utils.assert_no_fake_params_or_buffers(mod)

    params = {
        **dict(_named_parameters(mod, remove_duplicate=False)),
        **dict(_named_buffers(mod, remove_duplicate=False)),
    }
    params_flat, params_spec = pytree.tree_flatten(params)
    params_flat = tuple(params_flat)
    params_len = len(params_flat)

    def functional_call(*args, **kwargs):
        with stateless._reparametrize_module(
            mod, pytree.tree_unflatten(args[:params_len], params_spec)
        ):
            if isinstance(mod, torch.fx.GraphModule):
                with fx_traceback.override_stack_trace(), warnings.catch_warnings():
                    warnings.filterwarnings(
                        "ignore", "Anomaly Detection has been enabled."
                    )
                    with torch.autograd.detect_anomaly(check_nan=False):
                        out = Interpreter(mod).run(*args[params_len:], **kwargs)
            else:
                out = mod(*args[params_len:], **kwargs)

        if not isinstance(out, (tuple, list)):
            raise RuntimeError(
                "Graph output must be a tuple(). This is so that we can avoid "
                "pytree processing of the ouputs. Please change the module to "
                "have tuple outputs or use aot_module instead."
            )
        return out

    assert static_argnums is None
    if bw_compiler is None:
        bw_compiler = fw_compiler
    aot_config = AOTConfig(
        fw_compiler=fw_compiler,
        bw_compiler=bw_compiler,
        partition_fn=partition_fn,
        decompositions=decompositions,
        num_params_buffers=params_len,
        aot_id=next(AOT_COUNTER),
    )

    full_args = []
    full_args.extend(params_flat)
    full_args.extend(args)

    full_args_unwrapped = []
    # TODO: this bookkeeping isn't very robust
    wrap_info: Dict[int, Union[int, tuple]] = collections.defaultdict()
    unwrapped_args_count = 0
    for i, a in enumerate(full_args):
        if hasattr(a, 'unwrap_tensors'):
            unwrapped_tensors = a.unwrap_tensors()
            full_args_unwrapped += unwrapped_tensors
            assert hasattr(a, 'creation_lambda')
            wrap_info[i] = (a.creation_lambda(), unwrapped_args_count, len(unwrapped_tensors))
            unwrapped_args_count += len(unwrapped_tensors)
        else:
            full_args_unwrapped.append(a)
            wrap_info[i] = unwrapped_args_count
            unwrapped_args_count += 1


    # This is a function that takes in plain tensors, and figures out how to (potentially)
    # wrap them into the tensor subclasses that our module expects
    unwrap_outs_info: Dict[int, Union[int, tuple]] = collections.defaultdict()
    def wrapped_functional_call(*args_unwrapped, **kwargs):
        args_wrapped = []
        for idx, info in wrap_info.items():
            if isinstance(info, int):
                args_wrapped.append(args_unwrapped[info])
                continue
            assert isinstance(info, tuple) and len(info) == 3
            creation_lambda, start_idx, arg_count = info
            lambda_args = args_unwrapped[start_idx:start_idx + arg_count]
            wrapped_arg = creation_lambda(lambda_args)
            args_wrapped.append(wrapped_arg)

        outs_wrapped = functional_call(*args_wrapped, **kwargs)
        unwrapped_outs_count = 0
        outs_unwrapped = []
        for i, a in enumerate(outs_wrapped):
            if hasattr(a, 'unwrap_tensors'):
                unwrapped_tensors = a.unwrap_tensors()
                outs_unwrapped += unwrapped_tensors
                assert hasattr(a, 'creation_lambda')
                unwrap_outs_info[i] = (a.creation_lambda(), unwrapped_outs_count, len(unwrapped_tensors))
                unwrapped_outs_count += len(unwrapped_tensors)
            else:
                outs_unwrapped.append(a)
                unwrap_outs_info[i] = unwrapped_outs_count
                unwrapped_outs_count += 1
        return outs_unwrapped


    def unwrap_args(args_wrapped):
        args_unwrapped = []
        for a in args_wrapped:
            if hasattr(a, 'unwrap_tensors'):
                args_unwrapped += a.unwrap_tensors()
            else:
                args_unwrapped.append(a)
        return args_unwrapped

    def wrap_outs(outs_unwrapped):
        outs_wrapped = []
        for idx, info in unwrap_outs_info.items():
            if isinstance(info, int):
                outs_wrapped.append(outs_unwrapped[info])
                continue
            assert isinstance(info, tuple) and len(info) == 3
            creation_lambda, start_idx, arg_count = info
            lambda_args = outs_unwrapped[start_idx:start_idx + arg_count]
            wrapped_out = creation_lambda(lambda_args)
            outs_wrapped.append(wrapped_out)
        return outs_wrapped


    compiled_fn = create_aot_dispatcher_function(
        wrapped_functional_call,
        full_args_unwrapped,
        aot_config,
    )

    # TODO: There is something deeply wrong here; compiled_fn running with
    # the boxed calling convention, but aot_module_simplified somehow
    # historically returned a function that was not the boxed calling
    # convention.  This should get fixed...
    def forward(*runtime_args):
        full_args = []
        full_args.extend(params_flat)
        full_args.extend(runtime_args)
        unwrapped_args = unwrap_args(full_args)
        return wrap_outs(compiled_fn(unwrapped_args))

    # Just for convenience
    forward.zero_grad = mod.zero_grad
    forward.named_parameters = mod.named_parameters
    forward.named_buffers = mod.named_buffers

    return forward


compiled_function = aot_function
compiled_module = aot_module<|MERGE_RESOLUTION|>--- conflicted
+++ resolved
@@ -1378,18 +1378,11 @@
     # so during testing I was just skipping this logic. Need to revisit.
     SKIP_ANALYSIS = True
     try:
-<<<<<<< HEAD
         if not SKIP_ANALYSIS:
             with enable_python_dispatcher():
-                fw_metadata, _out, _num_aliasing_metadata_outs = run_functionalized_fw_and_collect_metadata(
-                    flat_fn
-                )(*flat_args)
-=======
-        with enable_python_dispatcher():
-            fw_metadata, _out = run_functionalized_fw_and_collect_metadata(flat_fn)(
-                *flat_args
-            )
->>>>>>> af4267ce
+                fw_metadata, _out = run_functionalized_fw_and_collect_metadata(flat_fn)(
+                    *flat_args
+                )
     except RuntimeError as e:
         log.warning(
             "Failed to collect metadata on function, produced code may be suboptimal.  "
