--- conflicted
+++ resolved
@@ -270,6 +270,19 @@
     pass
 
 
+def clone_inputs_retaining_gradness(example_inputs):
+    """
+    This clone inputs is different from utils clone_input. In case of minifier,
+    all the tensors are leaf tensors while creating a new graph. So, we set the
+    requires_grad field w/o checking the leafness of the tensor.
+    """
+    cloned_inputs = clone_inputs(example_inputs)
+    for idx in range(len(example_inputs)):
+        if isinstance(cloned_inputs[idx], torch.Tensor):
+            cloned_inputs[idx].requires_grad_(example_inputs[idx].requires_grad)
+    return cloned_inputs
+
+
 def run_fwd_maybe_bwd(gm, args, only_fwd=False):
     """
     Runs a forward and possibly backward iteration for a given mod and args.
@@ -279,13 +292,7 @@
     from .testing import collect_results, reduce_to_scalar_loss, requires_bwd_pass
 
     gm = copy.deepcopy(gm)
-    new_args = clone_inputs(args)
-    # Set the requires_grad field explicitly because clone_inputs only sets
-    # requires_grad for leaf tensors.
-    for narg, arg in zip(new_args, args):
-        if isinstance(arg, torch.Tensor):
-            narg.requires_grad_(arg.requires_grad)
-    args = new_args
+    args = clone_inputs_retaining_gradness(args)
 
     if hasattr(gm, "zero_grad"):
         gm.zero_grad(True)
@@ -334,7 +341,7 @@
 
     try:
         fp64_model, fp64_examples = cast_to_fp64(
-            copy.deepcopy(gm), clone_inputs(example_inputs)
+            copy.deepcopy(gm), clone_inputs_retaining_gradness(example_inputs)
         )
         fp64_ref = run_fwd_maybe_bwd(fp64_model, fp64_examples, only_fwd)
     except Exception:
@@ -401,16 +408,12 @@
     gm, example_inputs, compiler_fn, only_fwd=False, *, require_fp64=False
 ):
     try:
-<<<<<<< HEAD
-        compiled_gm = compiler_fn(copy.deepcopy(gm), clone_inputs(example_inputs))
-=======
         compiled_gm = compiler_fn(
             copy.deepcopy(gm), clone_inputs_retaining_gradness(example_inputs)
         )
         return not same_two_models(
             gm, compiled_gm, example_inputs, only_fwd, require_fp64=require_fp64
         )
->>>>>>> 896eb1db
     except Exception as e:
         # This means that the the minified graph is bad/exposes a different problem.
         # As we are checking accuracy here, lets log the exception and return False.
