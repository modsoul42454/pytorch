--- conflicted
+++ resolved
@@ -221,36 +221,6 @@
 def catch_errors_wrapper(callback):
     @functools.wraps(callback)
     def catch_errors(frame, cache_size):
-<<<<<<< HEAD
-        try:
-            if frame.f_lasti >= 0 or skipfiles.check(frame.f_code.co_filename):
-                log.debug(f"skipping {frame.f_code.co_name} {frame.f_code.co_filename}")
-                return None
-            if (
-                frame.f_code.co_filename == "<string>"
-                and frame.f_code.co_name == "__new__"
-            ):
-                # nametuple constructor
-                return None
-            if config.optimize_ddp:
-                ddp_module = DistributedDataParallel._get_active_ddp_module()
-                if ddp_module:
-                    with compile_lock:
-                        ddp_optimizer = DDPOptimizer(
-                            bucket_bytes_cap=ddp_module.bucket_bytes_cap,
-                            parameters_to_ignore=ddp_module.parameters_to_ignore,
-                            backend_compile_fn=callback._torchdynamo_orig_callable,
-                        )
-                        hijacked_callback = convert_frame.convert_frame(
-                            ddp_optimizer.compile_fn, guard_export_fn=None
-                        )
-                        return hijacked_callback(frame, cache_size)
-
-            with compile_lock:
-                return callback(frame, cache_size)
-        except Exception:
-            raise
-=======
         if frame.f_lasti >= 0 or skipfiles.check(frame.f_code.co_filename):
             log.debug(f"skipping {frame.f_code.co_name} {frame.f_code.co_filename}")
             return None
@@ -273,7 +243,6 @@
 
         with compile_lock:
             return callback(frame, cache_size)
->>>>>>> 9fed04ba
 
     catch_errors._torchdynamo_orig_callable = callback
     return catch_errors
