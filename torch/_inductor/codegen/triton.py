import collections
import contextlib
import dataclasses
import functools
import itertools
import logging
import math
import operator
from typing import Dict, List, Set

import sympy

import torch

import torch._logging
from ..._dynamo import config as dynamo_config
from .. import config, ir, scheduler
from ..codecache import get_code_path
from ..ir import ReductionHint
from ..optimize_indexing import indexing_dtype_strength_reduction
from ..utils import (
    get_fused_kernel_name,
    get_kernel_metadata,
    instance_descriptor,
    next_power_of_2,
    sympy_product,
    sympy_subs,
    sympy_symbol,
    unique,
)
from ..virtualized import ops, V

from .common import (
    CSEVariable,
    DeferredLine,
    free_symbol_startswith,
    IndentedBuffer,
    index_prevent_reordering,
    Kernel,
    OpOverrides,
    PythonPrinter,
    SizeArg,
    TensorArg,
)

log = logging.getLogger(__name__)
schedule_log = torch._logging.getArtifactLogger(__name__, "schedule")


def signature_of(arg):
    from triton.runtime.jit import JITFunction

    if isinstance(arg, TensorArg):
        tye = JITFunction._type_of(arg.dtype)
        if V.graph.is_unspec_arg(arg.buffer):
            # had unwrapped 0d tensor as scalar
            new_tye = tye.lstrip("*")
            if new_tye in ["fp16", "bf16"]:
                return "fp32"
            else:
                return new_tye
        else:
            return tye
    if isinstance(arg, SizeArg):
        return JITFunction._key_of(V.graph.sizevars.size_hint(arg.expr))
    raise NotImplementedError(f"unhandled {type(arg)}: {arg}")


def config_of(args):
    from ..compile_fx import ALIGNMENT

    def is_aligned(x):
        if isinstance(x, TensorArg):
            return x.buffer not in V.graph.unaligned_buffers
        if isinstance(x, SizeArg):
            return V.graph.sizevars.maybe_guard_multiple_of(x.expr, ALIGNMENT)
        raise NotImplementedError(f"unhandled {type(x)}: {x}")

    divisible_by_16 = [i for i, arg in enumerate(args) if is_aligned(arg)]
    return instance_descriptor(tuple(divisible_by_16), ())


class TritonPrinter(PythonPrinter):
    def _print_floor(self, expr):
        assert len(expr.args) == 1
        return f"tl.math.floor({self.paren(self._print(expr.args[0]))})"

<<<<<<< HEAD
=======
    def _print_ceiling(self, expr):
        assert len(expr.args) == 1
        return f"tl.math.ceil({self.paren(self._print(expr.args[0]))})"

>>>>>>> 50ed38a7

texpr = TritonPrinter().doprint
pexpr = PythonPrinter().doprint


def triton_compute_type(dtype):
    triton_type_name = str(dtype).split(".")[-1]
    if triton_type_name == "bool":
        triton_type_name = "int1"
    if triton_type_name in ("float16", "bfloat16"):
        # float16 math is done in float32 inside the kernel
        triton_type_name = "float32"
    return f"tl.{triton_type_name}"


def triton_constant(value):
    if value == float("inf"):
        return 'float("inf")'
    elif value == float("-inf"):
        return 'float("-inf")'
    elif math.isnan(value):
        return 'float("nan")'
    return repr(value)


class TritonCSEVariable(CSEVariable):
    def __init__(self, name):
        super().__init__(name)
        # We'll use this to track which masks the variable needs when used for indirect indexing
        self.mask_vars: Set[str] = set()

    def update_on_args(self, name, args, kwargs):
        # When making a variable that is going to be used in indirect indexing
        # if a where clause is used it should mean that the result is always a
        # valid index, so you shouldn't include any of the dependent variables
        # in the resulting load mask
        if name == "where":
            return
        for arg in args:
            if isinstance(arg, TritonCSEVariable):
                self.mask_vars.update(arg.mask_vars)


class TritonOverrides(OpOverrides):
    """Map element-wise ops to Triton"""

    @staticmethod
    def to_dtype(x, dtype: torch.dtype):
        if dtype == torch.bool:
            return f"({x} != 0)"
        elif dtype == torch.uint8:
            # to work around llvm uint conversion semantics
            # that produces 0's for negative values
            return f"{x}.to(tl.int8).to(tl.uint8)"
        return f"{x}.to({triton_compute_type(dtype)})"

    @staticmethod
    def constant(value, dtype):
        type_ = torch._prims_common.dtype_to_type(dtype)
        return triton_constant(type_(value))

    @staticmethod
    def abs(x):
        return f"tl.abs({x})"

    @staticmethod
    def libdevice_abs(x):
        return f"tl.math.abs({x})"

    @staticmethod
    def exp(x):
        return f"tl.exp({x})"

    @staticmethod
    def libdevice_exp(x):
        return f"tl.math.exp({x})"

    @staticmethod
    def exp2(x):
        return f"tl.math.exp2({x})"

    @staticmethod
    def expm1(x):
        return f"tl.math.expm1({x})"

    @staticmethod
    def sqrt(x):
        return f"tl.sqrt({x})"

    @staticmethod
    def libdevice_sqrt(x):
        return f"tl.math.sqrt({x})"

    @staticmethod
    def relu(x):
        return ops.maximum("0", x)

    @staticmethod
    def minimum(a, b):
        return f"tl.where({a} != {a}, {a}, tl.where({a} < {b}, {a}, {b}))"

    @staticmethod
    def maximum(a, b):
        return f"tl.where({a} != {a}, {a}, tl.where({a} > {b}, {a}, {b}))"

    @staticmethod
    def where(a, b, c):
        return f"tl.where({a}, {b}, {c})"

    @staticmethod
    def cos(x):
        return f"tl.cos({x})"

    @staticmethod
    def libdevice_cos(x):
        return f"tl.math.cos({x})"

    @staticmethod
    def sin(x):
        return f"tl.sin({x})"

    @staticmethod
    def libdevice_sin(x):
        return f"tl.math.sin({x})"

    @staticmethod
    def index_expr(expr, dtype):
        return V.kernel.indexing(expr)[0]

    @staticmethod
    def masked(mask, body, other):
        with V.kernel.mask_loads(mask) as new_mask:
            result = body()
        return ops.where(new_mask, result, triton_constant(other))

    @staticmethod
    def lgamma(x):
        return f"tl.math.lgamma({x})"

    @staticmethod
    def erf(x):
        return f"tl.math.erf({x})"

    @staticmethod
    def cosh(x):
        return f"tl.math.cosh({x})"

    @staticmethod
    def sinh(x):
        return f"tl.math.sinh({x})"

    @staticmethod
    def acos(x):
        return f"tl.math.acos({x})"

    @staticmethod
    def acosh(x):
        return f"tl.math.acosh({x})"

    @staticmethod
    def asin(x):
        return f"tl.math.asin({x})"

    @staticmethod
    def asinh(x):
        return f"tl.math.asinh({x})"

    @staticmethod
    def atan2(x, y):
        return f"tl.math.atan2({x}, {y})"

    @staticmethod
    def atan(x):
        return f"tl.math.atan({x})"

    @staticmethod
    def atanh(x):
        return f"tl.math.atanh({x})"

    @staticmethod
    def copysign(x, y):
        return f"tl.math.copysign({x}, {y})"

    @staticmethod
    def erfc(x):
        return f"tl.math.erfc({x})"

    @staticmethod
    def hypot(x, y):
        return f"tl.math.hypot({x}, {y})"

    @staticmethod
    def log10(x):
        return f"tl.math.log10({x})"

    @staticmethod
    def nextafter(x, y):
        return f"tl.math.nextafter({x}, {y})"

    @staticmethod
    def logical_and(a, b):
        return f"{a} & {b}"

    @staticmethod
    def logical_or(a, b):
        return f"{a} | {b}"

    @staticmethod
    def rand(seed, offset, _):  # _ here to keep the contract identical to CPU rand op
        return f"tl.rand({seed}, {offset})"

    @staticmethod
    def randn(seed, offset, _):  # _ here to keep the contract identical to CPU randn op
        return f"tl.randn({seed}, {offset})"

    @staticmethod
    def rsqrt(x):
        return f"tl.math.rsqrt({x})"

    @staticmethod
    def log1p(x):
        return f"tl.math.log1p({x})"

    @staticmethod
    def tan(x):
        return f"tl.math.tan({x})"

    @staticmethod
    def tanh(x):
        return f"tl.math.tanh({x})"

    @staticmethod
    def sigmoid(x):
        return f"tl.sigmoid({x})"

    @staticmethod
    def libdevice_sigmoid(x):
        return f"1/(1 + tl.math.exp(-({x})))"

    @staticmethod
    def signbit(x):
        # XX: This is wrong for the value -0.0 in floating point
        return f"tl.math.signbit({x}) if ({x}).dtype is tl.float32 else {x} < 0"

    @staticmethod
    def fmod(a, b):
        return f"tl.math.fmod({a}, {b})"

    @staticmethod
    def pow(a, b):
        return f"tl.math.pow({a}, {b})"

    @staticmethod
    def log(x):
        return f"tl.log({x})"

    @staticmethod
    def libdevice_log(x):
        return f"tl.math.log({x})"

    @staticmethod
    def isinf(x):
        return f"tl.math.isinf({x})"

    @staticmethod
    def isnan(x):
        return f"tl.math.isnan({x})"

    @staticmethod
    def round(x):
        return f"tl.math.nearbyint({x})"

    @staticmethod
    def floor(x):
        return f"tl.math.floor({x})"

    @staticmethod
    def floordiv(a, b):
        # See the comment in lowering.div_mode. a and b are integer type.
        # Similar to div_floor_kernel_cuda in pytorch core.
        # Notice that // in triton behaves as truncdiv instead of floordiv
        quot = f"{a} // {b}"
        rem = f"{a} % {b}"
        return f"tl.where(({a} < 0) != ({b} < 0), tl.where({rem} != 0, {quot} - 1, {quot}), {quot})"

    @staticmethod
    def trunc(x):
        return f"tl.math.trunc({x})"

    @staticmethod
    def truncdiv(a, b):
        # See the comment in lowering.div_mode. a and b are integer type.
        # Notice that // in triton behaves as truncdiv instead of floordiv
        return f"{a} // {b}"

    @staticmethod
    def ceil(x):
        return f"tl.math.ceil({x})"


@dataclasses.dataclass
class IterationRanges:
    """
    Each range tree represents multiple sets of iteration indexing
    in a single tiled dimension in the output kernel.

    If you have two loops ranges one (4, 3, 2) and another (4, 6),
    then the range tree will be:
            4 (i0)
        3 (i1)  6 (i3)
        2 (i2)
    Where i0 is shared between both loops, but then the split into
    different indexing vars.  All loop ranges must iterate over
    the same number of elements.
    """

    def __init__(
        self,
        name: str,
        var_list: List[sympy.Symbol],
        var_ranges: Dict[sympy.Symbol, sympy.Expr],
        numel: sympy.Expr,
        prefix: str,
        *,
        kernel: "Kernel",
        divisor=sympy.Integer(1),
        length=sympy.Integer(1),
    ):
        super().__init__()
        self.name = name
        self.var_list = var_list
        self.var_ranges = var_ranges
        self.numel = numel
        self.prefix = prefix
        self.divisor = divisor
        self.length = length
        self.kernel = kernel

    def is_loop(self):
        return self.prefix == "r" and not self.kernel.persistent_reduction


class IterationRangesRoot(IterationRanges):
    def __init__(
        self,
        name: str,
        numel: sympy.Expr,
        prefix: str,
        index: int,
        kernel: "Kernel",
        pid_cache=None,
    ):
        if pid_cache is None:
            pid_cache = {}
        super().__init__(
            name=name,
            var_list=[],
            var_ranges={},
            numel=numel,
            prefix=prefix,
            kernel=kernel,
        )
        self.index = index
        # Store all the nodes in one flat list
        self.nodes: Dict[sympy.Expr, IterationRangesEntry] = {}
        # This is for re-ordering program ID in triton mm template
        # pid_cache["tl.program_id(0)"] = pid_m
        self.pid_cache: Dict[str, str] = pid_cache

    def cache_clear(self):
        for node in self.nodes.values():
            node.cache_clear()

    def lookup(self, divisor, length):
        """
        Lookup a given RangeTreeEntry, creating it if needed
        """
        if V.graph.sizevars.maybe_guard_equals(divisor * length, self.numel):
            expr = ir.FloorDiv(sympy_symbol(f"{self.prefix}index"), divisor)
        else:
            expr = ir.ModularIndexing(
                sympy_symbol(f"{self.prefix}index"), divisor, length
            )

        if expr not in self.nodes:
            node = IterationRangesEntry(
                f"{self.prefix}{next(V.kernel.iter_vars_count)}",
                divisor,
                length,
                expr,
                self,
            )
            V.kernel.range_tree_nodes[node.symbol()] = node
            self.var_list.append(node.symbol())
            self.var_ranges[node.symbol()] = length
            self.nodes[expr] = node
        return self.nodes[expr]

    def construct_entries(self, lengths: List[sympy.Expr]):
        divisor = sympy.Integer(1)
        itervars = []
        for length in reversed(lengths):
            itervars.append(self.lookup(divisor, length))
            divisor = divisor * length
        return list(reversed(itervars))

    def construct(self, lengths: List[sympy.Expr]):
        return [e.symbol() for e in self.construct_entries(lengths)]

    def vars_and_sizes(self, index: sympy.Expr):
        """Figure out vars from this tree used in index"""
        nodes = [V.kernel.range_tree_nodes.get(s) for s in index.free_symbols]
        nodes = [n for n in nodes if n and n.prefix == self.prefix]
        nodes.sort(key=lambda x: V.graph.sizevars.size_hint(x.divisor))
        divisor = sympy.Integer(1)
        index_vars = []
        sizes = []

        def add(node):
            nonlocal divisor
            index_vars.append(node.symbol())
            sizes.append(node.length)
            divisor = divisor * node.length

        for node in nodes:
            if not V.graph.sizevars.maybe_guard_equals(node.divisor, divisor):
                # fill in unused index var
                add(self.lookup(divisor, ir.FloorDiv(node.divisor, divisor)))
                divisor = node.divisor
            add(node)
        if not V.graph.sizevars.maybe_guard_equals(self.numel, divisor):
            # fill in unused index var
            add(self.lookup(divisor, ir.FloorDiv(self.numel, divisor)))

        return list(reversed(index_vars)), list(reversed(sizes))

    def ranges_code(self):
        size = self.kernel.indexing_size_str(self.index, self.prefix)
        return f"tl.arange(0, {self.prefix.upper()}BLOCK){size}"

    def pid_cache_lookup(self, key):
        if key in self.pid_cache:
            return self.pid_cache[key]
        return key

    def codegen_header(self, code):
        x = self.prefix
        if self.is_loop():
            code.writeline(f"{self.name} = {x}offset + {x}base")
        elif x == "r" and self.kernel.persistent_reduction:
            # no need to "roffset = "
            code.writeline(
                f"{self.name} = {self.ranges_code()}",
            )
        else:
            pid = self.pid_cache_lookup(f"tl.program_id({self.index})")
            code.writelines(
                [
                    f"{x}offset = {pid} * {x.upper()}BLOCK",
                    f"{self.name} = {x}offset + {self.ranges_code()}",
                ]
            )
        code.writeline(f"{x}mask = {self.name} < {x}numel")


class IterationRangesEntry(IterationRanges):
    def __init__(
        self,
        name: str,
        divisor: sympy.Expr,
        length: sympy.Expr,
        expr: sympy.Expr,
        parent: IterationRanges,
    ):
        super().__init__(
            name=name,
            numel=parent.numel / length,
            var_list=parent.var_list,
            var_ranges=parent.var_ranges,
            prefix=parent.prefix,
            divisor=divisor,
            length=length,
            kernel=parent.kernel,
        )
        self.parent = parent
        self.codegen = functools.lru_cache(None)(self._codegen)
        self.expr = expr

    def set_name(self, name):
        self.codegen = lambda: name
        self.codegen.cache_clear = lambda: None
        self.name = name

    def cache_clear(self):
        self.codegen.cache_clear()

    def writeline(self, line):
        if self.is_loop():
            V.kernel.indexing_code.writeline(line)
        else:
            # lift non-reduction stores outside loop
            V.kernel.body.writeline(line)

    def _codegen(self):
        self.writeline(f"{self.name} = " + texpr(V.kernel.rename_indexing(self.expr)))
        return self.name

    def precomputed_args(self):
        # for dynamic shapes, find parts of indexing expressions that have to be precomputed
        precomputed_args = []
        if isinstance(self.expr, sympy.Symbol):
            return precomputed_args
        assert isinstance(self.expr, (ir.FloorDiv, ir.ModularIndexing)), type(self.expr)
        for arg in self.expr.args[1:]:
            if not isinstance(arg, (sympy.Integer, sympy.Symbol)):
                symbols = arg.free_symbols
                if len(symbols) > 0 and all(s.name.startswith("s") for s in symbols):
                    precomputed_args.append(arg)
        return precomputed_args

    def symbol(self):
        return sympy_symbol(self.name)

    def __hash__(self):
        return hash(self.name)

    def __eq__(self, other):
        return self.name == other.name


class TritonKernel(Kernel):
    overrides = TritonOverrides
    sexpr = pexpr

    def __init__(
        self,
        *groups,
        mutations=None,
        pid_cache=None,
        reduction_hint=ReductionHint.DEFAULT,
    ):
        if pid_cache is None:
            pid_cache = {}
        super().__init__()
        self.numels = [V.graph.sizevars.simplify(s) for s in groups]
        self.mutations = mutations
        self.range_trees = []
        self.range_tree_nodes = {}
        self.iter_vars_count = itertools.count()
        self.inside_reduction = self.numels[-1] != 1
        self._load_mask = None
        self.body = IndentedBuffer()
        self.indexing_code = IndentedBuffer()
        self.suffix = IndentedBuffer()
        self.outside_loop_vars = set()
        self.reduction_hint = reduction_hint
        self.persistent_reduction = self.should_use_persistent_reduction()
        self.initialize_range_tree(pid_cache)

        # define this in a closure to make cache local to object
        @functools.lru_cache(None)
        def simplify_indexing(index: sympy.Expr):
            index = V.graph.sizevars.simplify_with_ranges(index, self.var_ranges())
            for tree in self.range_trees:
                index = self.combine_contiguous_dims(index, tree)
            return index

        self.simplify_indexing = simplify_indexing

    def should_use_persistent_reduction(self):
        """
        Heuristic to set self.persistent_reduction and add guards
        if needed.
        """
        if not (self.inside_reduction and config.triton.persistent_reductions):
            return False
        threshold = {
            ReductionHint.INNER: 1024,
        }.get(self.reduction_hint, 64)
        hint = V.graph.sizevars.size_hint(self.numels[-1])
        if hint > threshold:
            return False
        # will need to recompile if we cross a larger power of 2 boundary
        V.graph.sizevars.guard_leq(self.numels[-1], next_power_of_2(hint))
        return True

    def initialize_range_tree(self, pid_cache):
        names = ["xindex", "yindex", "zindex"][: len(self.numels) - 1] + ["rindex"]
        for i in range(len(self.numels)):
            self.range_trees.append(
                IterationRangesRoot(
                    names[i], self.numels[i], names[i][0], i, self, pid_cache
                )
            )
        for tree in self.range_trees:
            # reduction indexing goes inside a loop
            if not tree.is_loop():
                tree.codegen_header(self.body)
        if self.inside_reduction and self.range_trees[-1].is_loop():
            # workaround for this issue:
            # https://gist.github.com/jansel/6527126f781559095c5531f98a4235a7
            self.body.writeline(f"rbase = {self.range_trees[-1].ranges_code()}")

    def disable_reduction(self):
        @contextlib.contextmanager
        def ctx():
            if self.numels[-1] == 1:
                assert not self.inside_reduction
                yield
                return
            if not self.persistent_reduction:
                # calling codegen_body() will flush all the pending buffers
                # and write out a reduction loop
                self.codegen_body()
            self.inside_reduction = False
            try:
                yield
                if not self.persistent_reduction:
                    # flush out any code before opening the next loop
                    self.codegen_body()
            finally:
                self.inside_reduction = True

        return ctx()

    def set_ranges(self, *lengths):
        assert len(lengths) == len(self.range_trees)
        return [
            ranges.construct(length)
            for length, ranges in zip(lengths, self.range_trees)
        ]

    @staticmethod
    def _split_iteration_ranges(
        groups: List[sympy.Expr], lengths: List[List[sympy.Expr]]
    ):
        sv = V.graph.sizevars
        new_ranges = [[] for _ in groups]
        remaining = [sv.simplify(g) for g in groups]
        var_count = itertools.count()

        def add_range(i, expr):
            expr = sv.simplify(expr)
            if not sv.maybe_guard_multiple_of(remaining[i], expr):
                raise CantSplit()
            # guard on the last item out
            sv.maybe_guard_equals(remaining[i], expr)
            remaining[i] = ir.FloorDiv(remaining[i], expr)
            new_ranges[i].append(expr)
            return next(var_count)

        def make_combined(size, idx1, idx2):
            def getter(flat_vars):
                return size * flat_vars[idx1] + flat_vars[idx2]

            return getter

        return_getters_groups = []
        current_group = 0
        for length_group in lengths:
            return_getters = []
            for size in length_group:
                if sv.maybe_guard_equals(size, 1):
                    return_getters.append(lambda _: sympy.Integer(0))
                    continue

                while (
                    current_group < len(remaining)
                    and sv.size_hint(remaining[current_group]) == 1
                ):
                    # scroll to next group with remaining elements
                    current_group += 1

                if sv.size_hint(size) > sv.size_hint(remaining[current_group]):
                    # need to break size in two
                    if not sv.maybe_guard_multiple_of(size, remaining[current_group]):
                        raise CantSplit()
                    size1 = remaining[current_group]
                    size2 = ir.FloorDiv(size, remaining[current_group])
                    return_getters.append(
                        make_combined(
                            size2,
                            add_range(current_group, size1),
                            add_range(current_group + 1, size2),
                        )
                    )
                else:
                    return_getters.append(
                        operator.itemgetter(add_range(current_group, size))
                    )
            return_getters_groups.append(return_getters)

        assert all(
            V.graph.sizevars.size_hint(s) == 1 for s in remaining
        ), f"failed to set ranges {remaining} {lengths}"

        return new_ranges, return_getters_groups

    @classmethod
    def is_compatible(cls, groups: List[sympy.Expr], lengths: List[List[sympy.Expr]]):
        try:
            cls._split_iteration_ranges(groups, lengths)
            return True
        except CantSplit:
            return False

    def split_and_set_ranges(self, lengths: List[List[sympy.Expr]]):
        """
        We may want to fuse `for i0 in s0*s1` into a tiled kernel with groups (s0, s1).

        To do this we need to split up the iteration space of i0 into something like:
            for i1 in s0:
              for i2 in s1:
                i0 = i1*s1 + i2
                ....

        This function matches and resplits lengths to the groups of
        this kernel to enable tiled + non-tiled fusions.
        """
        groups = [rt.numel for rt in self.range_trees]
        if not self.inside_reduction:
            groups[-1] = sympy.Integer(1)

        if len(lengths) == len(self.range_trees) and all(
            V.graph.sizevars.simplify(sympy_product(x) - g) == 0
            for x, g in zip(lengths, groups)
        ):
            return self.set_ranges(*lengths)

        new_ranges, return_getters_groups = self._split_iteration_ranges(
            groups, lengths
        )
        itervars = list(itertools.chain(*self.set_ranges(*new_ranges)))
        return [[fn(itervars) for fn in fns] for fns in return_getters_groups]

    def is_indirect_indexing(self, index: sympy.Expr):
        # tmpX  means indirect indexing
        return free_symbol_startswith(index, "tmp")

    def combine_contiguous_dims(self, index: sympy.Expr, tree: IterationRangesRoot):
        """
        More aggressive simplification to merge contiguous dims
        """
        if isinstance(index, (sympy.Integer, sympy.Symbol)):
            return index
        index_vars, sizes = tree.vars_and_sizes(index)
        if len(sizes) <= 1:
            return index
        new_sizes, reindex, prune = V.graph.sizevars._simplify_loops(
            index_vars, sizes, index_prevent_reordering([index], index_vars, sizes)
        )
        if new_sizes == sizes:
            return index
        new_index_vars = tree.construct(new_sizes)
        new_index = sympy_subs(index, dict(zip(index_vars, reindex(new_index_vars))))
        return new_index

    def indexing(
        self,
        index: sympy.Expr,
        *,
        copy_shape=None,
        dense_indexing=False,
        override_mask=None,
    ):
        """
        Compute the index and mask to pass to tl.load() or tl.store()
        """
        index = self.simplify_indexing(index)
        index = sympy_subs(index, V.graph.sizevars.precomputed_replacements)
        # if simple replacements didn't get rid of floor/ceil, try full subs
        if len(index.atoms(sympy.floor)) or len(index.atoms(sympy.ceiling)):
            index = index.subs(V.graph.sizevars.precomputed_replacements)
        # last resort, if no range vars are in the expr, hoist it
        # TODO instead of trying to blindly find complicated exprs, we should hoist the
        # inputs/outputs sizes and strides, but at the time indexing is generated
        # kernel inputs and outputs are not set yet, we'd need a deeper refactor
        # to do it this way

        if len(index.atoms(sympy.ceiling)):
            for a in index.atoms(sympy.ceiling):
                # for nested exprs, atoms yields top level first (?)
                # so if everything goes fine, lower level replacements will come up empty
                symbols = a.free_symbols
                if len(symbols) > 0 and all(
                    s.name.startswith("s") or s.name.startswith("ps") for s in symbols
                ):
                    replacements = {a: V.graph.sizevars.lookup_precomputed_size(a)}
                    index = sympy_subs(index, replacements)

        index_vars = index.free_symbols
        index_str = texpr(self.rename_indexing(self.codegen_indexing(index)))

        mask_vars: Set[str] = set()
        for var in index_vars:
            if override_mask:
                pass
            elif var.name.startswith("tmp"):
                # indirect indexing
                cse_var = self.cse.varname_map[var.name]
                mask_vars.update(cse_var.mask_vars)
            elif var.name.startswith(("s", "ps")):
                pass
            else:
                # var is one of xN, yN or rN
                assert var.name[0] in "xyr", var.name
                mask_vars.add(f"{var.name[0]}mask")

        need_dense = (
            config.triton.dense_indexing
            or dense_indexing
            or self._load_mask is not None
        ) and index != 0

        have_dense = True
        have_loop_vars = False
        dense_mask_vars = set()

        for tree in self.range_trees:
            if tree.prefix == "r" and not self.inside_reduction:
                continue
            if index_vars.intersection(tree.var_list):
                have_loop_vars = True
                have_dense = False
            dense_mask_vars.add(f"{tree.prefix}mask")

        if (need_dense and not have_dense) or isinstance(index, sympy.Integer):
            if copy_shape:
                index_str = f"{index_str} + tl.zeros({copy_shape}.shape, tl.int32)"
            else:
                index_str = f"{index_str} + tl.zeros({self.dense_size_str()}, tl.int32)"
            if isinstance(index, sympy.Integer):
                return index_str, set(), "None"
            else:
                mask_vars = dense_mask_vars
        elif not have_loop_vars and copy_shape:
            mask_vars = dense_mask_vars
            index_str = f"{index_str} + tl.zeros({copy_shape}.shape, tl.int32)"

        if override_mask:
            mask_vars = {override_mask}

        if self._load_mask:
            mask_vars.add(self._load_mask)

        self.filter_masks(mask_vars)

        mask_str = " & ".join(sorted(map(str, mask_vars))) if mask_vars else "None"
        return index_str, mask_vars, mask_str

    def filter_masks(self, mask_vars):
        for tree in self.range_trees:
            # Masks are superfluous if we only have one element
            if V.graph.sizevars.maybe_guard_equals(tree.numel, 1):
                mask_vars.discard(f"{tree.prefix}mask")
                continue
            # Masks are superfluous if numel is a multiple of BLOCK
            # (We use the fact that BLOCK is required by triton to be a power of 2)
            if tree.prefix.upper() not in config.triton.max_block:
                continue
            max_block = config.triton.max_block[tree.prefix.upper()]
            if V.graph.sizevars.maybe_guard_multiple_of(tree.numel, max_block):
                mask_vars.discard(f"{tree.prefix}mask")

    def var_ranges(self):
        return dict(
            itertools.chain.from_iterable(
                tree.var_ranges.items() for tree in self.range_trees
            )
        )

    def codegen_indexing(self, expr: sympy.Expr):
        expr = V.graph.sizevars.simplify_with_ranges(expr, self.var_ranges())
        for sym in sorted(expr.free_symbols, key=str):
            if sym in self.range_tree_nodes:
                # if indexing expression is complicated, we precompute it on the host side
                # and send the result as a kernel argument
                replacements = {}
                for ps in self.range_tree_nodes[sym].precomputed_args():
                    replacements[ps] = V.graph.sizevars.lookup_precomputed_size(ps)
                if len(replacements) > 0:
                    self.range_tree_nodes[sym].expr = sympy_subs(
                        self.range_tree_nodes[sym].expr, replacements
                    )
                self.range_tree_nodes[sym].codegen()
        return expr

    @contextlib.contextmanager
    def mask_loads(self, mask):
        """Context manager to add an additional mask to tl.load/store"""
        prior = self._load_mask
        if prior:
            mask = self.cse.generate(self.compute, f"{mask} & {prior}")

        self._load_mask = mask
        try:
            with self.swap_buffers(self.compute, self.compute):
                # TODO(jansel): do we need a reshape here?
                yield mask
        finally:
            self._load_mask = prior

    def load(self, name: str, index: sympy.Expr):
        var = self.args.input(name)
        indirect_indexing = self.is_indirect_indexing(index)
        original_index = index
        index, mask_vars, mask = self.indexing(index)

        if "rmask" in mask and not self.persistent_reduction:
            # This eviction policy heuristic is untested.
            # ptillet suggested we should try only doing this for
            # the first N-1 loops and not for the final loop.
            ep = ", eviction_policy='evict_last'"
        else:
            ep = ""

        # "other" below is a workaround for https://github.com/openai/triton/issues/737
        # for bool, even though it's likely subject to the same bug, setting `other` leads
        # to LLVM errors so we are skipping it for now
        if ("tmp" in mask or "rmask" in mask) and V.graph.get_dtype(name) != torch.bool:
            other = ", other=0"
        else:
            other = ""

        append_broadcast = None
        if V.graph.is_unspec_arg(name):
            line = var
        else:
            if isinstance(original_index, sympy.Integer):
                dense_size = self.dense_size_str()
                line = f"tl.load({var} + ({original_index}))"
                append_broadcast = dense_size
            else:
                line = f"tl.load({var} + ({index}), {mask}{ep}{other})"
            if V.graph.get_dtype(name) in (torch.float16, torch.bfloat16):
                line += ".to(tl.float32)"

        if (
            self.inside_reduction
            and not self.persistent_reduction
            and "rmask" not in mask
            and "tmp" not in mask
            and not indirect_indexing
        ):
            # can lift a common load outside of reduction loop
            # One exception is when this is an indirect_load.
            result_var = self.cse.generate(
                self.body, line, append_broadcast=append_broadcast
            )
        else:
            result_var = self.cse.generate(
                self.loads, line, append_broadcast=append_broadcast
            )

        result_var.mask_vars = mask_vars

        if not self.inside_reduction or "rmask" not in mask:
            self.outside_loop_vars.add(result_var)

        return result_var

    def store(self, name, index, value, mode=None):
        var = self.args.output(name)
        index, mask_vars, mask = self.indexing(index, dense_indexing=True)
        if mode is None:
            line = f"tl.store({var} + ({index}), {value}, {mask})"
        elif mode == "atomic_add":
            line = f"tl.atomic_add({var} + ({index}), {value}, {mask})"
        else:
            raise NotImplementedError(f"store mode={mode}")
        self.stores.writeline(name, line)
        if not self.inside_reduction:
            self.outside_loop_vars.add(value)

    def reduction(self, name, dtype, src_dtype, reduction_type, index, value):
        assert self.inside_reduction
        default = triton_constant(ir.Reduction.default_value(reduction_type, src_dtype))
        masks = {f"{tree.prefix}mask" for tree in self.range_trees}
        self.filter_masks(masks)
        masks = sorted(masks)
        if self._load_mask:
            masks.append(self._load_mask)
        sizes = [":" for _ in self.range_trees]
        sizes[-1] = "None"
        reduction_range_prefix = self.range_trees[-1].prefix
        reduction_sizes = ["None" for _ in self.range_trees]
        reduction_sizes[-1] = ":"

        if reduction_type == "any":
            reduction_type = "max"

        dim = len(self.range_trees) - 1
        result_var = self.cse.newvar()
        result_var.mask_vars = {var for var in masks if var[0] != "r"}
        if self.persistent_reduction:
            cond = " & ".join(masks)
            masked_value = self.cse.generate(
                self.compute, f"tl.where({cond}, {value}, {default})"
            )
            result_var = self.cse.generate(
                self.compute,
                f"tl.{reduction_type}({masked_value}, {dim})[{', '.join(sizes)}]",
            )
        elif (src_dtype, reduction_type, value) not in self.cse.reduction_cache:
            self.cse.reduction_cache[(src_dtype, reduction_type, value)] = result_var
            accumulator = f"_{result_var}"
            default_value = f" + {default}" if default != 0 else ""
            self.body.writeline(
                f"{accumulator} = tl.zeros({self.dense_size_str()}, {triton_compute_type(src_dtype)}){default_value}"
            )
            accumulator_index = None
            if reduction_type in {"argmax", "argmin"}:
                accumulator_index = f"_{result_var}_index"
                self.body.writeline(
                    f"{accumulator_index} = tl.zeros({self.dense_size_str()}, tl.int64)"
                )

            updated = value
            if reduction_type in {"min", "argmin"}:
                masks.append(f"({accumulator} > {value})")
            elif reduction_type in {"max", "argmax"}:
                masks.append(f"({accumulator} < {value})")
            elif reduction_type == "sum":
                updated = f"{accumulator} + {value}"
            else:
                raise NotImplementedError(f"reduction_type {reduction_type}")

            cond = " & ".join(masks)

            if accumulator_index:
                # argmax or argmin
                self.compute.writeline(
                    f"{accumulator_index} = tl.where({cond},  {reduction_range_prefix}index, {accumulator_index})",
                )
            self.compute.writeline(
                f"{accumulator} = tl.where({cond}, {updated}, {accumulator})"
            )

            if accumulator_index:
                # argmax, argmin
                self.suffix.writelines(
                    [
                        f"{accumulator_index}_reduce = "
                        f"tl.{reduction_type}({accumulator}, {dim})[{', '.join(sizes)}].to(tl.int32)",
                        f"{accumulator_index}_mask = tl.arange(0, {reduction_range_prefix.upper()}BLOCK)"
                        f"[{', '.join(reduction_sizes)}] == {accumulator_index}_reduce",
                        f"{result_var} = tl.sum("
                        f"tl.where({accumulator_index}_mask, {accumulator_index}, 0), {dim})[{', '.join(sizes)}]",
                    ]
                )
            else:
                self.suffix.writeline(
                    f"{result_var} = tl.{reduction_type}({accumulator}, {dim})[{', '.join(sizes)}]"
                )
        else:
            var_name = self.cse.reduction_cache[(src_dtype, reduction_type, value)]
            self.suffix.writeline(f"{result_var} = {var_name}")
            result_var.mask_vars = var_name.mask_vars
        self.inside_reduction = False
        index, mask_vars, mask = self.indexing(index)
        assert "rmask" not in index
        self.inside_reduction = True
        self.outside_loop_vars.add(result_var)
        self.cse.store_cache[name] = result_var
        if name not in V.graph.removed_buffers:
            var = self.args.output(name)
            self.suffix.writeline(
                DeferredLine(name, f"tl.store({var} + {index}, {result_var}, {mask})")
            )

    def codegen_body(self):
        """
        Concat output code from index_code, loads, compute, stores,
        suffix into self.body.

        For pointwise kernels, this is called just once at the end.

        For reduction kernels, this generates a loop over the reduction
        axis.
        """
        if not (
            self.indexing_code
            or self.loads
            or self.stores
            or self.compute
            or self.suffix
        ):
            return

        if self.inside_reduction and not self.persistent_reduction:
            self.body.writeline("for roffset in range(0, rnumel, RBLOCK):")
            with self.body.indent():
                # last range tree is always reduction
                self.range_trees[-1].codegen_header(self.body)
                self.body.splice(self.indexing_code)
                self.body.splice(self.loads)
                self.body.splice(self.compute)
                self.body.splice(self.stores)

            # invalidate any caches that came from inside the reduction loop
            self.cse.invalidate(self.outside_loop_vars)
            self.range_trees[-1].cache_clear()
        else:
            self.body.splice(self.indexing_code)
            self.body.splice(self.loads)
            self.body.splice(self.compute)
            self.body.splice(self.stores)
        self.body.splice(self.suffix)
        self.indexing_code.clear()
        self.loads.clear()
        self.compute.clear()
        self.stores.clear()
        self.suffix.clear()

    def codegen_kernel_benchmark(self):
        result = IndentedBuffer()
        argdefs, call_args, signature = self.args.python_argdefs()

        result.writelines(["", "", "def get_args():"])
        with result.indent():
            for arg_name in call_args:
                buf = V.graph.get_buffer(arg_name)
                if buf:
                    result.writeline(
                        f"{arg_name} = rand_strided({tuple(buf.get_size())}, {tuple(buf.get_stride())}, device='{buf.get_device()}', dtype={buf.get_dtype()})"  # noqa: B950 line too long
                    )
                elif arg_name in V.graph.constants:
                    # note that random seed is put in V.graph.constants
                    const_tensor = V.graph.constants[arg_name]
                    result.writeline(
                        f"{arg_name} = rand_strided({tuple(const_tensor.size())}, {tuple(const_tensor.stride())}, device='{const_tensor.device}', dtype={const_tensor.dtype})"  # noqa: B950 line too long
                    )
                else:
                    raise KeyError(
                        f"Don't find the buffer or const tensor for {arg_name}"
                    )
            result.writeline(f"return {', '.join(call_args)},")

        result.writelines(["\n", "\n", "def call(args):"])
        grid = []
        extra_args = []
        extra_args_str = None
        index = V.graph.scheduler.current_device.index
        with result.indent():
            result.writeline(f"with torch.cuda._DeviceGuard({index}):")
            with result.indent():
                result.writeline(
                    f"torch.cuda.set_device({index})"
                )  # no-op to ensure context
                for tree in self.range_trees:
                    expr = pexpr(tree.numel)
                    if tree.prefix != "r" or self.inside_reduction:
                        extra_args.append(expr)
                    if tree.prefix != "r":
                        grid.append(expr)

                stream_name = f"stream{index}"
                result.writeline(f"{stream_name} = get_cuda_stream({index})")
                extra_args_str = ", ".join(map(str, extra_args)) + ", "
                result.writeline(
                    f"triton_.run(*args, {extra_args_str}grid=grid({', '.join(grid)}), stream={stream_name})"
                )

        # benchmark all configs
        result.writelines(["\n", "\n", "def benchmark_all_configs(args):"])
        with result.indent():
            result.writeline(f"with torch.cuda._DeviceGuard({index}):")
            with result.indent():
                result.writeline(
                    f"torch.cuda.set_device({index})"
                )  # no-op to ensure context
                result.writeline(
                    f"return triton_.benchmark_all_configs(*args, {extra_args_str}grid=grid({', '.join(grid)}))"
                )

        ninplace_args = len(unique(self.args.inplace_buffers.values()))
        result.writelines(["\n", "\n", "if __name__ == '__main__':"])
        with result.indent():
            result.writeline("from torch._inductor.utils import get_num_bytes")
            result.writeline("from triton.testing import do_bench")
            result.writeline("")

            result.writeline("args = get_args()")
            result.writeline(
                "ms = do_bench(lambda: call(args), rep=40, fast_flush=True)[0]"
            )
            result.writeline(
                f"num_gb = get_num_bytes(*args, num_in_out_args={ninplace_args}) / 1e9"
            )
            result.writeline("gb_per_s = num_gb / (ms / 1e3)")
            result.writeline(
                'print(f"{ms:.3f}ms    {num_gb:.3f}GB    {gb_per_s:.2f}GB/s")'
            )

        return result

    def codegen_kernel(self, name=None):
        from triton import next_power_of_2

        code = IndentedBuffer()
        size_hints = [
            next_power_of_2(V.graph.sizevars.size_hint(numel)) for numel in self.numels
        ]
        if self.persistent_reduction:
            assert self.inside_reduction
            heuristics = "persistent_reduction"
        elif self.inside_reduction:
            heuristics = "reduction"
        else:
            size_hints.pop()
            heuristics = "pointwise"

        if name is None:
            code.splice(
                f"""
                    import triton
                    import triton.language as tl
                    from torch._inductor.ir import ReductionHint
                    from torch._inductor.ir import TileHint
                    from torch._inductor.triton_ops.autotune import {heuristics}
                    from torch._inductor.utils import instance_descriptor
                """
            )
            if config.benchmark_kernel:
                code.splice(
                    """
                        from torch._dynamo.testing import rand_strided
                        from torch._C import _cuda_getCurrentRawStream as get_cuda_stream
                        import torch
                        from torch._inductor.triton_ops.autotune import grid
                    """
                )

        argdefs, _, signature = self.args.python_argdefs()
        # maps actual expression to SizeArg if its in sizevars replacements
        for i, arg in enumerate(signature):
            if (
                isinstance(arg, SizeArg)
                and arg.expr in V.graph.sizevars.inv_precomputed_replacements
            ):
                signature[i] = SizeArg(
                    arg.name, V.graph.sizevars.inv_precomputed_replacements[arg.expr]
                )

        mutated_args = set()
        for mutation in self.mutations:
            if mutation in self.args.input_buffers:
                mutated_args.add(self.args.input_buffers[mutation])
            if mutation in self.args.inplace_buffers:
                mutated_args.add(self.args.inplace_buffers[mutation].inner_name)
            if mutation in self.args.output_buffers:
                mutated_args.add(self.args.output_buffers[mutation])
        mutated_args = sorted(mutated_args)

        triton_meta = {
            "signature": dict(enumerate(map(signature_of, signature))),
            "device": V.graph.scheduler.current_device.index,
            "constants": {},
            "mutated_arg_names": mutated_args,
        }

        for tree in self.range_trees:
            if tree.prefix != "r" or self.inside_reduction:
                sizearg = SizeArg(f"{tree.prefix}numel", tree.numel)
                signature.append(sizearg)
                triton_meta["signature"][len(argdefs)] = signature_of(sizearg)
                argdefs.append(f"{tree.prefix}numel")
                # constexpr version causes issues, see
                # https://github.com/pytorch/torchdynamo/pull/1362
                # triton_meta["constants"][len(argdefs)] = V.graph.sizevars.size_hint(
                #     tree.numel
                # )
                # argdefs.append(f"{tree.prefix}numel: tl.constexpr")
        triton_meta["configs"] = [config_of(signature)]

        for tree in self.range_trees:
            if tree.prefix != "r" or self.inside_reduction:
                argdefs.append(f"{tree.prefix.upper()}BLOCK : tl.constexpr")

        if self.inside_reduction:
            reduction_hint = self.reduction_hint
            heuristics_line = f"""
                @{heuristics}(
                    size_hints={size_hints!r},
                    reduction_hint={reduction_hint},
                    filename=__file__,
                    meta={triton_meta!r}
                )
                @triton.jit
            """
        else:
            tile_hint = ""
            if len(size_hints) == 2:
                if len(signature) == 4:  # input, output and 2 args
                    tile_hint = "tile_hint=TileHint.SQUARE,"
                else:
                    tile_hint = "tile_hint=TileHint.DEFAULT,"
            heuristics_line = f"""
                @{heuristics}(size_hints={size_hints!r}, {tile_hint}filename=__file__, meta={triton_meta!r})
                @triton.jit
            """
        code.splice(heuristics_line)
        code.writeline(f"def {name or 'KERNEL_NAME'}({', '.join(argdefs)}):")
        self.codegen_body()
        with code.indent():
            if not dynamo_config.dynamic_shapes:
                self.codegen_static_numels(code)
            for old, new in self.args.aliases():
                code.writeline(f"{old} = {new}")
            code.splice(self.body)

        if config.benchmark_kernel:
            code.splice(self.codegen_kernel_benchmark())

        if name is not None:
            return code.getvalue()

        return code.getvalue()

    def codegen_static_numels(self, code):
        """
        We get a small speedup from hard coding numels if they are static.
        """
        for tree in self.range_trees:
            if tree.prefix != "r" or self.inside_reduction:
                if isinstance(V.graph.sizevars.simplify(tree.numel), sympy.Integer):
                    code.writeline(
                        f"{tree.prefix}numel = {V.graph.sizevars.size_hint(tree.numel)}"
                    )
                elif not dynamo_config.dynamic_shapes:
                    code.writeline(
                        f"{tree.prefix}numel = {V.graph.sizevars.size_hint(tree.numel)}  # dynamic_shapes=False"
                    )

    def indexing_size_str(self, i=None, x=None):
        sizes = ["None"] * (len(self.range_trees) - int(self.numels[-1] == 1))
        if i is not None:
            sizes[i] = ":"
        return f"[{', '.join(sizes)}]"

    def dense_size_str(self):
        sizes = []
        for tree in self.range_trees:
            if tree.prefix != "r" or self.inside_reduction:
                sizes.append(f"{tree.prefix.upper()}BLOCK")
            elif tree.prefix == "r" and tree.numel != 1:
                sizes.append("1")
        return f"[{', '.join(sizes)}]"

    def call_kernel(self, code, name: str):
        _, call_args, _ = self.args.python_argdefs()
        # dynamo wraps unspec variable as 0d CPU tensor, need convert to scalar
        for i in range(len(call_args)):
            if V.graph.is_unspec_arg(call_args[i]):
                call_args[i] = call_args[i] + ".item()"
        grid = []
        # TODO(jansel): if there are constants, we shouldn't bother passing them as args
        for tree in self.range_trees:
            if isinstance(tree.numel, (sympy.Integer, sympy.Symbol)):
                expr = pexpr(tree.numel)
            else:
                expr = f"{name}_{tree.prefix}numel"
                code.writeline(f"{expr} = {pexpr(tree.numel)}")
            if tree.prefix != "r" or self.inside_reduction:
                call_args.append(expr)
            if tree.prefix != "r":
                grid.append(expr)
        call_args = ", ".join(call_args)
        stream_name = code.write_get_cuda_stream(V.graph.scheduler.current_device.index)
        code.writeline(
            f"{name}.run({call_args}, grid=grid({', '.join(grid)}), stream={stream_name})"
        )

    def create_cse_var(self, *args, **kwargs):
        return TritonCSEVariable(*args, **kwargs)


class TritonScheduling:
    def __init__(self, scheduler):
        self.scheduler = scheduler

    def group_fn(self, sizes):
        return tuple(V.graph.sizevars.simplify(sympy_product(s)) for s in sizes)

    def can_fuse(self, node1, node2):
        """
        Hook called by Scheduler to determine if the Triton backend
        can fuse node1 and node2.  These nodes might already be
        FusedSchedulerNodes.
        """
        _, (numel1, rnumel1) = node1.group
        _, (numel2, rnumel2) = node2.group

        if node1.is_reduction() and node2.is_reduction():
            return numel1 == numel2 and rnumel1 == rnumel2

        if not node1.is_reduction() and not node2.is_reduction():
            if not (numel1 == numel2 and rnumel1 == rnumel2):
                return False

            if node1.is_template():
                return True  # skip checks for compatible tiling

            # check for a bad combined tiling
            tiling1 = self.select_tiling(node1.get_nodes(), numel1, rnumel1)
            tiling2 = self.select_tiling(node2.get_nodes(), numel1, rnumel1)
            tiling3 = self.select_tiling(
                node1.get_nodes() + node2.get_nodes(), numel1, rnumel1
            )
            if config.triton.tiling_prevents_pointwise_fusion:
                if len(tiling1) > 2:
                    if len(tiling2) > 2:
                        return tiling1 == tiling2 == tiling3
                    else:
                        return tiling1 == tiling3
                elif len(tiling2) > 2:
                    return tiling2 == tiling3

            return True

        if not node1.is_reduction() and node2.is_reduction():
            assert rnumel1 == 1 and rnumel2 != 1
            if numel1 == numel2 * rnumel2:
                if not all(
                    TritonKernel.is_compatible((numel2, rnumel2), n.get_ranges())
                    for n in node1.get_nodes()
                ):
                    return False
                if (
                    config.triton.tiling_prevents_reduction_fusion
                    and not node1.is_template()
                ):
                    return self.select_tiling(node1.get_nodes(), numel1) in (
                        (numel1, 1),
                        (numel2, rnumel2, 1),
                    )
                return True

            return numel1 == numel2

        assert node1.is_reduction() and not node2.is_reduction()
        # swap args to hit the case above
        return self.can_fuse_horizontal(node2, node1)

    can_fuse_vertical = can_fuse
    can_fuse_horizontal = can_fuse

    def codegen_nodes(self, nodes):
        """
        Given a set of pre-fused nodes, generate a Triton kernel.
        """
        _, (numel, rnumel) = max(nodes, key=lambda x: int(x.is_reduction())).group
        node_schedule = []
        current_loop_writes = set()
        is_current_reductions = set()
        done = set()

        def fits_in_main_body(n):
            _, (node_numel, node_rnumel) = n.group
            return (node_numel == numel and node_rnumel == rnumel) or (
                node_numel == numel * rnumel and node_rnumel == 1
            )

        def fits_outside_reduction(n):
            _, (node_numel, node_rnumel) = n.group
            return node_numel == numel and node_rnumel == 1 and rnumel != 1

        @contextlib.contextmanager
        def end_current_reduction_loop():
            if current_loop_writes:
                # flush out any other runnable nodes to reduce number of loops
                for other_node in nodes[index + 1 :]:
                    if (
                        node not in done
                        and fits_in_main_body(other_node)
                        and not (
                            current_loop_writes & other_node.recursive_predecessors
                        )
                    ):
                        done.add(node)
                        current_loop_writes.add(node.get_name())
                        is_current_reductions.add(node.is_reduction())
                        node_schedule.append(node)

            if node_schedule and node_schedule[-1] is EnableReduction:
                node_schedule.pop()
            else:
                node_schedule.append(DisableReduction)
            yield
            node_schedule.append(EnableReduction)
            current_loop_writes.clear()
            is_current_reductions.clear()

        for index, node in enumerate(nodes):
            if node in done:
                continue
            done.add(node)

            def requires_closing_previous_reduction(node, node_schedule):
                if rnumel == 1:
                    return False
                if not current_loop_writes & node.recursive_predecessors:
                    return False
                assert node_schedule and not isinstance(
                    node_schedule[-1], (EnableReduction, DisableReduction)
                )
                return True in is_current_reductions

            if fits_in_main_body(node):
                if requires_closing_previous_reduction(node, node_schedule):
                    with end_current_reduction_loop():
                        pass  # need to start a new reduction loop
                current_loop_writes.add(node.get_name())
                is_current_reductions.add(node.is_reduction())
                node_schedule.append(node)
            elif fits_outside_reduction(node):
                with end_current_reduction_loop():
                    node_schedule.append(node)
            else:
                raise NotImplementedError(
                    f"unexpected group: ({numel}, {rnumel}) != {node.group[1]}"
                )

        if schedule_log.isEnabledFor(logging.DEBUG):
            schedule_log.debug(f"Schedule:\n {node_schedule}")
        return self.codegen_node_schedule(node_schedule, numel, rnumel)

    @staticmethod
    def reduction_hint(node):
        assert node.is_reduction()
        if all(
            dep.is_contiguous()
            for dep in itertools.chain(node.read_writes.reads, node.read_writes.writes)
        ):
            return ReductionHint.INNER
        else:
            return node.node.data.reduction_hint

    def codegen_node_schedule(self, node_schedule, numel, reduction_numel):
        tiled_groups = self.select_tiling(node_schedule, numel, reduction_numel)
        reductions = list(
            filter(
                lambda n: n not in (EnableReduction, DisableReduction)
                and n.is_reduction(),
                node_schedule,
            )
        )
        if len(reductions) > 0:
            hints = [self.reduction_hint(n) for n in reductions]
            if hints.count(hints[0]) == len(hints):
                reduction_hint_val = hints[0]
            else:
                reduction_hint_val = ReductionHint.DEFAULT
        else:
            reduction_hint_val = ReductionHint.DEFAULT

        mutations = set()
        for node in node_schedule:
            if hasattr(node, "get_mutations"):
                mutations.update(node.get_mutations())

        with TritonKernel(
            *tiled_groups, reduction_hint=reduction_hint_val, mutations=mutations
        ) as kernel:
            stack = contextlib.ExitStack()
            for node in node_schedule:
                if node not in (EnableReduction, DisableReduction):
                    node.mark_run()
            for node in node_schedule:
                if node is DisableReduction:
                    stack.enter_context(kernel.disable_reduction())
                elif node is EnableReduction:
                    stack.close()
                else:
                    # TODO - mostly works but needs a couple fixes
                    if not dynamo_config.dynamic_shapes:
                        # TODO - use split ranges ?
                        indexing_dtype_strength_reduction(node._body)
                    index_vars = kernel.split_and_set_ranges(node.get_ranges())
                    node.codegen(index_vars)

        src_code = kernel.codegen_kernel()
        kernel_name = self.define_kernel(src_code, node_schedule)
        kernel.call_kernel(V.graph.wrapper_code, kernel_name)
        self.scheduler.free_buffers()

    def define_kernel(self, src_code, node_schedule):
        wrapper = V.graph.wrapper_code
        if src_code in wrapper.kernels:
            kernel_name = wrapper.kernels[src_code]
        else:
            fused_name = (
                get_fused_kernel_name(node_schedule)
                if config.triton.descriptive_names
                else ""
            )
            kernel_name = "_".join(["triton", fused_name, wrapper.next_kernel_suffix()])
            wrapper.kernels[src_code] = kernel_name
            subs_name = kernel_name if config.triton.unique_kernel_names else "triton_"
            src_code = src_code.replace("KERNEL_NAME", subs_name)

            # TODO(voz): Ostensibly, we should not need this. But there are cases where C++ codegen does
            # not use BracesBuffer, so we have no good indicator of a C++ buffer atm.
            src_code = src_code.replace("#pragma CMT", "#")

            _, _, kernel_path = get_code_path(src_code, "py", extra="")
            compile_wrapper = IndentedBuffer()
            compile_wrapper.writeline("async_compile.triton('''")
            compile_wrapper.splice(src_code, strip=True)
            compile_wrapper.writeline("''')")

            metadata_comment = f"# kernel path: {kernel_path}"
            metadata_comment += "\n" + get_kernel_metadata(node_schedule)
            wrapper.define_kernel(
                kernel_name, compile_wrapper.getvalue(), metadata_comment
            )
        return kernel_name

    def codegen_template(self, template_node, epilogue_nodes):
        """
        Codegen a triton template
        """
        _, (numel, rnumel) = template_node.group
        assert rnumel == 1
        kernel, render = template_node.node.make_kernel_render(template_node.node)
        with kernel:
            for node in [template_node, *epilogue_nodes]:
                node.mark_run()
            render()  # warmup run to get the args right
            for node in epilogue_nodes:
                node.codegen(kernel.split_and_set_ranges(node.get_ranges()))

        src_code = render()
        kernel_name = self.define_kernel(src_code, [template_node, *epilogue_nodes])
        kernel.call_kernel(V.graph.wrapper_code, kernel_name)
        self.scheduler.free_buffers()

    def codegen_sync(self):
        V.graph.wrapper_code.writeline("torch.cuda.synchronize()")

    @staticmethod
    @functools.lru_cache(32)
    def candidate_tilings(node):
        ranges, reduction_ranges = node.get_ranges()
        if len(ranges) <= 1:
            return ()

        rw = node.pointwise_read_writes()
        assert len(rw.range_vars) == len(ranges)

        deps = [
            dep
            for dep in itertools.chain(rw.reads, rw.writes)
            if dep.name not in V.graph.removed_buffers
        ]
        write_names = {dep.name for dep in rw.writes}

        tilings = []

        for dep in deps:
            strides = V.graph.sizevars.stride_hints(dep.index, rw.range_vars)
            assert len(strides) == len(ranges)
            try:
                split = strides.index(1) + 1
                if split == len(ranges):
                    continue
                if all(s == 0 for s in strides[split:]):
                    # if this is a broadcasted tensor and all dimensions after split are broadcast,
                    # this is not a real split
                    continue

            except ValueError:
                continue
            tiled_groups = (
                V.graph.sizevars.simplify(sympy_product(ranges[:split])),
                V.graph.sizevars.simplify(sympy_product(ranges[split:])),
            )
            # score by number of elements
            score = V.graph.sizevars.size_hint(
                sympy_product(
                    size for size, stride in zip(ranges, strides) if stride != 0
                )
            )
            if dep.name in write_names:
                # ngimel said contiguous writes is more important than reads
                score *= 2
            if CandidateTiling.is_good_size(tiled_groups[0]):
                score *= 2
            if CandidateTiling.is_good_size(tiled_groups[1]):
                score *= 2

            if (
                V.graph.sizevars.size_hint(
                    score - sympy_product(itertools.chain(ranges, reduction_ranges))
                )
                >= 0
            ):
                tilings.append(CandidateTiling(tiled_groups, score, dep.name))
        return tilings

    @classmethod
    def select_tiling(cls, node_schedule, numel, reduction_numel=sympy.Integer(1)):
        """
        Heuristics to decide how to tile kernels.
        Currently, we tile based on stride-1 dimensions.

        Returns:
            `(tile1, tile2, reduction_numel)` s.t. `tile1 * tile2 == numel`

        """
        if reduction_numel != 1 or config.triton.max_tiles <= 1:
            # TODO(jansel): should we tile reductions?
            return (numel, reduction_numel)

        seen_names = set()
        candidate_tiles = collections.Counter()
        for node in EnableReduction.filter(node_schedule):
            for tiling in cls.candidate_tilings(node):
                if tiling.name in seen_names:
                    continue
                seen_names.add(tiling.name)
                candidate_tiles[tiling.tiling] += tiling.score

        ranked_tilings = [tiling for tiling, score in candidate_tiles.most_common()]

        if config.triton.max_tiles >= 3:
            # Add one 3D tiling choice
            for i in range(1, len(ranked_tilings)):
                a0, a1 = ranked_tilings[0]
                b0, b1 = ranked_tilings[i]
                if V.graph.sizevars.size_hint(a1 - b1) == 0:
                    continue
                if V.graph.sizevars.size_hint(a1 - b1) < 0:
                    # swap so a0 is bigger
                    a0, a1 = ranked_tilings[i]
                    b0, b1 = ranked_tilings[0]
                assert V.graph.sizevars.size_hint(a1 - b1) > 0
                if V.graph.sizevars.maybe_guard_multiple_of(a1, b1):
                    tiling = (a0, ir.FloorDiv(a1, b1), b1)
                    ranked_tilings = [tiling] + ranked_tilings
                    break  # only 1 choice for now

        for tiled_groups in ranked_tilings:
            new_groups = (*tiled_groups, reduction_numel)
            if all(
                TritonKernel.is_compatible(new_groups, node.get_ranges())
                for node in node_schedule
                if isinstance(node, scheduler.SchedulerNode)
            ):
                return new_groups

        return (numel, reduction_numel)

    def flush(self):
        pass


@dataclasses.dataclass
class CandidateTiling:
    tiling: List[sympy.Expr]
    score: int  # higher is better
    name: str = None

    @staticmethod
    def is_good_size(s):
        """Somewhat arbitrary heuristic used to boost scores for some sizes"""
        s = V.graph.sizevars.size_hint(s)
        return s >= 32 and (s % 32 == 0)


class DisableReduction:
    """
    Marker to invoke `kernel.disable_reduction()`.  This closes a
    reduction loop and allows for pointwise ops to occur on the output
    of a reduction.
    """


class EnableReduction:
    """
    Marker to end a DisableReduction block.
    """

    @staticmethod
    def filter(node_schedule):
        """
        Get the nodes from node_schedule skipping those in a
        DisableReduction block.
        """
        disabled = False
        for node in node_schedule:
            if node in (EnableReduction, DisableReduction):
                # Don't tile stuff outside the main reduction loop
                disabled = node is DisableReduction
            elif disabled:
                pass
            else:
                yield node


class CantSplit(Exception):
    pass<|MERGE_RESOLUTION|>--- conflicted
+++ resolved
@@ -84,14 +84,6 @@
     def _print_floor(self, expr):
         assert len(expr.args) == 1
         return f"tl.math.floor({self.paren(self._print(expr.args[0]))})"
-
-<<<<<<< HEAD
-=======
-    def _print_ceiling(self, expr):
-        assert len(expr.args) == 1
-        return f"tl.math.ceil({self.paren(self._print(expr.args[0]))})"
-
->>>>>>> 50ed38a7
 
 texpr = TritonPrinter().doprint
 pexpr = PythonPrinter().doprint
