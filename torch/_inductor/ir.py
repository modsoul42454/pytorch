import contextlib
import dataclasses
import functools
import itertools
import logging
import re
import textwrap
from contextlib import nullcontext
from enum import Enum
from functools import partial
from inspect import signature
from typing import Any, Callable, ClassVar, Dict, List, Optional, Set, Tuple, Union
from unittest.mock import patch

import sympy
from sympy import Expr, Integer, simplify

import torch._dynamo.config as dynamo_config
import torch._logging

import torch.fx
import torch.utils._pytree as pytree
from torch._dynamo.utils import identity
from torch._prims_common import (
    compute_required_storage_length,
    is_boolean_dtype,
    is_float_dtype,
    make_channels_last_strides_for,
    make_contiguous_strides_for,
)
from torch.fx.experimental.symbolic_shapes import FloorDiv

from . import config, dependencies
from .codegen.common import index_prevent_reordering
from .cuda_properties import get_device_properties
from .dependencies import extract_read_writes, var_builder
from .utils import (
    argsort,
    cache_on_self,
    convert_shape_to_inductor,
    convert_shape_to_symint,
    developer_warning,
    sympy_dot,
    sympy_product,
    sympy_subs,
    sympy_symbol,
)
from .virtualized import ops, V

log = logging.getLogger(__name__)
indent = functools.partial(textwrap.indent, prefix="  ")
aten = torch.ops.aten

""" [Note: Inductor IR]

Inductor's IR is produced by executing 'lowering' code (see lowering.py).  Each
lowering is registered to a particular aten operator, and expects inputs that
correspond to the aten schema.  However, in place of torch Tensor inputs, lowerings
expect Inductor TensorBox inputs.

TensorBox IR represents torch tensors.  Tensors are sometimes single objects owning
storage, and sometimes views of another Tensor's storage.  Mutating tensor operations
(such as add_()) affect the underlying storage and any associated views.  Other operations
(such as .t_()) update metadata about the current view but don't modify the underlying storage.

To model this in Inductor, the IR distinguishes between TensorBox, View, StorageBox and Buffer.

TensorBox is the top level IR construct that any lowering should produce and maps to a torch.Tensor
output from an operation.  But just as torch.Tensors take different forms, TensorBox IR can
reference View IR or directly reference StorageBox IRs.

Some Inductor lowerings produce new sets of 'Box'es, while others (such as .t() or other view ops)
may take an existing TensorBox and point it to a new underlying View IR.

Tensors that directly own storage are represented as a chain of:
TensorBox -> StorageBox -> Buffer
where Buffer is a simple (1D) allocation, and StorageBox introduces the concept of a Layout.

If you mutate the data of such a tensor, we swing the StorageBox pointer to point to a new buffer
(leaving the old buffer unmodified and functionalizing the operation).

Tensors backed by views add one more indirection to the IR.
TensorBox -> View -> StorageBox -> Buffer
In these cases, the underlying StorageBox/Buffer will be shared with the pre-view TensorBox.
"""


def validate_ir(node_or_nodes):
    def _check_tensorbox(nodes):
        # Could expand this to check deeper properties
        # (e.g. TensorBox points to View or StorageBox)
        if isinstance(nodes, (List, Tuple)):
            for node in nodes:
                _check_tensorbox(node)
        else:
            assert isinstance(
                nodes,
                (
                    DynamicScalar,
                    TensorBox,
                    RandSeedBuffer,
                    sympy.Symbol,
                    sympy.core.relational.Relational,
                    Expr,
                ),
            ), f"Found {type(nodes)}, which is not a supported top level IR node. See [Note: Inductor IR]"

    # Be picky about the accepted data structure (don't use pytree here)
    _check_tensorbox(node_or_nodes)


def inverse_reorder(order):
    inv_order = dict(zip(order, range(len(order))))

    def reindex(index):
        assert len(index) == len(inv_order)
        return [index[inv_order[i]] for i in range(len(index))]

    return reindex


def same_reorder(order):
    def reindex(index):
        assert len(index) == len(order)
        return [index[order[i]] for i in range(len(index))]

    return reindex


def fuse_reindexing(reindex1, reindex2):
    def reindex(index):
        return reindex1(reindex2(index))

    return reindex


def stride_order2fill_order(order):
    """
    Convert stride order to fill order
    For channel last format,
    stride order = [3, 0, 2, 1] and fill order = [1, 3, 2, 0]
    """
    lookup = {pos: idx for idx, pos in enumerate(order)}
    fill_order = [lookup[i] for i in range(len(order))]
    return fill_order


def get_stride_order(seq):
    """
    Convert strides to stride order
    """
    sorted_idx = argsort(seq)
    out = [None for _ in range(len(seq))]
    for i, elem in enumerate(sorted_idx):
        out[elem] = i
    return out


def ir_node_to_tensor(x, guard_shape=True):
    if x is None:
        return None
    if not guard_shape:
        shape_fn = V.graph.sizevars.size_hint
    else:
        shape_fn = identity
    size = [shape_fn(s) for s in x.get_size()]
    if is_storage_and_layout(x):
        stride = [shape_fn(s) for s in x.get_layout().stride]
    else:
        stride = make_contiguous_strides_for(size)
    dtype = x.get_dtype()
    device = x.get_device()
    size = convert_shape_to_symint(size)
    stride = convert_shape_to_symint(stride)
    t = torch.empty_strided(
        size=size, stride=stride, dtype=dtype, device=device
    ).zero_()
    return t


class ModularIndexing(sympy.Function):
    """
    ModularIndexing(a, b, c) => (a // b) % c
    """

    nargs = (3,)
    is_integer = True

    @classmethod
    def eval(cls, base, divisor, modulus):
        if base == 0 or modulus == 1:
            return sympy.Integer(0)

        if (
            isinstance(base, sympy.Integer)
            and isinstance(divisor, sympy.Integer)
            and isinstance(modulus, sympy.Integer)
        ):
            return (base // divisor) % modulus

        if divisor != 1:
            gcd = sympy.gcd(base, divisor)
            if gcd != 1:
                return ModularIndexing(
                    simplify(base / gcd), simplify(divisor / gcd), modulus
                )

        if isinstance(base, sympy.Add):
            new_terms = []
            all_positive = True
            for term in base.args:
                if sympy.gcd(term, modulus * divisor) != modulus * divisor:
                    if (isinstance(term, sympy.Integer) and term < 0) or (
                        isinstance(term, sympy.Mul)
                        and isinstance(term.args[0], sympy.Integer)
                        and term.args[0] < 0
                    ):
                        # workaround for https://github.com/openai/triton/issues/619,
                        # if there are negative terms, // produces wrong result
                        # TODO if https://github.com/openai/triton/issues/619 is fixed
                        # this optimization would become valid
                        all_positive = False
                        break
                    else:
                        new_terms.append(term)

            if len(new_terms) != len(base.args) and all_positive:
                return ModularIndexing(sum(new_terms), divisor, modulus)

        if isinstance(base, FloorDiv):
            return ModularIndexing(base.args[0], base.args[1] * divisor, modulus)


class CleanDiv(FloorDiv):
    """
    Div where we can assume no rounding.
    This is to enable future optimizations.
    """

    pass


class CeilDiv(sympy.Function):
    """
    Div used in indexing that rounds up.
    """

    is_integer = True

    def __new__(cls, base, divisor):
        if sympy.gcd(base, divisor) == divisor:
            return CleanDiv(base, divisor)
        else:
            return FloorDiv(base + (divisor - 1), divisor)


def get_device_type(x):
    if getattr(x, "get_device", None):
        return get_device_type(x.get_device())
    if isinstance(x, torch.device):
        return x.type
    return None


def is_triton(x):
    return get_device_type(x) == "cuda"


def is_cpu(x):
    return get_device_type(x) == "cpu"


@dataclasses.dataclass
class IRNode:
    _current_origins: ClassVar[Set[Any]] = set()

    @staticmethod
    @contextlib.contextmanager
    def current_origins(origins: Set[torch.fx.Node]):
        old = IRNode._current_origins
        IRNode._current_origins = old | origins
        try:
            yield
        finally:
            IRNode._current_origins = old

    def __post_init__(self):
        self.origins = set(self._current_origins)

    def common_repr(self):
        origins = f"origins={getattr(self, 'origins', '')}"
        if len(origins) > 64:
            # this can get *very* long
            origins = f"{origins[:61]}..."
        return [origins]

    def str_helper(self, lines):
        lines = lines + self.common_repr()
        lines = indent(",\n".join(map(str, lines)))
        return f"{type(self).__name__}(\n{lines}\n)"

    def is_user_of(self, name):
        return any(name == dep.name for dep in self.get_reads())

    def get_numel(self):
        return sympy_product(self.get_size())


@dataclasses.dataclass
class Loops(IRNode):
    device: torch.device
    dtype: torch.dtype
    inner_fn: Callable
    ranges: List[Expr]

    def __str__(self, names=("ranges",)):
        return self.str_helper(
            [
                f"'{self.device.type}'",
                str(self.dtype),
                self.inner_fn_str(),
            ]
            + [f"{name}={getattr(self, name)}" for name in names]
        )

    __repr__ = __str__

    def get_dtype(self):
        return self.dtype

    def get_device(self):
        return self.device

    def get_size(self):
        return self.ranges

    def is_extern(self):
        return False

    @classmethod
    def create(cls, *args, **kwargs):
        return TensorBox.create(cls(*args, **kwargs))

    @staticmethod
    def _index(ranges, prefix="i"):
        return [
            sympy.Integer(0) if s == 1 else sympy_symbol(f"{prefix}{n}")
            for n, s in enumerate(ranges)
        ]

    @cache_on_self
    def inner_fn_str(self):
        index = self._index(self.ranges)
        return V.KernelFormatterHandler.ir_to_string(self.inner_fn, index)

    def is_zero_elements(self):
        return any(r == 0 for r in self.ranges)

    @cache_on_self
    def get_reads(self):
        with patch.object(FlexibleLayout, "allow_indexing", True):
            if self.get_reduction_type():
                return extract_read_writes(
                    self.make_loader(),
                    self.get_size(),
                    self.get_reduction_size(),
                ).reads
            else:
                return extract_read_writes(
                    self.make_loader(),
                    self.get_size(),
                ).reads


class Pointwise(Loops):
    def make_loader(self):
        return self.inner_fn

    def get_reduction_size(self):
        return []

    def get_reduction_type(self):
        return None

    def store_output(self, output_name, indexer, vars):
        return ops.store(output_name, indexer(vars), self.inner_fn(vars))

    def constant_to_device(self, device):
        """Move this to a given device. Requires that all reads are to constants."""
        loader = self.make_loader()
        loader = patch.object(ConstantBuffer, "override_device", device)(loader)
        return Pointwise(device, self.dtype, loader, self.ranges)


@dataclasses.dataclass
class Scatter(Pointwise):
    output_indexer: Callable[[List[Expr]], Expr]
    scatter_mode: Optional[str] = None

    def constant_to_device(self, device):
        """Move this to a given device. Requires that all reads are to constants."""
        loader = self.make_loader()
        loader = patch.object(ConstantBuffer, "override_device", device)(loader)
        return Scatter(
            device,
            self.dtype,
            loader,
            self.ranges,
            self.output_indexer,
            self.scatter_mode,
        )

    def store_output(self, output_name, indexer, vars):
        return ops.store(
            output_name,
            indexer(self.output_indexer(vars)),
            self.inner_fn(vars),
            mode=self.scatter_mode,
        )


class ReductionHint(Enum):
    INNER = 0
    OUTER = 1
    OUTER_TINY = 2
    DEFAULT = 3


class TileHint(Enum):
    SQUARE = 0
    DEFAULT = 1


@dataclasses.dataclass
class Reduction(Loops):
    reduction_ranges: List[Expr]
    reduction_type: str
    # self.dtype represents the dst dtype
    src_dtype: torch.dtype
    reduction_hint: ReductionHint

    def __str__(self):
        return Loops.__str__(
            self, names=("ranges", "reduction_ranges", "reduction_type")
        )

    __repr__ = __str__

    def get_reduction_size(self):
        return self.reduction_ranges

    def get_reduction_type(self):
        return self.reduction_type

    def store_reduction(self, output_name, indexer, vars, reduction_vars):
        return ops.reduction(
            output_name,
            self.dtype,
            self.src_dtype,
            self.reduction_type,
            indexer(vars),
            self.inner_fn(vars, reduction_vars),
        )

    def index_length(self):
        return len(self.ranges) + len(self.reduction_ranges)

    @cache_on_self
    def inner_fn_str(self):
        index = self._index(self.ranges)
        rindex = self._index(self.reduction_ranges, "r")
        return V.KernelFormatterHandler.ir_to_string(
            self.inner_fn,
            index,
            rindex,
        )

    def constant_to_device(self, device):
        """Move this to a given device. Requires that all reads are to constants."""
        loader = self.make_loader()
        loader = patch.object(ConstantBuffer, "override_device", device)(loader)
        return Reduction(
            device,
            self.dtype,
            loader,
            self.ranges,
            self.reduction_ranges,
            self.reduction_type,
            self.src_dtype,
            ReductionHint.DEFAULT,
        )

    @staticmethod
    def num_splits(
        device,
        dst_dtype,
        src_dtype,
        inner_fn,
        ranges,
        reduction_ranges,
        reduction_type,
        reduction_numel,
    ):
        num_sm = get_device_properties(device).multi_processor_count
        min_elements_per_thread = 32
        max_elements_per_thread = 512
        threads_per_sm = 2048
        min_elements_per_device = min_elements_per_thread * num_sm * threads_per_sm
        max_elements_per_device = max_elements_per_thread * num_sm * threads_per_sm

        def inner_reduction_splits(reduction_numel_hint, numel_hint):
            # do heuristics that's close to eager mode for split inner reduction
            # we leak reduction autotune configs here, and will need to refactor to avoid this later
            num_warps = 8
            num_threads = 32 * num_warps
            if numel_hint >= 2 * num_sm:  # don't split if there are enough outputs
                return 1
            if reduction_numel_hint <= 8192:
                return 1
            if reduction_numel_hint * numel_hint <= min_elements_per_device:
                split_size = min_elements_per_thread
            elif reduction_numel_hint * numel_hint < max_elements_per_device:
                target_blocks = num_sm * threads_per_sm // (2 * num_threads)
                blocks_per_output = (target_blocks + numel_hint - 1) // numel_hint
                tmp_split_size = (
                    reduction_numel_hint + num_threads * blocks_per_output - 1
                ) // (num_threads * blocks_per_output)
                divisors = sympy.divisors(reduction_numel_hint)
                closest = min(divisors, key=lambda x: abs(x - tmp_split_size))
                if abs(closest - tmp_split_size) < 30:
                    # prefer even splits, but never smalle than min_elements_per_thread
                    split_size = max(closest, min_elements_per_thread)
                else:
                    split_size = tmp_split_size
            else:
                divisors = sympy.divisors(reduction_numel_hint)
                closest = min(divisors, key=lambda x: abs(x - max_elements_per_thread))
                if abs(closest - max_elements_per_thread) < 50:
                    # prefer even splits
                    split_size = closest
                else:
                    split_size = max_elements_per_thread
            return (reduction_numel_hint + split_size * num_threads - 1) // (
                split_size * num_threads
            )

        def outer_reduction_splits(reduction_numel_hint, numel_hint):
            # TODO the best heuristic currently has XBLOCK (corresponding to numel_hint) 128
            # extend to even smaller number of outputs
            num_warps = 8
            num_threads = num_warps * 32
            rvals_per_thread = 4  # comes from heuristics, refactor to not leak here
            xvals_per_block = 128
            xblocks = (numel_hint + xvals_per_block - 1) // xvals_per_block
            if reduction_numel_hint * numel_hint < min_elements_per_device:
                split_size = min_elements_per_thread
            elif reduction_numel_hint * numel_hint < max_elements_per_device:
                target_blocks = num_sm * threads_per_sm // (num_threads)
                target_blocks = (target_blocks + xblocks - 1) // xblocks
                tmp_split_size = (
                    reduction_numel_hint + rvals_per_thread * target_blocks - 1
                ) // (rvals_per_thread * target_blocks)
                divisors = sympy.divisors(reduction_numel_hint)
                closest = min(divisors, key=lambda x: abs(x - tmp_split_size))
                if abs(tmp_split_size - closest) < 20:
                    split_size = max(closest, min_elements_per_thread)
                else:
                    split_size = tmp_split_size
            else:
                divisors = sympy.divisors(reduction_numel_hint)
                closest = min(divisors, key=lambda x: abs(x - max_elements_per_thread))
                if abs(closest - max_elements_per_thread) < 50:
                    # prefer even splits
                    split_size = closest
                else:
                    split_size = max_elements_per_thread

            return (reduction_numel_hint + rvals_per_thread * split_size - 1) // (
                rvals_per_thread * split_size
            )

        reduction_numel_hint = V.graph.sizevars.size_hint(reduction_numel)
        numel_hint = V.graph.sizevars.size_hint(sympy_product(ranges))
        # easy cases
        if numel_hint == 1:
            return ReductionHint.INNER, inner_reduction_splits(
                reduction_numel_hint, numel_hint
            )
        if (
            reduction_numel_hint <= min_elements_per_thread
            or numel_hint >= num_sm * 2 * 32
        ):
            return ReductionHint.DEFAULT, 1

        r = Reduction(
            device,
            dst_dtype,
            inner_fn,
            ranges,
            reduction_ranges,
            reduction_type,
            src_dtype,
            ReductionHint.DEFAULT,
        )

        def get_read_indices(r):
            cb = ComputedBuffer(
                name=None,
                layout=FlexibleLayout(
                    device=r.get_device(),
                    dtype=r.get_dtype(),
                    size=r.get_size(),
                ),
                data=r,
            )
            read_writes = cb.get_read_writes()
            # try finding the full size producer
            # TODO this will fail for something like ((1, N) * (N, 1)).sum()
            # this would also possibly be wrong for producers with the different contiguity but we hope those cases are rare
            range_vars = [
                r
                for r in read_writes.range_vars
                if isinstance(r, sympy.Expr) and not isinstance(r, sympy.Number)
            ]
            indices = []
            changed = False
            for md in sorted(read_writes.reads, key=lambda x: x.name):
                if all([r in md.index.free_symbols for r in range_vars]):
                    indices.append(md.index)
                    if md.name in V.graph.name_to_buffer:
                        buf = V.graph.name_to_buffer[md.name]
                        original_stride = buf.layout.stride
                        buf.decide_layout()
                        if buf.layout.stride != original_stride:
                            changed = True
            return indices, changed

        indices, changed = get_read_indices(r)
        if changed:
            indices, _ = get_read_indices(r)

        if len(indices) == 0:
            # TODO determine splits when all inputs are broadcast
            return ReductionHint.DEFAULT, 1

        _, (_, reduction_vars), ranges = dependencies.index_vars_squeeze(
            r.get_size(), r.get_reduction_size()
        )
        num_outer = 0
        num_inner = 0
        for i in indices:
            i = V.graph.sizevars.simplify_with_ranges(i, ranges)
            strides = V.graph.sizevars.stride_hints(i, reduction_vars, ranges.keys())
            outer = all([s > 1 for s in strides])
            if outer:
                num_outer += 1
            else:
                num_inner += 1
        if num_inner > num_outer:
            return ReductionHint.INNER, inner_reduction_splits(
                reduction_numel_hint, numel_hint
            )
        else:
            return ReductionHint.OUTER, outer_reduction_splits(
                reduction_numel_hint, numel_hint
            )

    @staticmethod
    def _unroll_reduction_fn(inner_fn, reduction_ranges, reduction_type):
        """Convert inner_fn from a reduction to an pointwise"""
        reduction_ranges = [
            V.graph.sizevars.guard_static_shape(x) for x in reduction_ranges
        ]

        if reduction_type == "sum":

            def combine_fn(a, b):
                return ops.add(a, b)

<<<<<<< HEAD
        elif reduction_type == "xor_sum":

            def combine_fn(a, b):
                return ops.bitwise_xor(a, b)
=======
        elif reduction_type == "prod":

            def combine_fn(a, b):
                return ops.mul(a, b)
>>>>>>> 1133120d

        elif reduction_type == "min":

            def combine_fn(a, b):
                return ops.minimum(a, b)

        elif reduction_type == "max":

            def combine_fn(a, b):
                return ops.maximum(a, b)

        elif reduction_type == "any":

            def combine_fn(a, b):
                return ops.logical_or(a, b)

        elif reduction_type == "argmin":

            def combine_fn(a, b):
                return ops.minimum(a[0], b[0]), ops.where(
                    ops.lt(b[0], a[0]), b[1], a[1]
                )

        elif reduction_type == "argmax":

            def combine_fn(a, b):
                return ops.maximum(a[0], b[0]), ops.where(
                    ops.gt(b[0], a[0]), b[1], a[1]
                )

        else:
            raise NotImplementedError(f"unknown reduction_type={reduction_type}")

        def fn(index):
            return functools.reduce(
                combine_fn,
                (
                    value_fn(index, rindex)
                    for rindex in itertools.product(
                        *[range(x) for x in reduction_ranges]
                    )
                ),
            )

        if reduction_type in ("argmin", "argmax"):
            flatten_index = FixedLayout(
                None,
                None,
                reduction_ranges,
                FlexibleLayout.contiguous_strides(reduction_ranges),
            ).make_indexer()

            def value_fn(index, rindex):
                rindex = [sympy.expand(i) for i in rindex]
                return (
                    inner_fn(index, rindex),
                    ops.index_expr(flatten_index(rindex), torch.int64),
                )

            return lambda index: fn(index)[1]
        else:
            value_fn = inner_fn
            return fn

    @classmethod
    def create(
        cls,
        device: torch.device,
        dst_dtype: torch.dtype,
        src_dtype: torch.dtype,
        inner_fn: Callable,
        ranges: List[Expr],
        reduction_ranges: List[Expr],
        reduction_type: str,
        reduction_hint: ReductionHint = ReductionHint.DEFAULT,
    ):
        reduction_numel = V.graph.sizevars.simplify(sympy_product(reduction_ranges))

        if reduction_numel == 0:
            # N.B. This is a hack to generate the literal of the given type
            # Ideally, we should be fixing `def constant` in triton.py
            # but it breaks due to hardcoded dtypes in other places
            def py_cnst(val):
                return (
                    bool(val)
                    if dst_dtype == torch.bool
                    else float(val)
                    if dst_dtype.is_floating_point
                    else int(val)
                )

            rtypes_to_inits = {
                "sum": py_cnst(0),
                "xor_sum": py_cnst(0),
                "prod": py_cnst(1),
                "any": py_cnst(0),
                # "all" is desugared to `!any(!val)`
            }

            assert (
                reduction_type in rtypes_to_inits.keys()
            ), f"{reduction_type} not supported for zero-dimension tensors!"

            def const_fn(index):
                return ops.constant(rtypes_to_inits[reduction_type], dst_dtype)

            return Pointwise.create(
                device=device,
                dtype=src_dtype,
                inner_fn=const_fn,
                ranges=list(ranges),
            )

        if reduction_numel == 1:
            # this reduction is actually a pointwise op
            if reduction_type in ("argmin", "argmax"):

                def fn(index):
                    return ops.constant(0, dst_dtype)

            else:

                def fn(index):
                    reduction_index = [sympy.Integer(0) for _ in reduction_ranges]
                    return inner_fn(index, reduction_index)

            return Pointwise.create(device, dst_dtype, fn, ranges)

        if (
            isinstance(reduction_numel, sympy.Integer)
            and V.graph.sizevars.size_hint(reduction_numel)
            < config.unroll_reductions_threshold
            and sympy_product(ranges) != 1
        ):
            return Pointwise.create(
                device,
                dst_dtype,
                cls._unroll_reduction_fn(inner_fn, reduction_ranges, reduction_type),
                ranges,
            )

        split_reduction = (
            is_triton(device)
            and reduction_type
            not in {
                "argmax",
                "argmin",
            }
            and config.split_reductions
        )
        sr_qualified = split_reduction
        if sr_qualified and dynamo_config.dynamic_shapes:
            # TODO(voz): dedup with sizevar util introduced in other PR
            def _is_static(x):
                return isinstance(x, (int, sympy.Integer))

            sr_qualified = (
                all([_is_static(r) for r in ranges])
                and all([_is_static(r) for r in reduction_ranges])
                and _is_static(reduction_numel)
            )

        if sr_qualified:
            # triton doesn't support reduce to single element well, so break it up
            hint, split = cls.num_splits(
                device,
                dst_dtype,
                src_dtype,
                inner_fn,
                ranges,
                reduction_ranges,
                reduction_type,
                reduction_numel,
            )
            # intermediate reduction in split can contain complex indexing,
            # and num_splits will fail to correctly set the hint
            # reuse the passed hint if available
            if reduction_hint == ReductionHint.DEFAULT:
                reduction_hint = hint
            if split > 1:
                # triton doesn't support reduce to single element well, so break it up
                return cls.create_multilayer(
                    device,
                    dst_dtype,
                    src_dtype,
                    inner_fn,
                    ranges,
                    reduction_ranges,
                    reduction_type,
                    split,
                    reduction_hint,
                )
        elif split_reduction and dynamo_config.dynamic_shapes:
            torch._logging.warning_once(
                log,
                "Could not do split reduction due to dynamic shapes; performance may be worse",
            )

        return TensorBox.create(
            Reduction(
                device,
                dst_dtype,
                inner_fn,
                ranges,
                reduction_ranges,
                reduction_type,
                src_dtype,
                reduction_hint,
            )
        )

    @staticmethod
    def default_value(reduction_type, dtype):
        if reduction_type in {"max", "argmax"}:
            if is_float_dtype(dtype):
                return float("-inf")
            elif is_boolean_dtype(dtype):
                return 0
            else:
                return torch.iinfo(dtype).min
        if reduction_type in {"min", "argmin"}:
            if is_float_dtype(dtype):
                return float("inf")
            elif is_boolean_dtype(dtype):
                return 1
            else:
                return torch.iinfo(dtype).max

        return {
            "sum": 0,
<<<<<<< HEAD
            "xor_sum": 0,
=======
            "prod": 1,
>>>>>>> 1133120d
            "any": 0,
        }[reduction_type]

    @classmethod
    def create_multilayer(
        cls,
        device: torch.device,
        dst_dtype: torch.dtype,
        src_dtype: torch.dtype,
        inner_fn: Callable,
        ranges: List[Expr],
        reduction_ranges: List[Expr],
        reduction_type: str,
        split: int,
        reduction_hint: ReductionHint,
    ):
        """
        Break a large reduction up into multiple smaller reductions
        recursively
        """
        reduction_numel = sympy_product(reduction_ranges)

        # TODO(jansel): convert this to dynamic shapes
        # TODO(jansel): realize the reduction so we can do dynamic indexing
        reduction_ranges = [
            sympy.Integer(V.graph.sizevars.guard_static_shape(s))
            for s in reduction_ranges
        ]
        reduction_numel = sympy.Integer(
            V.graph.sizevars.guard_static_shape(reduction_numel)
        )

        if V.graph.sizevars.size_hint(reduction_numel) % split == 0:
            need_mask = False
        else:
            need_mask = True

        split = sympy.Integer(split)
        block_size = FloorDiv(reduction_numel + (split - 1), split)

        reindex = View.dynamic_reshape_indexer(reduction_ranges, [reduction_numel])

        def wrapper_fn(index, reduction_index):
            (reduction_index,) = reduction_index
            *new_index, reduction_block = index
            indices = block_size * reduction_block + reduction_index

            def body():
                return inner_fn(new_index, reindex([indices]))

            if need_mask:
                mask = ops.lt(
                    ops.index_expr(indices, torch.int32),
                    ops.index_expr(reduction_numel, torch.int32),
                )
                return ops.masked(
                    mask, body, cls.default_value(reduction_type, dst_dtype)
                )
            else:
                return body()

        # triton will automatically compute reductions in fp32 if reducing over fp16/bf16
        # within the kernel. keep the intermediate in fp32 so as to keep the whole reduction
        # in fp32 and not reduce precision by breaking up the kernel into multiple layers
        intermediate_dtype = (
            dst_dtype
            if dst_dtype not in (torch.float16, torch.bfloat16)
            else torch.float
        )
        intermediate = Reduction.create(
            device,
            intermediate_dtype,
            src_dtype,
            wrapper_fn,
            [*ranges, split],
            [block_size],
            reduction_type,
            reduction_hint,
        )
        intermediate.realize()
        intermediate_loader = intermediate.make_loader()

        def intermediate_fn(index, reduction_index):
            return intermediate_loader([*index, *reduction_index])

        numel_hint = V.graph.sizevars.size_hint(sympy_product(ranges))
        if split <= 512 and numel_hint <= 512 and reduction_hint == ReductionHint.OUTER:
            reduction_hint = ReductionHint.OUTER_TINY
        if (
            split <= 1024
            and numel_hint <= 256
            and reduction_hint == ReductionHint.OUTER
        ):
            reduction_hint = ReductionHint.OUTER_TINY
        return TensorBox.create(
            Reduction(
                device,
                dst_dtype,
                intermediate_fn,
                ranges,
                [split],
                reduction_type,
                src_dtype,
                reduction_hint,
            )
        )


def is_storage_and_layout(x):
    try:
        as_storage_and_layout(x, freeze=False)
        return True
    except NotImplementedError:
        return False


def is_contiguous_storage_and_layout(x):
    try:
        buffer, layout = as_storage_and_layout(x, freeze=False)
        return layout.is_contiguous()
    except NotImplementedError:
        return False


def as_storage_and_layout(x, freeze=True, want_contiguous=False, stride_order=None):
    """Try to simplify x into a StorageBox and a Layout"""
    if isinstance(x, TensorBox):
        return as_storage_and_layout(
            x.data,
            freeze=freeze,
            want_contiguous=want_contiguous,
            stride_order=stride_order,
        )
    if isinstance(x, StorageBox) and isinstance(x.data, Buffer):
        if freeze:
            if want_contiguous:
                x.data.freeze_layout()
                assert x.data.layout.is_contiguous()
            elif stride_order is not None:
                x.data.freeze_layout_with_stride_order(stride_order)
            else:
                x.data.decide_layout()
        return x, x.data.layout
    if isinstance(x, ReinterpretView):
        # making the base of x contiguous or stride_ordered will not necessarily make
        # the ReinterpretedView either, so dont pass along those arguments
        buffer, _ = as_storage_and_layout(
            x.data,
            freeze=freeze,
        )
        return buffer, x.layout
    raise NotImplementedError


as_contiguous_storage_and_layout = functools.partial(
    as_storage_and_layout, want_contiguous=True
)


def is_stride_order_storage_and_layout(x, stride_order):
    try:
        buffer, layout = as_storage_and_layout(x, freeze=False)
        return layout.is_stride_ordered(stride_order)
    except NotImplementedError:
        return False


@dataclasses.dataclass
class BaseView(IRNode):
    data: IRNode

    def get_dtype(self):
        return self.data.get_dtype()

    def get_device(self):
        return self.data.get_device()

    def get_name(self):
        return self.data.get_name()

    def mark_reuse(self, users):
        return self.data.mark_reuse(users)

    def has_exceeded_max_reads(self):
        return self.data.has_exceeded_max_reads()

    def realize(self):
        return self.data.realize()

    def realize_hint(self):
        return self.data.realize_hint()

    def get_storage_numel(self):
        return self.data.get_storage_numel()

    def is_extern(self):
        return self.data.is_extern()

    @cache_on_self
    def get_reads(self):
        with patch.object(FlexibleLayout, "allow_indexing", True):
            return extract_read_writes(
                self.make_loader(),
                self.get_size(),
            ).reads

    def unwrap_view(self):
        x = self
        while isinstance(x, BaseView):
            x = x.data
        return x

    def constant_to_device(self, device):
        """Move this to a given device. Requires that all reads are to constants."""
        loader = self.make_loader()
        loader = patch.object(ConstantBuffer, "override_device", device)(loader)
        return Pointwise(device, self.get_dtype(), loader, self.get_size())


@dataclasses.dataclass
class ExpandView(BaseView):
    size: List[Expr]

    @staticmethod
    def _normalize_size(x, new_size):
        """Replace `-1` with correct sizes"""
        new_size = list(map(sympy.expand, new_size))
        old_size = x.get_size()
        old_size = [None] * (len(new_size) - len(old_size)) + list(old_size)
        assert len(new_size) == len(old_size)
        for i in range(len(new_size)):
            if new_size[i] == -1:
                assert old_size[i] is not None
                new_size[i] = old_size[i]
        return new_size

    @classmethod
    def create(cls, x, new_size):
        new_size = cls._normalize_size(x, new_size)

        if is_storage_and_layout(x):
            storage, old_layout = as_storage_and_layout(x)
            skip = len(new_size) - len(old_layout.size)
            assert skip >= 0
            new_stride = [sympy.Integer(0)] * skip
            for stride, size in zip(old_layout.stride, old_layout.size):
                new_stride.append(stride if size != 1 else sympy.Integer(0))
            new_layout = FixedLayout(
                old_layout.device,
                old_layout.dtype,
                list(new_size),
                new_stride,
                old_layout.offset,
            )
            return ReinterpretView(storage, new_layout)

        return ExpandView(x, new_size)

    def get_size(self):
        return self.size

    def make_loader(self):
        target = self.get_size()
        actual = self.data.get_size()
        skip = len(target) - len(actual)
        inner = self.data.make_loader()

        def load(index):
            index = list(index[skip:])
            assert len(index) == len(actual)
            for i in range(len(actual)):
                if actual[i] == 1:
                    # zero out broadcast dimension
                    index[i] = sympy.Integer(0)
            return inner(index)

        return load


@dataclasses.dataclass
class PermuteView(BaseView):
    dims: List[Expr]

    @classmethod
    def create(cls, x, dims):
        dims = cls._map_neg_dims(dims)
        assert set(dims) == set(range(len(dims)))

        if is_storage_and_layout(x):
            storage, old_layout = as_storage_and_layout(x)
            new_layout = FixedLayout(
                old_layout.device,
                old_layout.dtype,
                [old_layout.size[i] for i in dims],
                [old_layout.stride[i] for i in dims],
                old_layout.offset,
            )
            return ReinterpretView(storage, new_layout)

        return PermuteView(x, dims)

    @classmethod
    def _map_neg_dims(cls, dims):
        return [dim if dim >= 0 else len(dims) + dim for dim in dims]

    def get_size(self):
        assert set(self._map_neg_dims(self.dims)) == set(range(len(self.dims)))
        size = self.data.get_size()
        return [size[i] for i in self.dims]

    def make_loader(self):
        inner = self.data.make_loader()
        inv = {j: i for i, j in enumerate(self.dims)}
        inv = [inv[i] for i in range(len(self.dims))]
        assert set(inv) == set(range(len(self.dims)))

        def load(index):
            index = [index[i] for i in inv]
            return inner(index)

        return load


class SqueezeView(BaseView):
    @classmethod
    def create(cls, x, *, dim=None):
        if is_storage_and_layout(x):
            storage, old_layout = as_storage_and_layout(x)
            new_size = []
            new_stride = []
            if dim is not None:
                assert isinstance(dim, int), "expected integer dim argument"
                assert 0 <= dim and dim < len(old_layout.size)

            for i, (size, stride) in enumerate(zip(old_layout.size, old_layout.stride)):
                if dim is None:
                    if size != 1:
                        new_size.append(size)
                        new_stride.append(stride)
                else:
                    if i != dim:
                        new_size.append(size)
                        new_stride.append(stride)
                    else:
                        assert size == 1, "expected squeezed size to be 1"

            new_layout = FixedLayout(
                old_layout.device,
                old_layout.dtype,
                new_size,
                new_stride,
                old_layout.offset,
            )
            return ReinterpretView(storage, new_layout)

        if dim is None:
            # redirect to a generic view
            return View.create(x, [s for s in x.get_size() if s != 1])
        else:
            assert x.get_size()[dim] == 1
            return View.create(x, [s for i, s in enumerate(x.get_size()) if i != dim])

    @staticmethod
    def squeezer(size: Tuple[sympy.Expr, ...]):
        new_size = [s for s in size if s != 1]
        not_one = [i for i, s in enumerate(size) if s != 1]
        length = len(size)

        def reindex(index: List[sympy.Expr]) -> List[sympy.Expr]:
            assert len(index) == len(not_one), f"{index} {not_one}"
            new_index = [sympy.Integer(0)] * length
            for idx, s in zip(not_one, index):
                new_index[idx] = s
            return tuple(new_index)

        return new_size, reindex

    def __init__(self, data):
        raise AssertionError("use SqueezeView.create()")


@dataclasses.dataclass
class View(BaseView):
    size: List[Expr]
    reindex: Callable

    def make_indexer(self):
        base_indexer = self.data.make_indexer()

        def indexer(idx):
            return base_indexer(self.reindex(idx))

        return indexer

    @staticmethod
    def handle_negative_index(idx, size):
        idx = sympy.expand(idx)
        size = sympy.expand(size)
        sizevars = V.graph.sizevars
        if sizevars.size_hint(idx) < 0:
            sizevars.guard_lt(idx, 0)
            idx = idx + size
        return idx

    def reindex_str(self):
        index_old = [sympy_symbol(f"i{n}") for n in range(len(self.size))]
        index_new = list(self.reindex(index_old))
        return f"lambda {', '.join(map(str, index_old))}: {index_new}"

    def __str__(self):
        return self.str_helper(
            [self.data, f"size={self.size}", f"reindex={self.reindex_str()}"]
        )

    __repr__ = __str__

    @classmethod
    def create(cls, x, new_size):
        assert isinstance(new_size, (tuple, list))
        old_size, new_size = cls.resolve_negative_size(x.get_size(), new_size)

        # Skip pointless views
        if V.graph.sizevars.maybe_guard_list_equals(old_size, new_size):
            return x

        if 0 in new_size and is_storage_and_layout(x):
            storage, old_layout = as_storage_and_layout(x, freeze=False)
            new_layout = FixedLayout(
                old_layout.device,
                old_layout.dtype,
                new_size,
                FlexibleLayout.contiguous_strides(new_size),
                old_layout.offset,
            )
            return ReinterpretView(storage, new_layout)
        # TODO: a new class for FixedTransferLayout that output layout is constrained by input layout
        elif is_contiguous_storage_and_layout(x) and not isinstance(
            x.data, ExternKernelAlloc
        ):
            storage, old_layout = as_contiguous_storage_and_layout(x)
            new_layout = FixedLayout(
                old_layout.device,
                old_layout.dtype,
                new_size,
                FlexibleLayout.contiguous_strides(new_size),
                old_layout.offset,
            )
            return ReinterpretView(storage, new_layout)

        reindex = cls.dynamic_reshape_indexer(old_size, new_size)
        return cls(x, tuple(new_size), reindex)

    @staticmethod
    def resolve_negative_size(old_size, new_size):
        new_size = [V.graph.sizevars.simplify(x) for x in new_size]
        old_size = [V.graph.sizevars.simplify(x) for x in old_size]

        new_size = list(new_size)
        for i in range(len(new_size)):
            if new_size[i] == -1:
                new_size[i] = sympy.Integer(1)
                new_size[i] = CleanDiv(sympy_product(old_size), sympy_product(new_size))
                break

        V.graph.sizevars.guard_equals(sympy_product(old_size), sympy_product(new_size))
        return old_size, new_size

    @classmethod
    def dynamic_reshape_indexer(cls, old_size, new_size):
        try:
            reindex = cls._dynamic_reshape_indexer(old_size, new_size)
        except (AssertionError, IndexError):
            # optimistic algorithm failed, lets do a fallback
            flat = [sympy_product(old_size)]
            reindex1 = cls._dynamic_reshape_indexer(old_size, flat)
            reindex2 = cls._dynamic_reshape_indexer(flat, new_size)
            reindex = fuse_reindexing(reindex1, reindex2)
        return reindex

    @staticmethod
    def _dynamic_reshape_indexer(old_size, new_size):
        """
        Perform a reshape entirely by modifying indexing math
        """
        size_hint = V.graph.sizevars.size_hint
        vars = [sympy_symbol(f"view{i}") for i in range(len(new_size))]

        stack_new = list(zip(vars, new_size))
        stack_old = list(old_size)

        view_expr = []
        while stack_new and stack_old:
            size_old = stack_old.pop()
            var, size_new = stack_new.pop()
            if size_old == 1:
                view_expr.append(sympy.Integer(0))
                stack_new.append((var, size_new))  # re-add
            elif size_new == 1:
                stack_old.append(size_old)  # re-add
            elif size_hint(size_new) == size_hint(size_old):
                view_expr.append(var)
                V.graph.sizevars.guard_equals(size_new, size_old)
            elif size_hint(size_new) < size_hint(size_old):
                while size_hint(size_new) < size_hint(size_old):
                    var2, size_new2 = stack_new.pop()
                    var = var2 * size_new + var
                    size_new = size_new * size_new2
                view_expr.append(var)
                V.graph.sizevars.guard_equals(size_new, size_old)
            elif size_hint(size_new) > size_hint(size_old):
                divisor = sympy.Integer(1)
                modulus = size_old
                view_expr.append(ModularIndexing(var, divisor, modulus))
                divisor = divisor * modulus
                while size_hint(size_new) > size_hint(size_old):
                    modulus = stack_old.pop()
                    view_expr.append(ModularIndexing(var, divisor, modulus))
                    divisor = divisor * modulus
                    size_old = size_old * modulus
                V.graph.sizevars.guard_equals(size_new, size_old)
            else:
                raise AssertionError()

        while stack_old:
            size_old = stack_old.pop()
            V.graph.sizevars.guard_equals(size_old, 1)
            view_expr.append(sympy.Integer(0))

        while stack_new:
            var, size_new = stack_new.pop()
            V.graph.sizevars.guard_equals(size_new, 1)

        view_expr = list(reversed(view_expr))
        assert len(view_expr) == len(old_size)

        def reindex(index):
            assert len(index) == len(vars), (len(index), len(vars))
            replacements = dict(zip(vars, index))
            return tuple(sympy_subs(x, replacements) for x in view_expr)

        return reindex

    def get_size(self):
        return self.size

    def make_loader(self):
        def load(index):
            return inner(self.reindex(index))

        inner = self.data.make_loader()
        return load


@dataclasses.dataclass
class ReinterpretView(BaseView):
    """Pretend our storage has a different layout"""

    layout: "Layout"

    def __post_init__(self):
        if isinstance(self.data, BaseView):
            self.data = self.data.unwrap_view()

    def __str__(self):
        return self.str_helper(
            [
                self.data,
                self.layout,
            ]
        )

    __repr__ = __str__

    def get_name(self):
        return self.data.get_name()

    def get_device(self):
        return self.layout.device

    def get_dtype(self):
        return self.layout.dtype

    def get_size(self):
        return list(self.layout.size)

    def get_stride(self):
        return list(self.layout.stride)

    def make_loader(self):
        def loader(index):
            indexer = self.layout.make_indexer()
            return ops.load(self.get_name(), indexer(index))

        return loader

    def make_indexer(self):
        return self.layout.make_indexer()

    def get_layout(self):
        return self.layout

    def freeze_layout(self):
        pass

    def codegen_reference(self):
        size = V.graph.wrapper_code.codegen_shape_tuple(self.layout.size)
        stride = V.graph.wrapper_code.codegen_shape_tuple(self.layout.stride)
        offset = V.graph.wrapper_code.codegen_sizevar(self.layout.offset)
        namespace = V.graph.wrapper_code.namespace
        if offset != "0":
            return (
                f"{namespace}as_strided({self.get_name()}, {size}, {stride}, {offset})"
            )
        return f"{namespace}as_strided({self.get_name()}, {size}, {stride})"


class SliceView(View):
    @classmethod
    def create(cls, x, dim, start, end, step=1):
        step = sympy.expand(step)
        assert step > 0
        try:
            if start == 0 and end >= 2**63 - 1 and step == 1:
                return x
        except TypeError:
            pass

        sizevars = V.graph.sizevars
        new_size = list(x.get_size())

        start = cls.handle_negative_index(start, new_size[dim])
        end = cls.handle_negative_index(end, new_size[dim])

        end = sizevars.guard_min(end, new_size[dim])
        start = sizevars.guard_min(sizevars.guard_min(start, new_size[dim]), end)
        if start == 0 and sizevars.size_hint(end - new_size[dim]) == 0 and step == 1:
            sizevars.guard_equals(end, new_size[dim])
            return x

        new_size[dim] = FloorDiv(end - start + (step - 1), step)

        if is_storage_and_layout(x):
            # Fast path
            storage, old_layout = as_storage_and_layout(x)
            new_stride = list(old_layout.stride)
            new_stride[dim] = new_stride[dim] * step
            new_layout = FixedLayout(
                old_layout.device,
                old_layout.dtype,
                new_size,
                new_stride,
                old_layout.offset + old_layout.stride[dim] * start,
            )
            return ReinterpretView(storage, new_layout)

        def reindex(index):
            assert len(index) == len(new_size), f"wrong ndim {index} {new_size}"
            index = list(index)
            index[dim] = index[dim] * step + start
            return index

        # redirect to a generic view
        return SliceView(x, size=new_size, reindex=reindex)


class BaseConstant(IRNode):
    def get_size(self):
        return ()

    def get_dtype(self):
        return self.dtype

    def get_device(self):
        return self.device

    def mark_reuse(self, users):
        pass

    def has_exceeded_max_reads(self):
        return False

    def get_reads(self):
        return ()

    def is_extern(self):
        return False


@dataclasses.dataclass
class Constant(BaseConstant):
    value: Any
    dtype: torch.dtype
    device: torch.device

    def make_loader(self):
        def loader(index):
            return ops.constant(self.value, self.dtype)

        return loader

    def realize(self):
        pass


@dataclasses.dataclass
class IndexingConstant(BaseConstant):
    index: Any
    dtype: torch.dtype
    device: torch.device

    def make_loader(self):
        def loader(index):
            return ops.index_expr(self.index, self.dtype)

        return loader


@dataclasses.dataclass
class Layout(IRNode):
    def __init__(
        self,
        device: torch.device,
        dtype: torch.dtype,
        size: List[Expr],
        stride: List[Expr],
        offset: Expr = Integer(0),
    ):
        assert stride is None or len(size) == len(
            stride
        ), f"size={size}, stride={stride}"
        self.device = device
        self.dtype = dtype
        assert all(isinstance(s, (Expr, int)) for s in size)
        self.size = size
        self._stride = stride
        self.offset = offset

    @property
    def stride(self):
        return self._stride

    def __str__(self):
        offset = ""
        if self.offset != 0:
            offset = f", offset={self.offset}"
        return (
            f"{type(self).__name__}('{self.device.type}', {self.dtype}, "
            f"size={self.size}, stride={self.stride}{offset})"
        )

    __repr__ = __str__

    def is_contiguous(self):
        for left, right, size in zip(
            self.stride, FlexibleLayout.contiguous_strides(self.size), self.size
        ):
            if size != 1 and left != right:
                return False
        return True

    def is_channels_last_contiguous(self):
        ndim = len(self.size)
        if ndim not in [4, 5]:
            return False
        for left, right, size in zip(
            self.stride, make_channels_last_strides_for(self.size), self.size
        ):
            if size != 1 and left != right:
                return False
        return True

    def is_transposed(self):
        for left, right, size in zip(
            self.stride,
            reversed(FlexibleLayout.contiguous_strides(self.size)),
            self.size,
        ):
            if size != 1 and left != right:
                return False
        return True

    def is_stride_ordered(self, order):
        assert len(self.stride) == len(order)
        # reorder the stride given order
        stride_ordered = [None] * len(order)
        for i in range(len(order)):
            stride_ordered[order[i]] = V.graph.sizevars.size_hint(self.stride[i])
        # check if it is in ascending order
        for i in range(len(order) - 1):
            if stride_ordered[i] > stride_ordered[i + 1]:
                return False
        return True

    def is_channels_last_stride_ordered(self):
        # create channels_last order(NCHW, NCDHW, the C is the first order).
        order = [0] + list(reversed(range(1, len(self.stride) - 1)))
        order = [len(order)] + order
        return self.is_stride_ordered(order)

    def as_fixed(self):
        return FixedLayout(
            self.device,
            self.dtype,
            self.size,
            self.stride,
            self.offset,
        )

    def make_indexer(self):
        assert (
            FlexibleLayout.allow_indexing
        ), f"convert {type(self).__name__} to FixedLayout first"
        return self.as_fixed().make_indexer()

    def __eq__(self, other) -> bool:
        return (
            self.device == other.device
            and self.dtype == other.dtype
            and self.size == other.size
            and self.stride == other.stride
            and self.offset == other.offset
        )

    def storage_size(self) -> sympy.Expr:
        return compute_required_storage_length(self.size, self.stride, self.offset)


class FixedLayout(Layout):
    """A Tensor layout we cannot change"""

    def __init__(
        self,
        device: torch.device,
        dtype: torch.dtype,
        size: List[Expr],
        stride: List[Expr] = None,
        offset: Expr = Integer(0),
    ):
        if stride is None:
            stride = FlexibleLayout.contiguous_strides(size)
        super().__init__(
            device,
            dtype,
            size,
            stride,
            offset,
        )

    def make_indexer(self):
        """A closure containing math to read a given element"""

        def indexer(index):
            assert len(index) == len(self.stride) == len(self.size)
            result = self.offset
            for idx, stride, sz in zip(index, self.stride, self.size):
                if sz != 1:
                    result = result + idx * stride
            return result

        return indexer


class FlexibleLayout(Layout):
    """A Tensor layout we are allowed to change"""

    allow_indexing = False

    @staticmethod
    def contiguous_strides(sizes):
        if len(sizes) == 0:
            return []
        reversed_strides = [sympy.Integer(1)]
        for size in reversed(sizes[1:]):
            reversed_strides.append(size * reversed_strides[-1])
        return list(reversed(reversed_strides))

    @staticmethod
    def fill_ordered(sizes, order):
        """
        Create a stride based on the order the dimensions should be filled in.

        In this format, channels last would be:
            [1, 3, 2, 0]
        """
        assert set(range(len(sizes))) == set(order)
        next_stride = sympy.Integer(1)
        strides = [None] * len(order)

        for i in order:
            strides[i] = next_stride
            next_stride = next_stride * sizes[i]
        return strides

    @staticmethod
    def stride_ordered(sizes, order):
        """
        Create a stride based on the sorted order of a permuted range.

        In this format, channels last would be:
            [3, 0, 2, 1]
        """
        assert set(range(len(sizes))) == set(order)
        fill_order = stride_order2fill_order(order)
        return FlexibleLayout.fill_ordered(sizes, fill_order)

    @staticmethod
    def same_ordered(sizes, stride):
        """
        Create a stride that has the same stride order as given stride

        For example, if given stride is [1000, 1, 100, 10],
        the fill order should be [1, 3, 2, 0]
        """
        assert len(sizes) == len(stride)
        stride = [V.graph.sizevars.size_hint(x) for x in stride]
        fill_order = sorted(range(len(stride)), key=stride.__getitem__)
        return FlexibleLayout.fill_ordered(sizes, fill_order)

    def as_stride_order(self, order):
        return FixedLayout(
            self.device,
            self.dtype,
            self.size,
            self.stride_ordered(self.size, order),
            self.offset,
        )

    def as_fill_order(self, order):
        return FixedLayout(
            self.device,
            self.dtype,
            self.size,
            self.fill_ordered(self.size, order),
            self.offset,
        )

    def as_same_order(self, stride):
        return FixedLayout(
            self.device,
            self.dtype,
            self.size,
            self.same_ordered(self.size, stride),
            self.offset,
        )

    def __init__(self, device, dtype, size, stride_order=None):
        if stride_order:
            strides = FlexibleLayout.fill_ordered(size, stride_order)
        else:
            strides = FlexibleLayout.contiguous_strides(size)
        super().__init__(device, dtype, size, strides)


class AliasedLayout(Layout):
    """Shares the same storage as another tensor"""

    def __init__(self, view: "ReinterpretView"):
        layout = view.get_layout()
        super().__init__(
            layout.device,
            layout.dtype,
            layout.size,
            layout.stride,
        )
        self.view = view

    def make_indexer(self):
        return self.as_fixed().make_indexer()

    def maybe_guard_aligned(self):
        offset = self.view.get_layout().offset
        if offset == 0:
            return True
        from .compile_fx import ALIGNMENT

        return V.graph.sizevars.maybe_guard_multiple_of(offset, ALIGNMENT)


class MutationLayout(Layout):
    def __init__(self, target: IRNode):
        super().__init__(
            target.get_device(),
            target.get_dtype(),
            target.get_size(),
            None,  # type: ignore[arg-type]
        )
        self.target = target

    @Layout.stride.getter
    def stride(self):
        return self.real_layout().stride

    def storage_size(self) -> sympy.Expr:
        return self.real_layout().storage_size()

    def real_layout(self):
        def unwrap_views(target):
            if isinstance(target, MutationLayout):
                return unwrap_views(target.target)
            if isinstance(target, BaseView):
                return unwrap_views(target.unwrap_view())
            if isinstance(target, MutableBox):
                return unwrap_views(target.data)
            return target

        return unwrap_views(self.target).layout

    @classmethod
    def realize_into(cls, src, dst):
        dst.realize()
        V.graph.realize_users_of(dst.get_name())

        if isinstance(src, TensorBox):
            src = src.data

        if not isinstance(src, StorageBox) or src.is_user_of(dst.get_name()):
            need_copy = True
        else:
            src.realize()
            need_copy = not isinstance(src.data.layout, FlexibleLayout)

        if need_copy:
            src = Pointwise.create(
                device=src.get_device(),
                dtype=src.get_dtype(),
                inner_fn=src.make_loader(),
                ranges=[
                    V.graph.sizevars.guard_equals(a, b)
                    for a, b in zip(src.get_size(), dst.get_size())
                ],
            ).data
            src.realize()

        assert isinstance(src.data.layout, FlexibleLayout)
        src.data.layout = MutationLayout(dst)
        return src.data

    def as_fixed(self):
        return self

    def make_indexer(self):
        return self.target.make_indexer()


@dataclasses.dataclass
class Buffer(IRNode):
    name: str
    layout: Layout

    def make_indexer(self):
        return self.layout.make_indexer()

    def get_name(self):
        assert self.name
        return self.name

    def get_device(self):
        return self.layout.device

    def get_dtype(self):
        return getattr(self.layout, "dtype", None)

    def get_size(self):
        return list(self.layout.size)

    def get_stride(self):
        return list(self.layout.stride)

    def get_layout(self):
        return self.layout

    def get_storage_numel(self):
        return self.get_numel()

    def is_extern(self):
        return False

    def freeze_layout(self):
        if not isinstance(self.layout, (MultiOutputLayout, AliasedLayout)):
            self.layout = self.layout.as_fixed()

    def freeze_layout_with_stride_order(self, order):
        assert isinstance(self.layout, FlexibleLayout)
        self.layout = self.layout.as_stride_order(order)

    def freeze_layout_with_fill_order(self, order):
        assert isinstance(self.layout, FlexibleLayout)
        self.layout = self.layout.as_fill_order(order)

    def freeze_layout_with_same_order(self, stride):
        assert isinstance(self.layout, FlexibleLayout)
        self.layout = self.layout.as_same_order(stride)

    def make_loader(self):
        def loader(index):
            indexer = self.layout.make_indexer()
            return ops.load(self.name, indexer(index))

        return loader

    def is_no_op(self):
        return False

    def codegen_reference(self):
        return self.get_name()

    def decide_layout(self):
        pass

    def get_alias_names(self):
        if isinstance(self.layout, AliasedLayout):
            return [self.layout.view.get_name()]
        return ()

    def get_mutation_names(self):
        if isinstance(self.layout, MutationLayout):
            return [self.layout.target.get_name()]
        return ()

    @cache_on_self
    def get_read_writes(self):
        with patch.object(FlexibleLayout, "allow_indexing", True):
            return extract_read_writes(
                self.make_loader(),
                self.get_size(),
            )

    def get_reads(self):
        return self.get_read_writes().reads

    def realize(self):
        pass


class InputBuffer(Buffer):
    pass


class ConstantBuffer(InputBuffer):
    override_device = None

    def make_loader(self):
        def loader(index):
            indexer = self.layout.make_indexer()
            return ops.load(
                V.graph.constant_name(self.name, self.override_device), indexer(index)
            )

        return loader

    def constant_to_device(self, device):
        return ConstantBuffer(V.graph.constant_name(self.name, device), self.layout)


class RandSeedBuffer(ConstantBuffer):
    def codegen_reference(self):
        # Clone makes sure if we pass this from forwards to backwards
        # the value does not get clobbered by the time backwards is run.
        return self.get_name() + ".clone()"


class NoneAsConstantBuffer(IRNode):
    def codegen_reference(self):
        return V.graph.wrapper_code.none_str


class ShapeAsConstantBuffer(IRNode):
    def __init__(self, shape):
        super().__init__()
        self.shape = shape

    def codegen_reference(self):
        from torch._inductor.codegen.wrapper import pexpr

        expr = pexpr(V.graph.sizevars.simplify(self.shape))
        if V.graph.cpp_wrapper:
            # wrap scalar to 0-d tensor for cpp wrapper
            return f"torch::tensor({expr})"
        else:
            return expr


@dataclasses.dataclass
class ComputedBuffer(Buffer):
    data: Loops

    @cache_on_self
    def get_read_writes(self):
        with patch.object(FlexibleLayout, "allow_indexing", True):
            if self.data.get_reduction_type():
                return extract_read_writes(
                    self.get_store_function(),
                    self.data.get_size(),
                    self.data.get_reduction_size(),
                )
            else:
                return extract_read_writes(
                    self.get_store_function(),
                    self.data.get_size(),
                )

    def get_store_function(self):
        indexer = self.layout.as_fixed().make_indexer()
        if self.data.get_reduction_type():
            return partial(self.data.store_reduction, self.name, indexer)
        else:
            return partial(self.data.store_output, self.name, indexer)

    def get_fill_order(self):
        """
        If our layout is still flexible, try to determine the stride order based on stride orders of reads.

        TODO(jansel): A better algorithm here would look at downstream consumers of this
                      value and try to do global graph-level layout optimization.
                      This is also something just begging to be autotuned.
        """
        if isinstance(self.layout, FlexibleLayout):
            _, (index_vars, reduction_vars), _ = dependencies.index_vars_squeeze(
                self.data.get_size(), self.data.get_reduction_size()
            )
            reads = self.get_read_writes().reads
            reads_bufs = [
                V.graph.name_to_buffer[r.name]
                if r.name in V.graph.name_to_buffer.keys()
                else None
                for r in reads
            ]
            # only consider reads to buffer of same size
            reads = [
                sympy_subs(
                    r.index, {v: sympy.Integer(0) for v in reduction_vars if v != 0}
                )
                for r in reads
            ]

            if reads:
                stride_lengths = [
                    V.graph.sizevars.stride_hints(expr, index_vars) for expr in reads
                ]
                from .scheduler import pick_loop_order

                return pick_loop_order(stride_lengths, self.get_size())

        return None

    def decide_layout(self):
        if isinstance(self.layout, FlexibleLayout):
            order = self.get_fill_order()
            if order:
                self.freeze_layout_with_fill_order(order)
            else:
                self.freeze_layout()

    def simplify_and_reorder(self):
        """
        This is a main place where we do loop transformations in a
        backend-agnostic way.

        Here we:
            1) Remove any 1 dimensions
            2) Fuse contiguous dimensions together
            3) Reorder dimensions based on stride orders
        """
        _, args, var_ranges = dependencies.index_vars_squeeze(
            self.data.get_size(), self.data.get_reduction_size(), prefix="q"
        )
        with patch.object(ConstantBuffer, "override_device", self.get_device()):
            body = LoopBody(
                self.get_store_function(),
                (args if self.get_reduction_type() else args[:1]),
                var_ranges,
            )
        index_formulas = [*body.indexing_exprs.values()]
        reads_bufs = [
            V.graph.name_to_buffer[reads_name]
            if reads_name in V.graph.name_to_buffer.keys()
            else None
            for reads_name in body.reads_name2expr.keys()
        ]
        memory_addrs = [
            *body.reads_name2expr.values(),
            *body.writes_name2expr.values(),
        ]
        index_vars = []
        reduce_vars = []
        index_size = []
        reduce_size = []
        for v, s in var_ranges.items():
            if v in args[0]:
                assert not reduce_vars
                index_vars.append(v)
                index_size.append(s)
            else:
                assert v in args[1]
                reduce_vars.append(v)
                reduce_size.append(s)

        # the reordering_reindex in reads' simplify_reorder_and_tile
        reordering_reindex = [same_reorder(range(len(index_vars)))] * len(memory_addrs)
        for i, reads_buf in enumerate(reads_bufs):
            if isinstance(reads_buf, ComputedBuffer) and hasattr(
                reads_buf, "iter_reordering_reindex"
            ):
                reordering_reindex[i] = reads_buf.iter_reordering_reindex

        def simplify_and_reorder(x_vars, support_vars, sizes, reordering_reindex=None):
            sizes, reindex0, reindex1 = self._apply_loop_reordering(
                x_vars, support_vars, sizes, memory_addrs, reordering_reindex
            )
            # for NHWC: reindex0([0,1,2,3]) = [0,2,3,1], reindex1([0,1,2,3]) = [0,3,2,1]
            x_vars = reindex0(x_vars)
            sizes, reindex2, prune = V.graph.sizevars._simplify_loops(
                x_vars,
                sizes,
                index_prevent_reordering(index_formulas, x_vars, sizes),
            )
            x_vars = prune(x_vars)
            # sizes, reindex1, prune = _simplify_loops(x_vars, sizes, index_formulas)
            # x_vars = prune(x_vars)
            # sizes, reindex2 = self._apply_loop_reordering(x_vars, sizes, memory_addrs)
            reindex = fuse_reindexing(reindex1, reindex2)
            return sizes, reindex, reindex1

        support_vars = index_vars + reduce_vars
        iter_ranges, iter_reindex, iter_reordering_reindex = simplify_and_reorder(
            index_vars, support_vars, index_size, reordering_reindex
        )
        reduce_ranges, reduce_reindex, _ = simplify_and_reorder(
            reduce_vars, support_vars, reduce_size
        )

        # remember the reordering if not have loop collapse.
        if len(iter_ranges) == len(index_vars):
            self.iter_reordering_reindex = iter_reordering_reindex
        # retrace the loop body with simplification and reordering applied
        (iter_vars, reduce_vars), var_ranges = dependencies.index_vars_no_squeeze(
            iter_ranges, reduce_ranges, prefix="z"
        )
        body = LoopBody(
            body, [iter_reindex(iter_vars), reduce_reindex(reduce_vars)], var_ranges
        )
        return (iter_ranges, reduce_ranges), body

    @staticmethod
    def _apply_loop_reordering(
        index_vars,
        support_vars,
        sizes,
        memory_addrs,
        reordering_reindex=None,
        priority_idx=None,
    ):
        """
        Shuffle the order of loops around to hopefully improve performance.
        """
        from .scheduler import pick_loop_order

        if priority_idx is None:
            priority_idx = []

        try:
            strides = [
                V.graph.sizevars.stride_hints(expr, index_vars, support_vars)
                for expr in memory_addrs
            ]
            assert len(strides) == len(memory_addrs) and len(strides[0]) == len(
                index_vars
            )
            # consider both layout(strides) and reordering(reordering_reindex)
            if reordering_reindex is not None:
                for i in range(len(memory_addrs)):
                    try:
                        strides[i] = reordering_reindex[i](strides[i])
                    # if len(order) != len(strides), do not reorder
                    except AssertionError:
                        pass
            order = list(reversed(pick_loop_order(strides, sizes, priority_idx)))
        except Exception:
            if config.debug:
                log.warning(
                    "Did not simplify complex index:\n%s\n%s",
                    dict(zip(index_vars, sizes)),
                    memory_addrs,
                )
            order = list(range(len(sizes)))
        sizes = [sizes[i] for i in order]
        return sizes, same_reorder(order), inverse_reorder(order)

    def get_reduction_size(self):
        return self.data.get_reduction_size()

    def get_reduction_type(self):
        return self.data.get_reduction_type()

    def is_no_op(self):
        return self.data.is_zero_elements()

    def should_allocate(self):
        return True

    def constant_to_device(self, device):
        """Move this to a given device. Requires that all reads are to constants."""
        return self.data.constant_to_device(device)


class TemplateBuffer(Buffer):
    """
    Represents a Triton (in the future other type) of template operator
    that we can fuse an epilogue onto.
    """

    def __init__(self, layout, inputs, make_kernel_render):
        super().__init__(name=None, layout=layout)
        self.inputs = InputsKernel.unwrap_storage(inputs)
        self.make_kernel_render = make_kernel_render
        self.name = V.graph.register_buffer(self)

    def get_read_writes(self):
        return self.normalized_read_writes()

    @cache_on_self
    def normalized_read_writes(self):
        name = self.get_name()
        indexer = self.layout.make_indexer()

        def dummy(index, rindex):
            assert len(rindex) == 0
            return ops.store(name, indexer(index), "fake")

        deps = dependencies.extract_read_writes(
            dummy, self.get_size(), (), normalize=True
        )
        deps.reads = {dependencies.StarDep(x.get_name()) for x in self.inputs}
        return deps

    def get_reduction_size(self):
        return 1

    def get_reduction_type(self):
        return None

    def is_no_op(self):
        return False

    def should_allocate(self):
        return True

    def simplify_and_reorder(self):
        return (
            (
                self.get_size(),
                (),
            ),
            None,
        )


@dataclasses.dataclass
class InputsKernel(Buffer):
    inputs: List[Buffer]

    def get_read_writes(self):
        return dependencies.ReadWrites(
            {dependencies.StarDep(x.get_name()) for x in self.inputs},
            {dependencies.StarDep(self.get_name())},
            set(),
            [],
            None,
        )

    @staticmethod
    def unwrap_storage(inputs):
        inputs_new = []
        for x in inputs:
            if isinstance(x, TensorBox):
                x = x.data
            if isinstance(x, StorageBox):
                x = x.data
            if isinstance(x, BaseView) and not isinstance(x, ReinterpretView):
                x = ExternKernel.realize_input(x)
            assert isinstance(x, (Buffer, ReinterpretView)), x
            inputs_new.append(x)
        return inputs_new

    def is_extern(self):
        return True


class NopKernel(InputsKernel):
    def is_no_op(self):
        return True


class ConcatKernel(NopKernel):
    """
    There isn't actually a real kernel for concat, we just change the
    storage for the upstream data.
    """

    @classmethod
    def create(cls, inputs, dim):
        device = inputs[0].get_device()
        dtype = inputs[0].get_dtype()
        new_size = list(inputs[0].get_size())
        offsets_start = [0]
        offsets_end = [new_size[dim]]
        assert 0 <= dim < len(new_size)
        for i in range(1, len(inputs)):
            input_size = inputs[i].get_size()
            offsets_start.append(new_size[dim])
            assert len(input_size) == len(new_size)
            assert inputs[i].get_dtype() == dtype
            assert inputs[i].get_device() == device
            for j in range(len(new_size)):
                if j == dim:
                    new_size[j] = new_size[j] + input_size[j]
                else:
                    new_size[j] = V.graph.sizevars.guard_equals(
                        new_size[j], input_size[j]
                    )
            offsets_end.append(new_size[dim])

        output_stride = FlexibleLayout.contiguous_strides(new_size)
        # If any of the inputs is in CL format, use CL format for the output
        for i in range(len(inputs)):
            x = inputs[i]
            if is_storage_and_layout(x):
                layout = x.get_layout()
                if (
                    isinstance(layout, FixedLayout)
                    and layout.is_channels_last_contiguous()
                ):
                    # use CL stride for the output
                    output_stride = make_channels_last_strides_for(new_size)
                    break

        kernel = ConcatKernel(
            name=None,
            layout=FixedLayout(
                device=device,
                dtype=dtype,
                size=new_size,
                stride=output_stride,
            ),
            inputs=[],
        )
        kernel = StorageBox(kernel)
        for i in range(len(inputs)):
            kernel.data.inputs.append(
                cls.realize_into(
                    inputs[i],
                    SliceView.create(kernel, dim, offsets_start[i], offsets_end[i]),
                )
            )
        kernel.data.name = V.graph.register_buffer(kernel.data)
        kernel.data.inputs = cls.unwrap_storage(kernel.data.inputs)

        return kernel

    @classmethod
    def realize_into(cls, src, dst):
        # Attempt to turn this into a ReinterpretView rather than assert.
        # This has concessions around layout, as as_storage_and_layout
        # can cause us to go from flexible to fixed layout.
        if not isinstance(dst, ReinterpretView):
            if is_storage_and_layout(dst):
                storage, layout = as_storage_and_layout(dst)
                dst = ReinterpretView(storage, layout)
        assert isinstance(dst, ReinterpretView), dst
        if isinstance(src, TensorBox):
            # unwrap a TensorBox
            return cls.realize_into(src.data, dst)
        if isinstance(src, StorageBox):
            src.realize()
            # ExternKernelAlloc has specific requirements for output layout, should create a copy
            if isinstance(src.data.layout, FlexibleLayout) and not isinstance(
                src.data, ExternKernelAlloc
            ):
                src.data.layout = AliasedLayout(dst)
                return src.data
        # introduce a copy
        pw = Pointwise.create(
            device=src.get_device(),
            dtype=src.get_dtype(),
            inner_fn=src.make_loader(),
            ranges=[
                V.graph.sizevars.guard_equals(a, b)
                for a, b in zip(src.get_size(), dst.get_size())
            ],
        )
        return cls.realize_into(pw, dst)

    def should_allocate(self):
        return True


@dataclasses.dataclass
class ExternKernel(InputsKernel):
    constant_args: Tuple[Any, ...] = ()
    kwargs: Dict[str, Any] = dataclasses.field(default_factory=dict)
    output_view: Optional[ReinterpretView] = None

    def decide_layout(self):
        if isinstance(self.layout, FlexibleLayout):
            self.apply_constraint()
            self.freeze_layout()

    def codegen(self, wrapper):
        raise NotImplementedError()

    @staticmethod
    def copy_input(x):
        pw = Pointwise.create(
            device=x.get_device(),
            dtype=x.get_dtype(),
            inner_fn=x.make_loader(),
            ranges=x.get_size(),
        )
        pw.realize()
        return pw

    @classmethod
    def process_kernel(cls, kernel, *args, **kwargs):
        binded_args = signature(kernel).bind(*args, **kwargs).arguments
        args_flat, args_spec = pytree.tree_flatten(binded_args)

        is_arg_tensor = []
        tensor_args = []
        non_tensor_args = []
        for arg in args_flat:
            is_arg_tensor.append(isinstance(arg, IRNode))
            if is_arg_tensor[-1]:
                tensor_args.append(arg)
            else:
                if isinstance(arg, sympy.Expr):
                    arg = V.graph.sizevars.shape_env.create_symintnode(arg, hint=None)
                non_tensor_args.append(arg)

        def unflatten_args(new_tensor_args, new_non_tensor_args):
            result = []
            it_tensors = iter(new_tensor_args)
            it_non_tensors = iter(new_non_tensor_args)
            for is_tensor in is_arg_tensor:
                if is_tensor:
                    result.append(next(it_tensors))
                else:
                    result.append(next(it_non_tensors))
            result = pytree.tree_unflatten(result, args_spec)
            return result.get("args", []), result.get("kwargs", {})

        tensor_args = [cls.realize_input(x) for x in tensor_args]

        # freeze layout otherwise our output stride calculation might
        # become incorrect
        for x in tensor_args:
            if is_storage_and_layout(x):
                as_storage_and_layout(x, freeze=True)

        # We don't have generic shape formulas, so just burn in the
        # shapes and run an example input.
        # TODO(jansel): replace this with dynamic shape formulas
        example_args = []

        # We need to retain the constant values of fake tensors that we originally
        # propagated the graph with, because for some operators running without a
        # constant would trigger an error / DataDependentException
        for x in tensor_args:
            if x.get_name() in V.graph.constants:
                example_args.append(V.graph.constants[x.get_name()])
            else:
                example_args.append(ir_node_to_tensor(x, guard_shape=True))

        new_args, new_kwargs = unflatten_args(example_args, non_tensor_args)
        example_output = kernel(*new_args, **new_kwargs)

        return example_output, tensor_args, non_tensor_args, unflatten_args

    @classmethod
    def convert_to_reinterpret_view(cls, x):
        """
        In order to pass this to an extern kernel we need a
        ReinterpretView not a View.  This allows us to avoid some
        unneeded copies.
        """
        assert isinstance(x, BaseView)
        if isinstance(x, ReinterpretView):
            return x

        x.unwrap_view().freeze_layout()
        rw = extract_read_writes(x.make_loader(), x.get_size(), normalize=False)
        assert len(rw.reads) == 1

        index = V.graph.sizevars.simplify_with_ranges(
            list(rw.reads)[0].index, rw.var_ranges
        )
        strides = V.graph.sizevars.stride_vars(index, rw.range_vars)
        offset = V.graph.sizevars.offset_var(index, rw.range_vars)
        expected = sympy_dot(rw.range_vars, strides) + offset

        if index != expected:
            log.debug(
                "convert_to_reinterpret_view failed: stride=%s offset=%s index=%s",
                strides,
                offset,
                index,
            )
            raise NotImplementedError()

        return ReinterpretView(
            data=x.data,
            layout=FixedLayout(
                device=x.get_device(),
                dtype=x.get_dtype(),
                size=x.get_size(),
                stride=strides,
                offset=offset,
            ),
        )

    @classmethod
    def realize_input(cls, x):
        if x is None:
            return NoneAsConstantBuffer()
        if isinstance(x, (sympy.Expr, sympy.Rel, int)):
            return ShapeAsConstantBuffer(x)
        if isinstance(x, Constant):
            return V.graph.add_tensor_constant(
                torch.tensor(x.value, dtype=x.get_dtype(), device=x.get_device())
            )
        if isinstance(x, ConstantBuffer):
            return x
        if isinstance(x, TensorBox):
            return cls.realize_input(x.data)
        if isinstance(x, ReinterpretView):
            return x
        if isinstance(x, BaseView):
            x.realize()
            if is_storage_and_layout(x.unwrap_view()) and not isinstance(
                x.unwrap_view().data, ExternKernelAlloc
            ):
                try:
                    return cls.convert_to_reinterpret_view(x)
                except NotImplementedError:
                    pass
        if isinstance(x, StorageBox):
            # TODO(jansel): impose layout preference on realized buffer
            x.realize()
            return x
        return cls.copy_input(x)

    @classmethod
    def require_stride1(cls, x):
        if is_storage_and_layout(x):
            if len(x.get_stride()) == 0:
                return x
            for stride in x.get_stride():
                if stride == 1:
                    return x
        return cls.copy_input(x)

    @classmethod
    def require_stride_order(cls, x, order):
        if x.get_numel() == 0:  # Layout doesn't matter
            return x

        # require x to have the layout as strided_ordered as order
        if is_storage_and_layout(x):
            if isinstance(x.get_layout(), FlexibleLayout):
                # fix flexiblelayout to be FixedLayout with stride_order
                as_storage_and_layout(
                    x, freeze=True, want_contiguous=False, stride_order=order
                )
                return x
            elif isinstance(
                x.get_layout(), FixedLayout
            ) and x.get_layout().is_stride_ordered(order):
                return x
            elif isinstance(x.get_layout(), MutationLayout):
                if isinstance(x.get_layout().real_layout(), FlexibleLayout):
                    raise AssertionError(
                        "the MutationLayout's real layout shouldn't be FlexibleLayout"
                    )
                elif isinstance(
                    x.get_layout().real_layout(), FixedLayout
                ) and x.get_layout().real_layout().is_stride_ordered(order):
                    return x

        # TODO - Storage to InputBuffer
        if isinstance(x, InputBuffer) and x.get_layout().is_stride_ordered(order):
            return x
        x = cls.copy_input(x)
        as_storage_and_layout(x, freeze=True, want_contiguous=False, stride_order=order)
        assert is_stride_order_storage_and_layout(x, order)
        return x

    @classmethod
    def require_contiguous(cls, x):
        return cls.require_stride_order(x, list(reversed(range(len(x.get_size())))))

    def apply_constraint(self):
        pass

    def codegen_const_args(self):
        return map(V.graph.wrapper_code.val_to_str, self.constant_args)

    def codegen_args(self):
        args = [x.codegen_reference() for x in self.inputs]
        args.extend(self.codegen_const_args())
        return args

    def codegen_kwargs(self):
        kwargs = []
        if self.kwargs:
            if V.graph.cpp_wrapper:
                # TODO: use native_functions.yaml as the ground truth
                assert (
                    self.ordered_kwargs_for_cpp_kernel
                ), "ordered_kwargs_for_cpp_kernel has to be provided"
                for arg_name in self.ordered_kwargs_for_cpp_kernel:
                    assert arg_name in self.kwargs, (
                        "arg %s not found in self.kwargs" % arg_name
                    )
                    v = self.kwargs.get(arg_name)
                    kwargs.append(V.graph.wrapper_code.val_to_str(v))
            else:
                kwargs = [
                    f"{k}={V.graph.wrapper_code.val_to_str(v)}"
                    for k, v in self.kwargs.items()
                ]
        return kwargs

    def codegen_size_asserts(self, wrapper):
        if config.size_asserts and not V.graph.cpp_wrapper:
            size = V.graph.wrapper_code.codegen_shape_tuple(self.get_size())
            stride = V.graph.wrapper_code.codegen_shape_tuple(self.get_stride())
            wrapper.writeline(
                f"assert_size_stride({self.get_name()}, {size}, {stride})"
            )

    def get_group_stride(self):
        """
        get output sizes and strides, for template_codegen
        """
        _size = self.get_size()
        _stride = self.get_stride()
        # iter_ranges = _size of output tensor, reduce_range = [] because no reduction
        return [_size, []], _stride

    def canonicalize(self):
        """
        Manually get canonicalization of the output index
        """
        # manually generate index formula for conv
        sizevars = V.graph.sizevars
        sizes = self.get_size()
        strides = self.get_stride()
        strides = [sizevars.size_hint(x) for x in strides]
        index_vars = [sympy_symbol(f"d{i}") for i in range(len(sizes))]
        # reorder index vars according to stride
        index_order = sorted(range(len(strides)), key=strides.__getitem__, reverse=True)
        lookup = {pos: idx for idx, pos in enumerate(index_order)}
        order = [lookup[i] for i in range(len(lookup))]
        index_vars = [index_vars[i] for i in order]
        indexer = self.make_indexer()
        index = indexer(index_vars)

        new_sizes, reindex, prune = V.graph.sizevars._simplify_loops(
            index_vars, sizes, [index]
        )

        # assign new variables each dimension to deal with numbering mismatches
        # d0, d1, d2 could become d0, d2 -- which won't match d0, d1
        _, add_var = var_builder("c")
        replacement = dict(zip(index_vars, reindex([add_var(x) for x in new_sizes])))

        index = sympy_subs(sympy.expand(index), replacement)
        return index, tuple(new_sizes)

    def __str__(self):
        lines = [
            f"{field.name}={getattr(self, field.name)}"
            for field in dataclasses.fields(self)
        ]
        return self.str_helper(lines)


@dataclasses.dataclass
class ExternKernelOut(ExternKernel):
    output_view: Optional[ReinterpretView] = None

    def codegen(self, wrapper):
        args = [*self.codegen_args(), *self.codegen_kwargs()]
        wrapper.generate_extern_kernel_out(
            self.output_view,
            self.codegen_reference(),
            args,
            self.kernel,
        )

    def __init__(
        self,
        layout,
        inputs,
        constant_args=(),
        kwargs=None,
        output_view=None,
        kernel=None,
        cpp_kernel=None,
        ordered_kwargs_for_cpp_kernel=(),
    ):
        super().__init__(
            None, layout, self.unwrap_storage(inputs), constant_args, kwargs or {}
        )
        self.output_view = output_view
        self.name = V.graph.register_buffer(self)
        self.kernel = cpp_kernel if V.graph.cpp_wrapper else kernel
        self.ordered_kwargs_for_cpp_kernel = ordered_kwargs_for_cpp_kernel

    def should_allocate(self):
        return True


class ExternKernelAlloc(ExternKernel):
    def codegen(self, wrapper):
        args = [*self.codegen_args(), *self.codegen_kwargs()]
        V.graph.wrapper_code.generate_extern_kernel_alloc(
            self.get_name(), self.kernel, args
        )
        if isinstance(self.layout, Layout):
            self.codegen_size_asserts(wrapper)

    def __init__(
        self,
        layout,
        inputs,
        constant_args=(),
        kwargs=None,
        kernel=None,
        cpp_kernel=None,
        ordered_kwargs_for_cpp_kernel=(),
    ):
        super().__init__(
            None, layout, self.unwrap_storage(inputs), constant_args, kwargs or {}
        )
        self.name = V.graph.register_buffer(self)
        self.kernel = cpp_kernel if V.graph.cpp_wrapper else kernel
        self.ordered_kwargs_for_cpp_kernel = ordered_kwargs_for_cpp_kernel

    def should_allocate(self):
        return False

    def apply_constraint(self):
        raise NotImplementedError


class InplaceBernoulliFallback(ExternKernel):
    """
    This needs to be a custom class to handle mutation properly
    """

    kernel = "aten.bernoulli_"

    def codegen(self, wrapper):
        (x,) = [t.codegen_reference() for t in self.inputs]
        wrapper.writeline(
            f"{self.kernel}({x}, {', '.join(map(repr, self.constant_args))})"
        )

    def should_allocate(self):
        return False

    def get_mutation_names(self):
        assert isinstance(self.layout, MutationLayout)
        return (self.layout.target.get_name(),)

    def __init__(self, x, *constant_args):
        super().__init__(
            None,
            MutationLayout(x),
            self.unwrap_storage([x]),
            constant_args,
        )
        self.name = V.graph.register_buffer(self)


class ScatterFallback(ExternKernel):
    """
    This needs to be a custom class to handle mutation properly.
    This class handles both aten.scatter_ and aten.scatter_reduce_.
    It also handle the case `src` being a scalar properly.
    """

    def codegen(self, wrapper):
        if self.src_is_tensor:
            (x, index, src) = [t.codegen_reference() for t in self.inputs]
        else:
            (x, index) = [t.codegen_reference() for t in self.inputs]
            src = self.constant_args[1]
        line = f"{self.kernel}({x}, {self.constant_args[0]}, {index}, {src}"
        if self.kernel == "aten.scatter_":
            if self.kwargs["reduce"]:
                line += f", reduce={repr(self.kwargs['reduce'])}"
        else:
            line += ", ".join([""] + self.codegen_kwargs())
        line += ")"
        wrapper.writeline(line)

    def should_allocate(self):
        return False

    def __init__(
        self,
        fn,
        x,
        dim: int,
        index,
        src,
        *,
        reduce: str = None,
        include_self: bool = True,
    ):
        assert fn in {"aten.scatter_", "aten.scatter_reduce_"}
        self.kernel = fn
        self.src_is_tensor = isinstance(src, TensorBox)
        if self.src_is_tensor:
            tensors = [self.realize_input(t) for t in [x, index, src]]
            constant_args = [dim]
        else:
            tensors = [self.realize_input(t) for t in [x, index]]
            constant_args = [dim, src]
        super().__init__(
            None,
            MutationLayout(x),
            self.unwrap_storage(tensors),
            constant_args,
            {"reduce": reduce, "include_self": include_self},
        )
        self.name = V.graph.register_buffer(self)


class IndexPutFallback(ExternKernel):
    """
    This needs to be a custom class to handle mutation and indices properly
    """

    def codegen(self, wrapper):
        (x, values, *valid_indices) = [t.codegen_reference() for t in self.inputs]
        indices = []
        iter_valid_indices = iter(valid_indices)
        for i, _ in enumerate(self.indices):
            if self.indices[i] is not None:
                indices.append(next(iter_valid_indices))
            else:
                indices.append(V.graph.wrapper_code.none_str)

        indices = f"{V.graph.wrapper_code.open_bracket}{', '.join(indices)}{V.graph.wrapper_code.closed_bracket}"
        args = [x, indices, values, *self.codegen_const_args()]
        wrapper.writeline(wrapper.wrap_kernel_call(self.kernel, args))

    def should_allocate(self):
        return False

    def __init__(self, x, indices, values, accumulate):
        self.indices = indices
        valid_indices = [i for i in indices if i is not None]
        tensors = [self.realize_input(x) for x in [x, values, *valid_indices]]
        super().__init__(
            None,
            MutationLayout(x),
            self.unwrap_storage(tensors),
            [accumulate],
        )
        self.name = V.graph.register_buffer(self)
        self.kernel = "at::index_put_" if V.graph.cpp_wrapper else "aten.index_put_"


class DeviceCopy(ExternKernelOut):
    @classmethod
    def create(cls, x, device):
        if not x.is_extern() and all(
            (r.name in V.graph.constants and hasattr(r, "index")) for r in x.get_reads()
        ):
            return x.constant_to_device(device)

        V.graph.device_types.add(device.type)
        V.graph.add_device_idx(device.index)
        V.graph.device_types.add(x.get_device().type)
        V.graph.add_device_idx(x.get_device().index)

        developer_warning("DeviceCopy in input program")
        return DeviceCopy(
            FlexibleLayout(
                device=device,
                dtype=x.get_dtype(),
                size=x.get_size(),
            ),
            [cls.realize_input(x)],
        )

    def codegen(self, wrapper):
        args = self.codegen_args()
        assert len(args) == 1
        if self.output_view:
            wrapper.writeline(
                f"{self.output_view.codegen_reference()}.copy_({args[0]})"
            )
        else:
            wrapper.writeline(f"{self.codegen_reference()}.copy_({args[0]})")


class DynamicScalar(IRNode):
    """
    The result of a call to aten._local_scalar_dense.

    This is not yet implemented.  The one model (so far) that calls this
    (fastNLP_Bert) does not actually use the result.  So we expect this
    node to get dead code eliminated.
    """

    def get_reads(self):
        return ()


@dataclasses.dataclass
class FallbackKernel(ExternKernelAlloc):
    def __init__(
        self,
        layout,
        kernel,
        tensor_args,
        nontensor_args,
        unflatten_args,
        kwargs=None,
    ):
        super().__init__(
            layout,
            tuple(tensor_args),
            tuple(nontensor_args),
        )
        if getattr(torch.ops.aten, kernel.__name__, None) is kernel:
            self.kernel = f"aten.{kernel.__name__}"
        else:
            self.kernel = (
                f"{kernel.__module__.replace('._ops.', '.ops.')}.{kernel.__name__}"
            )
        self.unflatten_args = unflatten_args
        self.kwargs = {} if kwargs is None else kwargs
        V.graph.warn_fallback(self.kernel)

    def codegen_args(self):
        @dataclasses.dataclass
        class Shim:
            ref: Any

            def __repr__(self):
                return self.ref

        def gen_kwarg(k, v):
            return f"{k}={repr(v)}"

        tensor_args = [Shim(x.codegen_reference()) for x in self.inputs]
        constant_args = [Shim(repr(x)) for x in self.constant_args]
        args, kwargs = self.unflatten_args(tensor_args, constant_args)
        return list(map(repr, args)) + [gen_kwarg(k, v) for k, v in kwargs.items()]

    @classmethod
    def create(cls, kernel, *args, **kwargs):
        fake_incorrect_kernels = (
            aten._fft_r2c.default,
            aten._fft_r2c.out,
            aten._fft_c2r.default,
            aten._fft_c2c.default,
            aten._fft_c2c.out,
            aten._linalg_svd.default,
            aten._linalg_svd.U,
            aten._fused_moving_avg_obs_fq_helper_functional,
        )
        context = (
            V.graph.fake_mode if kernel not in fake_incorrect_kernels else nullcontext()
        )
        with context:
            (
                example_output,
                tensor_args,
                non_tensor_args,
                unflatten_args,
            ) = cls.process_kernel(kernel, *args, **kwargs)

        assert tensor_args or isinstance(
            example_output, torch.Tensor
        ), "Not sure where to find device info"
        packed = FallbackKernel(
            MultiOutputLayout(
                tensor_args[0].get_device() if tensor_args else example_output.device
            ),
            kernel,
            tensor_args,
            non_tensor_args,
            unflatten_args,
        )

        def generate_output(output, index=""):
            if isinstance(output, (list, tuple)):
                return type(output)(
                    generate_output(output[i], f"{index}[{i}]")
                    for i in range(len(output))
                )
            elif isinstance(output, torch.Tensor):
                return MultiOutput(
                    FixedLayout(
                        output.device,
                        output.dtype,
                        convert_shape_to_inductor(output.size()),
                        convert_shape_to_inductor(output.stride()),
                    ),
                    packed,
                    index,
                )
            elif isinstance(output, int):
                return output
            else:
                assert output is None, "FallbackKernel output type is not supported"
                return None

        return generate_output(example_output)

    def apply_constraint(self):
        return super().apply_constraint()


@dataclasses.dataclass
class MultiOutputLayout(IRNode):
    device: torch.device


class MultiOutput(ExternKernel):
    def codegen(self, wrapper):
        wrapper.writeline(
            f"{self.get_name()} = {self.inputs[0].get_name()}{self.index}"
        )
        self.codegen_size_asserts(wrapper)

    def __init__(self, layout, input, index: str):
        super().__init__(None, layout, [input], ())
        self.name = V.graph.register_buffer(self)
        self.index = index

    def should_allocate(self):
        return False


def _prepare_convolution_fusion_create(
    cls,
    x: "TensorBox",
    weight: "TensorBox",
    bias: "TensorBox",
    padding_: List[int],
    stride_: List[int],
    dilation_: List[int],
    groups: int,
    transposed: bool = False,
    output_padding_: List[int] = None,
):
    """
    This function is a helper function to prepare inputs, layout and constant args
    for convolution post-op fusion's create function, including deciding the output
    layout (channels first or channels last), realizing inputs and make them etc. The
    function only supports the CPU device since conv post-op fusion kernel is only
    supported on CPU right now.
    """

    # Port from aten/src/ATen/native/ConvUtils.h: _conv_input_size
    def _conv_input_size(
        output_size, weight_size, padding, output_padding, stride, dilation, groups
    ):
        assert len(output_size) == len(weight_size), "Expect input dim == weight dim"
        dim = len(output_size)
        assert dim > 2, "Expect input dim > 2"

        BATCH_DIM = 0
        WEIGHT_INPUT_CHANNELS_DIM = 1
        input_size = []
        input_size.append(output_size[BATCH_DIM])
        input_size.append(weight_size[WEIGHT_INPUT_CHANNELS_DIM] * groups)
        for d in range(2, dim):
            kernel = (weight_size[d] - 1) * dilation[d - 2] + 1
            input_size_d = (
                (output_size[d] - 1) * stride[d - 2]
                - (padding[d - 2] * 2)
                + kernel
                + output_padding[d - 2]
            )
            input_size.append(input_size_d)
        return list(map(int, input_size))

    # The size of prepacked_weight is the prepacked weight size of deconv:
    #   Groups > 1:  [g*o, i/g, ...]
    #   Groups == 1: [o, i, ...]
    # Returns original weight size in [i, o, ...]
    def _original_deconv_weight_size(
        prepacked_weight,
        groups,
    ):
        prepacked_weight_size = prepacked_weight.size()
        dim = len(prepacked_weight_size)
        assert dim > 2, "Expect weight dim > 2"
        if groups > 1:
            weight_size = []
            weight_size.append(prepacked_weight_size[1] * groups)
            weight_size.append(prepacked_weight_size[0] / groups)
            for d in range(2, dim):
                weight_size.append(prepacked_weight_size[d])
        else:
            weight_size = prepacked_weight.transpose(0, 1).size()
        return weight_size

    stride = tuple(stride_)
    padding = tuple(padding_)
    dilation = tuple(dilation_)
    assert isinstance(groups, int)
    output_padding = tuple(output_padding_) if output_padding_ else (0, 0)
    x.realize()
    weight.realize()
    with V.graph.fake_mode:
        x_fake = ir_node_to_tensor(x, guard_shape=True)
        weight_fake = ir_node_to_tensor(weight, guard_shape=True)
        if transposed:
            # When transposed, the size of the prepacked oneDNN weight is different
            # from the PyTorch weight. We're not able to run aten conv with such
            # size. We infer the output size from the input params here:
            weight_size = _original_deconv_weight_size(weight_fake, groups)
            input_size = x_fake.size()
            output_size = _conv_input_size(
                input_size,
                weight_size,
                padding,
                output_padding,
                stride,
                dilation,
                groups,
            )
        else:
            bias_fake = (
                ir_node_to_tensor(bias, guard_shape=True) if bias is not None else bias
            )
            output = torch.ops.aten.convolution(
                x_fake,
                weight_fake,
                bias_fake,
                stride,
                padding,
                dilation,
                transposed,
                output_padding,
                groups,
            )
            output_size = output.size()

        req_stride_order = [0] + list(reversed(range(1, len(stride) + 1)))
        req_stride_order = [len(req_stride_order)] + req_stride_order
        output_stride = make_channels_last_strides_for(output_size)

    x = cls.require_stride_order(x, req_stride_order)
    assert x.get_device().type == "cpu" and weight.get_device().type == "cpu"
    inputs = [x, weight]

    kernel_layout = FixedLayout(
        x.get_device(),
        x.get_dtype(),
        convert_shape_to_inductor(output_size),
        convert_shape_to_inductor(output_stride),
    )
    constant_args = [padding, stride, dilation, groups]
    if transposed:
        constant_args.insert(1, output_padding)

    if bias is not None:
        inputs.append(bias)
    else:
        constant_args.insert(0, bias)
    return inputs, constant_args, kernel_layout, req_stride_order


class ConvolutionUnary(ExternKernelAlloc):
    kernel = "torch.ops.mkldnn._convolution_pointwise"

    def __init__(
        self,
        layout,
        inputs,
        constant_args=(),
        kernel="torch.ops.mkldnn._convolution_pointwise",
    ):
        super().__init__(layout, inputs, constant_args)
        self.kernel = kernel

    def codegen(self, wrapper):
        wrapper.writeline(
            f"{self.get_name()} = {self.kernel}({', '.join(self.codegen_args())})"
        )
        if isinstance(self.layout, Layout):
            self.codegen_size_asserts(wrapper)

    @classmethod
    def create(
        cls,
        x: "TensorBox",
        weight: "TensorBox",
        bias: "TensorBox",
        padding_: List[int],
        stride_: List[int],
        dilation_: List[int],
        groups: int,
        attr,
        scalars,
        algorithm,
    ):
        kernel = "torch.ops.mkldnn._convolution_pointwise"
        (inputs, constant_args, kernel_layout, _) = _prepare_convolution_fusion_create(
            cls, x, weight, bias, padding_, stride_, dilation_, groups
        )
        constant_args = constant_args + [attr, scalars, algorithm]
        return ConvolutionUnary(
            layout=kernel_layout,
            inputs=inputs,
            constant_args=constant_args,
            kernel=kernel,
        )


class ConvolutionBinary(ExternKernelAlloc):
    kernel = "torch.ops.mkldnn._convolution_pointwise.binary"

    def __init__(
        self,
        layout,
        inputs,
        constant_args=(),
        kernel="torch.ops.mkldnn._convolution_pointwise.binary",
    ):
        super().__init__(layout, inputs, constant_args)
        self.kernel = kernel

    def codegen(self, wrapper):
        wrapper.writeline(
            f"{self.get_name()} = {self.kernel}({', '.join(self.codegen_args())})"
        )
        if isinstance(self.layout, Layout):
            self.codegen_size_asserts(wrapper)

    @classmethod
    def create(
        cls,
        x: "TensorBox",
        other: "TensorBox",
        weight: "TensorBox",
        bias: "TensorBox",
        padding_: List[int],
        stride_: List[int],
        dilation_: List[int],
        groups: int,
        binary_attr: str,
        binary_alpha: Optional[float],
        unary_attr: Optional[str],
        unary_scalars: Optional[List],
        unary_algorithm: Optional[str],
    ):
        kernel = "torch.ops.mkldnn._convolution_pointwise.binary"
        (
            inputs,
            constant_args,
            kernel_layout,
            req_stride_order,
        ) = _prepare_convolution_fusion_create(
            cls, x, weight, bias, padding_, stride_, dilation_, groups
        )
        other = cls.require_stride_order(other, req_stride_order)
        inputs.insert(1, other)
        constant_args = constant_args + [
            binary_attr,
            binary_alpha,
            unary_attr,
            unary_scalars,
            unary_algorithm,
        ]
        return ConvolutionBinary(
            layout=kernel_layout,
            inputs=inputs,
            constant_args=constant_args,
            kernel=kernel,
        )


class ConvolutionBinaryInplace(ExternKernelAlloc):
    kernel = "torch.ops.mkldnn._convolution_pointwise_.binary"

    def __init__(
        self,
        kernel_layout,
        inputs,
        constant_args=(),
        kernel="torch.ops.mkldnn._convolution_pointwise_.binary",
    ):
        super().__init__(kernel_layout, inputs, constant_args)
        self.kernel = kernel

    def codegen(self, wrapper):
        wrapper.writeline(
            f"{self.get_name()} = {self.kernel}({', '.join(self.codegen_args())})"
        )

    def get_mutation_names(self):
        assert isinstance(self.layout, MutationLayout)
        return (self.layout.target.get_name(),)

    @classmethod
    def create(
        cls,
        x: "TensorBox",
        other: "TensorBox",
        weight: "TensorBox",
        bias: "TensorBox",
        padding_: List[int],
        stride_: List[int],
        dilation_: List[int],
        groups: int,
        binary_attr: str,
        binary_alpha: Optional[float],
        unary_attr: Optional[str],
        unary_scalars: Optional[List],
        unary_algorithm: Optional[str],
    ):
        kernel = "torch.ops.mkldnn._convolution_pointwise_.binary"
        (inputs, constant_args, _, _) = _prepare_convolution_fusion_create(
            cls, x, weight, bias, padding_, stride_, dilation_, groups
        )
        other = cls.realize_input(other)
        V.graph.realize_users_of(other.get_name())
        inputs.insert(1, other)
        constant_args = constant_args + [
            binary_attr,
            binary_alpha,
            unary_attr,
            unary_scalars,
            unary_algorithm,
        ]
        return ConvolutionBinaryInplace(
            kernel_layout=MutationLayout(inputs[1]),
            inputs=inputs,
            constant_args=constant_args,
            kernel=kernel,
        )


class MKLPackedLinear(ExternKernelAlloc):
    def __init__(
        self,
        layout,
        inputs,
        constant_args=(),
    ):
        super().__init__(
            layout,
            inputs,
            constant_args,
            None,
            kernel="torch.ops.mkl._mkl_linear",
            cpp_kernel="mkl::_mkl_linear",
        )
        self.cpp_kernel_key = "mkl_linear"
        self.cpp_op_schema = """
            at::Tensor(
                const at::Tensor& self,
                const at::Tensor& mkl_weight_t,
                const at::Tensor& origin_weight_t,
                const c10::optional<at::Tensor>& bias_opt,
                const int64_t prepack_batch_size)"""

    def codegen(self, wrapper):
        wrapper.generate_fusion_ops_code(
            self.get_name(),
            self.kernel,
            self.codegen_args(),
            self.cpp_op_schema,
            self.cpp_kernel_key,
        )

    @classmethod
    def create(cls, x, packed_w, orig_w, batch_size):
        x = cls.require_stride1(cls.realize_input(x))
        orig_w = cls.require_stride1(cls.realize_input(orig_w))
        *m, _ = x.get_size()
        oc, _ = orig_w.get_size()
        output_size = list(m) + [oc]
        output_stride = make_contiguous_strides_for(output_size)
        inputs = [x, packed_w, orig_w]
        constant_args = [None, batch_size]

        return MKLPackedLinear(
            layout=FixedLayout(
                x.get_device(), x.get_dtype(), output_size, output_stride
            ),
            inputs=inputs,
            constant_args=constant_args,
        )


class LinearUnary(ExternKernelAlloc):
    def __init__(
        self,
        layout,
        inputs,
        constant_args=(),
    ):
        super().__init__(
            layout,
            inputs,
            constant_args,
            None,
            kernel="torch.ops.mkldnn._linear_pointwise",
            cpp_kernel="mkldnn::_linear_pointwise",
        )
        self.cpp_kernel_key = "linear_pointwise"
        self.cpp_op_schema = """
            at::Tensor(
                const at::Tensor& input_t,
                const at::Tensor& weight_t,
                const c10::optional<at::Tensor>& bias_opt,
                c10::string_view attr,
                torch::List<c10::optional<at::Scalar>> scalars,
                c10::optional<c10::string_view> algorithm)"""

    def codegen(self, wrapper):
        wrapper.generate_fusion_ops_code(
            self.get_name(),
            self.kernel,
            self.codegen_args(),
            self.cpp_op_schema,
            self.cpp_kernel_key,
        )

    @classmethod
    def create(cls, x, w, b, attr, scalars, algorithm):
        x = cls.require_stride1(cls.realize_input(x))
        w = cls.require_stride1(cls.realize_input(w))

        *m, ic = x.get_size()
        oc, ic = w.get_size()

        inputs = [x, w]
        constant_args = [attr, scalars if scalars else [-1], algorithm]
        if b is not None:
            b = cls.require_stride1(cls.realize_input(b))
            inputs.append(b)
        else:
            constant_args.insert(0, None)

        return LinearUnary(
            layout=FlexibleLayout(
                device=x.get_device(),
                dtype=x.get_dtype(),
                size=list(m) + [oc],
            ),
            inputs=inputs,
            constant_args=constant_args,
        )

    def apply_constraint(self):
        pass


class LinearBinary(ExternKernelAlloc):
    kernel = "torch.ops.mkldnn._linear_pointwise.binary"

    def __init__(
        self,
        layout,
        inputs,
        constant_args=(),
        kernel="torch.ops.mkldnn._linear_pointwise.binary",
    ):
        super().__init__(layout, inputs, constant_args)
        self.kernel = kernel

    def codegen(self, wrapper):
        wrapper.writeline(
            f"{self.get_name()} = {self.kernel}({', '.join(self.codegen_args())})"
        )

    @classmethod
    def create(cls, x, y, w, b, attr):
        kernel = "torch.ops.mkldnn._linear_pointwise.binary"
        x = cls.require_stride1(cls.realize_input(x))
        y = cls.require_stride1(cls.realize_input(y))
        w = cls.require_stride1(cls.realize_input(w))

        *m, ic = x.get_size()
        oc, ic = w.get_size()

        inputs = [x, y, w]
        constant_args = [attr]
        if b is not None:
            b = cls.require_stride1(cls.realize_input(b))
            inputs.append(b)
        else:
            constant_args.insert(0, b)

        return LinearBinary(
            layout=FlexibleLayout(
                device=x.get_device(),
                dtype=x.get_dtype(),
                size=list(m) + [oc],
            ),
            inputs=inputs,
            constant_args=constant_args,
            kernel=kernel,
        )

    def apply_constraint(self):
        pass


class ConvolutionTransposeUnary(ExternKernelAlloc):
    kernel = "torch.ops.mkldnn._convolution_transpose_pointwise"

    def __init__(
        self,
        layout,
        inputs,
        constant_args=(),
        kernel="torch.ops.mkldnn._convolution_transpose_pointwise",
    ):
        super().__init__(layout, inputs, constant_args)
        self.kernel = kernel

    def codegen(self, wrapper):
        wrapper.writeline(
            f"{self.get_name()} = {self.kernel}({', '.join(self.codegen_args())})"
        )

    @classmethod
    def create(
        cls,
        x: "TensorBox",
        weight: "TensorBox",
        bias: "TensorBox",
        padding_: List[int],
        output_padding_: List[int],
        stride_: List[int],
        dilation_: List[int],
        groups_: int,
        attr,
        scalars,
        algorithm,
    ):
        kernel = "torch.ops.mkldnn._convolution_transpose_pointwise"
        transposed = True
        (
            inputs,
            constant_args,
            kernel_layout,
            _,
        ) = _prepare_convolution_fusion_create(
            cls,
            x,
            weight,
            bias,
            padding_,
            stride_,
            dilation_,
            groups_,
            transposed,
            output_padding_,
        )
        constant_args = constant_args + [attr, scalars, algorithm]
        return ConvolutionTransposeUnary(
            layout=kernel_layout,
            inputs=inputs,
            constant_args=constant_args,
            kernel=kernel,
        )


@dataclasses.dataclass
class MutableBox(IRNode):
    """
    TensorBox / StorageBox allow in-place mutation of Tensors
    """

    data: IRNode

    def __getattr__(self, name):
        fn = getattr(self.data, name)
        if callable(fn):
            return fn
        raise AttributeError(f"{type(self.data).__name__}.{name} not callable")

    @property
    def layout(self):
        return self.data.layout

    def __str__(self):
        if isinstance(self.data, MutableBox):
            line0 = f"{type(self).__name__}({type(self.data).__name__}("
            endl = "))"
            inner = self.data.data
        else:
            line0 = f"{type(self).__name__}("
            inner = self.data
            endl = ")"

        lines = [
            line0,
            indent(str(inner)),
            endl,
        ]
        return "\n".join(lines)

    __repr__ = __str__


class TensorBox(MutableBox):
    @staticmethod
    def create(data):
        return TensorBox(StorageBox(data))


class StorageBox(MutableBox):
    def is_input_buffer(self):
        if isinstance(self.data, (InputBuffer, ReinterpretView)):
            return self.data.get_name() in V.graph.graph_inputs
        return False

    def realize(self):
        if isinstance(
            self.data,
            (
                ComputedBuffer,
                InputsKernel,
                InputBuffer,
                ReinterpretView,
                TemplateBuffer,
            ),
        ):
            return self.data.get_name()
        assert isinstance(self.data, (Pointwise, Reduction)), type(self.data)
        self.data = ComputedBuffer(
            name=None,
            layout=FlexibleLayout(
                device=self.data.get_device(),
                dtype=self.data.get_dtype(),
                size=self.data.get_size(),
            ),
            data=self.data,
        )
        self.data.name = V.graph.register_buffer(self.data)
        self.data.origins = self.origins
        return self.data.name

    def realize_hint(self):
        """
        Called on buffers we expect to be forced to realize later.
        """
        if isinstance(self.data, (Pointwise, Reduction)) and self.num_reads() > 1:
            self.realize()

    def has_exceeded_max_reads(self):
        return isinstance(self.data, Pointwise) and (
            self.num_reads() > config.realize_acc_reads_threshold
            or len(self.inner_fn_str()) > config.realize_bytes_threshold
        )

    def mark_reuse(self, users):
        """
        A heuristic to decide if we should realize a tensor
        that is used multiple times.
        """

        def should_realize_on_cpu(loops: Union[Pointwise, Reduction]):
            """
            The heuristic for realizing reused result of heavy ops on cpu
            """
            heavy_ops = ["exp"]  # a list of heavy ops
            fn_str = loops.inner_fn_str()
            return any([(op + "(") in fn_str for op in heavy_ops])

        if (
            users > 1
            and isinstance(self.data, (Pointwise, Reduction))
            and (
                self.num_reads() > config.realize_reads_threshold
                or len(self.inner_fn_str()) > config.realize_bytes_threshold
                or (is_cpu(self.data) and should_realize_on_cpu(self.data))
            )
        ):
            self.realize()

    @cache_on_self
    def num_reads(self):
        data = self.data
        if isinstance(data, (InputsKernel, InputBuffer, ReinterpretView)):
            return 1
        if isinstance(data, ComputedBuffer):
            read_writes = data.get_read_writes()
        else:
            assert isinstance(data, (Pointwise, Reduction)), type(data)
            read_writes = ComputedBuffer(
                name=None,
                layout=FlexibleLayout(
                    device=data.get_device(),
                    dtype=data.get_dtype(),
                    size=data.get_size(),
                ),
                data=data,
            ).get_read_writes()
        return len(read_writes.reads)


class InterpreterShim(torch.fx.Interpreter):
    @staticmethod
    @functools.lru_cache(None)
    def _dummy_gm():
        return torch.fx.symbolic_trace(identity)

    def __init__(self, graph, submodules):
        # call super() with a placeholder to avoid constructing a
        # GraphModule which is very expensive (it does codegen).
        super().__init__(self._dummy_gm(), garbage_collect_values=False)
        self.module = self
        self.graph = graph
        self.submodules = submodules
        self.extra_traceback = False
        self.fetch_attr = submodules.__getitem__
        self.current_node = None

    def run_node(self, n: torch.fx.Node) -> Any:
        self.current_node = n
        return super().run_node(n)

    def run(self, *args, **kwargs):
        with V.set_interpreter_handler(self):
            return super().run(*args, **kwargs)


class LoopBody:
    """
    Captures the body of a Loops subclass into an FX graph.  Persists any
    indexing simplifications and makes it easier to analyze loop bodies.
    """

    def __init__(self, fn, args, var_ranges):
        super().__init__()
        self.var_ranges = var_ranges
        self.indexing_exprs = {}
        self.indexing_exprs_name = {}
        self.reads = []
        self.writes = []
        self.reads_name2expr = {}
        self.writes_name2expr = {}
        self.other = []
        self.submodules = {"get_index": self.get_index}
        self.subblocks = {}
        self.indirect_vars = []
        self.indirect_max_sizes = []
        self.indirect_new = {}
        self.root_block = LoopBodyBlock(self, fn, args)
        self.indexing = None

    def debug_str(self):
        lines = [f"var_ranges = {dict(self.var_ranges)}"]
        lines.extend([f"{name} = {val}" for name, val in self.indexing_exprs.items()])
        lines.extend(
            [
                block.debug_str(name)
                for name, block in itertools.chain(
                    [("body", self.root_block)], self.subblocks.items()
                )
            ]
        )
        return "\n".join(lines)

    def add_index_expr(self, expr: sympy.Expr, category, buf_name):
        getattr(self, category).append(expr)
        if buf_name is not None:
            getattr(self, f"{category}_name2expr")[buf_name] = expr
        if expr not in self.indexing_exprs_name:
            name = f"index{len(self.indexing_exprs)}"
            self.indexing_exprs_name[expr] = name
            self.indexing_exprs[name] = expr
        return self.indexing_exprs_name[expr]

    def add_submodule(self, block, prefix):
        """Not actually for nn.Modules, but subblocks in generated code are mapped to FX call_module opcodes"""
        if prefix[-1].isnumeric() and prefix not in self.submodules:
            name = prefix
        else:
            name = f"{prefix}{len(self.submodules)}"
        self.submodules[name] = block
        return name

    def add_indirect(self, size):
        name = f"indirect{len(self.indirect_vars)}"
        var = sympy_symbol(name)
        self.indirect_vars.append(var)
        self.indirect_max_sizes.append(size)
        return var

    def replace_indirect(self, old, new):
        """Swap in a variable used in indirect indexing"""
        if str(old) == str(new):
            return
        self.indirect_new[old] = new
        self.indexing = {k: sympy_subs(v, {old: new}) for k, v in self.indexing.items()}

    def get_index(self, name):
        return self.indexing[name]

    def __call__(self, *indices):
        index = list(itertools.chain(*indices))
        assert len(index) == len(self.var_ranges), (index, self.var_ranges)
        assert all(v not in self.var_ranges for v in index)
        replacements = dict(zip(self.var_ranges.keys(), index))
        self.indexing = {
            name: sympy_subs(expr, replacements)
            for name, expr in self.indexing_exprs.items()
        }
        result = self.root_block()
        self.indexing = None
        return result


class LoopBodyBlock:
    """
    Captures the body of a Loops subclass into an FX graph.
    In normal cases there will be a 1:1 mapping between LoopBody and
    LoopBodyBlock, hower in the case of ops.masked() the masked out
    operations will manifest as an extra LoopBodyBlock.
    """

    def __init__(self, body: LoopBody, fn: Callable, args: List[Any]):
        self.body = body

        def add_index(expr, category, buf_name=None):
            return tracer.create_proxy(
                "call_module",
                "get_index",
                (self.body.add_index_expr(expr, category, buf_name),),
                {},
            )

        class CaptureIndexing(V.WrapperHandler):
            self.name = "CaptureIndexing"

            def load(self, name: str, index: sympy.Expr):
                index = add_index(index, "reads", name)
                return self._inner.load(name, index)

            def store(self, name, index, value, mode=None):
                index = add_index(index, "writes", name)
                return self._inner.store(name, index, value, mode)

            def reduction(self, name, dtype, src_dtype, reduction_type, index, value):
                index = add_index(index, "writes", name)
                return self._inner.reduction(
                    name, dtype, src_dtype, reduction_type, index, value
                )

            def index_expr(self, index, dtype):
                if isinstance(index, (int, sympy.Integer)):
                    return ops.constant(int(index), dtype)
                index = add_index(index, "other")
                return self._inner.index_expr(index, dtype)

            @staticmethod
            def masked(mask_proxy, masked_body: Callable, other_proxy):
                """
                Recursively capture the masked out body in another LoopBodyBlock
                """

                def shim(mask, other):
                    return V.ops.masked(mask, subblock, other)

                name = self.body.add_submodule(shim, "masked_subblock")
                subblock = LoopBodyBlock(self.body, masked_body, [])
                self.body.subblocks[name] = subblock
                return tracer.create_proxy(
                    "call_module", name, (mask_proxy, other_proxy), {}
                )

            @staticmethod
            def indirect_indexing(index_proxy, size):
                """
                Flow data from tensors into indexing formulas.
                Introduce a call_module to update the indexing.
                """

                def set_indirect(new_var):
                    self.body.replace_indirect(
                        var, V.ops.indirect_indexing(new_var, size)
                    )

                var = self.body.add_indirect(size)
                tracer.create_proxy(
                    "call_module",
                    self.body.add_submodule(set_indirect, f"set_{var}"),
                    (index_proxy,),
                    {},
                )
                return var

        tracer = torch.fx.Tracer()
        tracer.graph = torch.fx.Graph(tracer_cls=tracer.__class__)
        proxy_ops = tracer.create_proxy("placeholder", "ops", (), {})
        from .sizevars import SimplifyIndexing

        with V.set_ops_handler(
            SimplifyIndexing(CaptureIndexing(proxy_ops), self.body.var_ranges)
        ):
            tracer.create_proxy("output", "output", (fn(*args),), {})
        self.graph = tracer.graph

    def __call__(self):
        graph = self.graph
        submodules = self.body.submodules

        return InterpreterShim(graph, submodules).run(V.get_ops_handler())

    def debug_str(self, name="block"):
        code = torch.fx.GraphModule(self.body.submodules, self.graph).code
        return re.sub(
            # strip `; del var0` suffixes to make output prettier
            r";[^\n]*",
            "",
            code.strip().replace("def forward(", f"def {name}("),
        )


class Wait(ExternKernelAlloc):
    """
    Wait should not be used by itself.  It should always be constructed in tandem
    with a collective op that produces a work to wait on.
    """

    def __init__(
        self,
        layout,
        inputs,
        constant_args=(),
    ):
        super().__init__(layout, inputs, constant_args)

    def should_allocate(self):
        return False

    def codegen(self, wrapper):
        wrapper.add_import_once(
            "from torch.distributed._functional_collectives import _wait_tensor"
        )
        (input_collective,) = [t.codegen_reference() for t in self.inputs]
        wrapper.writeline(f"{input_collective} = _wait_tensor({input_collective})")

        # wait op still needs to produce a 'buffer' that represents the tensor output.
        # this is a symbolic gesture, and it gets handled by WrapperCodegen.
        # codegen outputs a '# reuse' line that assigns the input buffer here ('input_collective')
        # to a new name (`self.get_name()`) and `del`s the old name.
        wrapper.writeline(f"{self.get_name()} = {input_collective}")

    @classmethod
    def create(cls, collective_op: "TensorBox"):
        # TODO(whc) i'm not sure what's going on here, this probably means I missed something upstream
        collective_op.decide_layout()
        return Wait(
            layout=collective_op.get_layout(),
            inputs=[collective_op],
        )

    def get_alias_names(self):
        # Signal to codegen that our output buffer isn't safe to reuse
        return [self.inputs[0].codegen_reference()]


class CollectiveKernel(ExternKernel):
    """
    Each CollectiveKernel should follow the patterns
    - it writes into a given output buffer
    - the kernel delegates into c10d processgroup, which returns a 'work' obj
    - the work obj is registered via _register_tensor_work so it can be waited on later
    """

    def __init__(self, layout, inputs, constant_args):
        super().__init__(None, layout, inputs, constant_args)
        self.name = V.graph.register_buffer(self)

    def should_allocate(self):
        return True

    def codegen_collective(self, wrapper, output_name, input_names):
        # factor so the boilerplate can be handled in CollectiveKernel.codegen
        raise NotImplementedError("Must implement")

    def codegen(self, wrapper):
        wrapper.add_import_once("import torch.distributed as dist")
        wrapper.add_import_once(
            "from torch.distributed._functional_collectives import _str_to_reduce_op, _register_tensor_work"
        )
        wrapper.add_import_once(
            "from torch.distributed.distributed_c10d import _find_or_create_pg_by_ranks_and_tag"
        )

        # extract references to our args in string form for codegen output
        input_names = [t.codegen_reference() for t in self.inputs]
        output_name = self.get_name()
        tag, ranks, group_size = self.constant_args

        # TODO: avoid more than one ref of the same pg (even though they are cached inside the api)
        wrapper.writeline(
            f"{output_name}_pg = _find_or_create_pg_by_ranks_and_tag('{tag}', {ranks}, {group_size})"
        )

        self.codegen_collective(wrapper, output_name, input_names)

        wrapper.writeline(f"_register_tensor_work({output_name}, {output_name}_work)")


class AllReduce(CollectiveKernel):
    def __init__(self, layout, inputs, constant_args, reduce_op):
        super().__init__(layout, inputs, constant_args)
        self.reduce_op = reduce_op

    @classmethod
    def create(
        cls, x: "TensorBox", reduce_op: str, tag: str, ranks: List[int], group_size: int
    ):
        x = cls.realize_input(x)

        # is there a difference between literally using x.data.layout below, vs
        # creating a new one that has the same properties?
        new_layout = FlexibleLayout(x.get_device(), x.get_dtype(), x.get_size())

        return AllReduce(
            layout=new_layout,
            inputs=[x],
            constant_args=[tag, ranks, group_size],
            reduce_op=reduce_op,
        )

    def codegen_collective(self, wrapper, output_name, input_names):
        # We must copy our input buffer sometimes, but the scheduler will help us find opportunities
        # to reuse the input buffer.  (This requires no other users of the input buffer.)
        if not wrapper.did_reuse(self, self.inputs[0]):
            wrapper.writeline(f"{output_name}.copy_({input_names[0]})")

        # At this point, output_name points to a buffer that is either
        # (1) the input buffer, which we're allowed to inplace modify
        # (2) a freshly allocated buffer, which we've copied the input into above
        wrapper.writeline(
            f"{output_name}_work = dist.all_reduce("
            f"{output_name}, async_op=True, group={output_name}_pg, op=_str_to_reduce_op('{str(self.reduce_op)}'))"
        )


class AllGatherIntoTensor(CollectiveKernel):
    def __init__(self, layout, inputs, constant_args):
        super().__init__(layout, inputs, constant_args)

    @classmethod
    def create(cls, x: "TensorBox", tag: str, ranks: List[int], group_size: int):
        x = cls.realize_input(x)

        # is there a difference between literally using x.data.layout below, vs
        # creating a new one that has the same properties?
        new_size = x.get_size()
        new_size[0] *= group_size
        new_layout = FlexibleLayout(x.get_device(), x.get_dtype(), new_size)

        # AllReduce returns a 'work' object.  But Inductor's scheduler doesn't need to know
        # about that, and we just pretend for scheduling purposes that the work obj is a 1-elem tensor.
        # Nobody should consume the output of AllReduce except 'Wait', which we control here.
        return AllGatherIntoTensor(
            layout=new_layout,
            inputs=[x],
            constant_args=[tag, ranks, group_size],
        )

    def codegen_collective(self, wrapper, output_name, input_names):
        wrapper.writeline(
            f"{output_name}_work = dist.all_gather_into_tensor("
            f"{output_name}, {input_names[0]}, async_op=True, group={output_name}_pg)"
        )

        # At this point, output_name points to a fresh buffer
        wrapper.writeline(
            f"{output_name}_work = dist.all_gather_into_tensor({output_name}, {input_names[0]}, async_op=True,"
            f" group={output_name}_pg)"
        )
        wrapper.writeline(f"_register_tensor_work({output_name}, {output_name}_work)")


class ReduceScatterTensor(CollectiveKernel):
    def __init__(self, layout, inputs, constant_args, reduce_op):
        super().__init__(layout, inputs, constant_args)
        self.reduce_op = reduce_op

    @classmethod
    def create(
        cls,
        x: "TensorBox",
        reduce_op: str,
        tag: str,
        ranks: List[int],
        group_size: int,
    ):
        x = cls.realize_input(x)

        # is there a difference between literally using x.data.layout below, vs
        # creating a new one that has the same properties?
        new_size = x.get_size()
        new_size[0] /= group_size
        new_layout = FlexibleLayout(x.get_device(), x.get_dtype(), new_size)

        return ReduceScatterTensor(
            layout=new_layout,
            inputs=[x],
            constant_args=[tag, ranks, group_size],
            reduce_op=reduce_op,
        )

    def codegen_collective(self, wrapper, output_name, input_names):
        wrapper.writeline(
            f"{output_name}_work = dist.reduce_scatter_tensor("
            f"{output_name}, {input_names[0]}, "
            f"async_op=True, group={output_name}_pg, op=_str_to_reduce_op('{str(self.reduce_op)}'))"
        )<|MERGE_RESOLUTION|>--- conflicted
+++ resolved
@@ -677,17 +677,15 @@
             def combine_fn(a, b):
                 return ops.add(a, b)
 
-<<<<<<< HEAD
+        elif reduction_type == "prod":
+
+            def combine_fn(a, b):
+                return ops.mul(a, b)
+
         elif reduction_type == "xor_sum":
 
             def combine_fn(a, b):
                 return ops.bitwise_xor(a, b)
-=======
-        elif reduction_type == "prod":
-
-            def combine_fn(a, b):
-                return ops.mul(a, b)
->>>>>>> 1133120d
 
         elif reduction_type == "min":
 
@@ -918,11 +916,8 @@
 
         return {
             "sum": 0,
-<<<<<<< HEAD
+            "prod": 1,
             "xor_sum": 0,
-=======
-            "prod": 1,
->>>>>>> 1133120d
             "any": 0,
         }[reduction_type]
 
