--- conflicted
+++ resolved
@@ -3343,8 +3343,6 @@
   ASSERT_TRUE(check);
 }
 
-<<<<<<< HEAD
-=======
 TEST_F(VulkanAPITest, uniform) {
   float a_min = -8.2f;
   float a_max = -1.4f;
@@ -3421,7 +3419,6 @@
   test_unsqueeze({111, 222}, -1);
 }
 
->>>>>>> 9d77949b
 void test_t(const at::IntArrayRef input_shape) {
   const auto in_cpu = at::rand(input_shape, at::device(at::kCPU).dtype(at::kFloat));
   const auto out_cpu = at::t(in_cpu);
