#include <ATen/ATen.h>
#include <ATen/LegacyTHFunctionsCUDA.h>
#include <ATen/NamedTensorUtils.h>
#include <ATen/cuda/CUDABlas.h>
#include <ATen/Dispatch.h>
#include <ATen/native/TensorIterator.h>
#include <ATen/native/LinearAlgebra.h>
#include <ATen/native/DispatchStub.h>
#include <ATen/native/cuda/Loops.cuh>
#include <ATen/native/cuda/Reduce.cuh>
#include <ATen/native/SharedReduceOps.h>
#include <ATen/native/ReduceOps.h>
#include <c10/util/MaybeOwned.h>

namespace at { namespace native {

namespace {

c10::MaybeOwned<Tensor> inline prepare_matrix_for_cublas(const Tensor& tensor, bool& transpose_tensor) {
  if (tensor.is_non_overlapping_and_dense()) { // common case
      transpose_tensor = tensor.is_contiguous();
      return c10::MaybeOwned<Tensor>::borrowed(tensor);
  }
  IntArrayRef tensor_strides = tensor.strides();
  IntArrayRef tensor_sizes = tensor.sizes();
  if ((tensor_strides[0] == 1) && (tensor_strides[1] >= std::max<int64_t>(1, tensor_sizes[0]))) {
    transpose_tensor = false;
    return c10::MaybeOwned<Tensor>::borrowed(tensor);
  } else if ((tensor_strides[1] == 1) && (tensor_strides[0] >= std::max<int64_t>(1, tensor_sizes[1]))) {
    transpose_tensor = true;
    return c10::MaybeOwned<Tensor>::borrowed(tensor);
  } else {
    transpose_tensor = true;
    return c10::MaybeOwned<Tensor>::owned(tensor.clone(at::MemoryFormat::Contiguous));
  }
}

} // namespace

Tensor prepare_batch_matrix_for_cublas(const Tensor& tensor, bool& transpose_tensor, int64_t& ld_tensor, bool transpose_result, int64_t m, int64_t n) {
  IntArrayRef tensor_strides = tensor.strides();
  Tensor tensor_;
  int fast_dim = transpose_result ? 2 : 1;
  int leading_dim = transpose_result ? 1 : 2;

  if (tensor_strides[fast_dim] == 1 &&
    (tensor_strides[leading_dim] >= std::max<int64_t>(1, m))) {
    transpose_tensor = false;
    tensor_ = tensor;
    ld_tensor = tensor_strides[leading_dim];
  } else if ((tensor_strides[leading_dim] == 1) &&
    (tensor_strides[fast_dim] >= std::max<int64_t>(1, n))) {
    transpose_tensor = true;
    tensor_ = tensor;
    ld_tensor = tensor_strides[fast_dim];
  } else {
    transpose_tensor = !transpose_result;
    // gemm call requires leading dimension and stride parameters to be non-zero
    bool is_stride_non_zero = tensor.stride(1) != 0 && tensor.stride(2) != 0;
    if (tensor.is_contiguous() && is_stride_non_zero) {
      tensor_ = tensor;
    } else {
      tensor_ = tensor.clone(at::MemoryFormat::Contiguous);
    }
    ld_tensor = tensor_.stride(1);
  }

  return tensor_;
}

namespace {

Tensor& addmm_out_cuda_impl(Tensor& result, const Tensor& self, const Tensor& mat1, const Tensor& mat2, const Scalar& beta, const Scalar& alpha) {
  TORCH_CHECK(mat1.dim() == 2 && mat2.dim() == 2, "tensors must be 2-D");

  TensorArg args[]{{result, "out", 0}, {self, "self", 1}, {mat1, "mat1", 2}, {mat2, "mat2", 3}};
  checkAllSameGPU("addmm", args);

  IntArrayRef mat1_sizes = mat1.sizes();
  IntArrayRef mat2_sizes = mat2.sizes();
  Tensor self_;
  if (&result != &self) {
<<<<<<< HEAD
    // TORCH_CHECK at top of function guarantees indexing into sizes() is correct.
=======
>>>>>>> cdd9911a
    std::tie(self_) = expand_size(self, {mat1_sizes[0], mat2_sizes[1]}, "addmm");
  } else {
    self_ = self;
    IntArrayRef self__sizes = self_.sizes();
    TORCH_CHECK(result.dim() == 2, "tensors must be 2-D");
    TORCH_CHECK(self__sizes[0] == mat1_sizes[0], "self_ dim 0 must match mat1 dim 0");
    TORCH_CHECK(self__sizes[1] == mat2_sizes[1], "self_ dim 1 must match mat2 dim 1");
  }

<<<<<<< HEAD
  IntArrayRef self__sizes = self_.sizes();
=======
>>>>>>> cdd9911a
  TORCH_CHECK(
      mat1_sizes[1] == mat2_sizes[0],
      "mat1 dim 1 must match mat2 dim 0",
      " mat1 dim1:",
      mat1_sizes[1],
      " mat2 dim0: ",
      mat2_sizes[0]);

  if (&result != &self) {
    at::native::resize_as_(result, self_);
    if (beta.toComplexDouble() != 0.0) {
      at::native::copy_(result, self_);
    }
  }


  IntArrayRef result_sizes = result.sizes();
  if ((result_sizes[0] == 0) || (result_sizes[1] == 0)) {
    return result;
  }

  bool transpose_result;
  c10::MaybeOwned<Tensor> result_ = prepare_matrix_for_cublas(result, transpose_result);
  bool transpose_mat1;
  bool transpose_mat2;
  c10::MaybeOwned<Tensor> mat1_ = prepare_matrix_for_cublas(transpose_result ? mat2 : mat1, transpose_mat1);
  c10::MaybeOwned<Tensor> mat2_ = prepare_matrix_for_cublas(transpose_result ? mat1 : mat2, transpose_mat2);

  if (transpose_result) {
    transpose_mat1 = !transpose_mat1;
    transpose_mat2 = !transpose_mat2;
    mat1_sizes = mat1_->sizes();
    mat2_sizes = mat2_->sizes();
  }

  int64_t m = mat1_sizes[transpose_result ? 1 : 0];
  int64_t k = mat1_sizes[transpose_result ? 0 : 1];
  int64_t n = mat2_sizes[transpose_result ? 0 : 1];
  int64_t mat1_ld = mat1_->stride((transpose_mat1 == transpose_result) ? 1 : 0);
  int64_t mat2_ld = mat2_->stride((transpose_mat2 == transpose_result) ? 1 : 0);
  int64_t result_ld = result_->stride(transpose_result ? 0 : 1);
  at::ScalarType scalar_type = self_.scalar_type();

  if (mat1.numel() == 0) {
    // By definition, when beta==0, values in self should be ignored. nans and infs
    // should not propagate
    if (beta.toComplexDouble() == 0.) {
      return result.zero_();
    }
    // TODO: We could squeeze some perf by calling at::cuda::mul_out here instead, to bypass the dispatcher.
    // That requires some fixing some internal build dependencies though.
    return at::mul_out(
        result,
        self,
        at::native::scalar_tensor(
            beta,
            self.scalar_type(),
            c10::nullopt /* layout */,
            at::kCPU,
            c10::nullopt /* pin_memory */));
  }

  AT_DISPATCH_FLOATING_AND_COMPLEX_TYPES_AND2(at::ScalarType::Half, at::ScalarType::BFloat16, scalar_type, "addmm_cuda", [&] {
    scalar_t alpha_val = alpha.to<scalar_t>();
    scalar_t beta_val = beta.to<scalar_t>();
    scalar_t* mat1_ptr = mat1_->data_ptr<scalar_t>();
    scalar_t* mat2_ptr = mat2_->data_ptr<scalar_t>();
    scalar_t* result_ptr = result_->data_ptr<scalar_t>();
    at::cuda::blas::gemm<scalar_t>(
      transpose_mat1 ? 't' : 'n',
      transpose_mat2 ? 't' : 'n',
      m, n, k,
      alpha_val,
      mat1_ptr, mat1_ld,
      mat2_ptr, mat2_ld,
      beta_val,
      result_ptr, result_ld
    );
  });
  if (!result.is_same(*result_)) {
    result.copy_(*result_);
  }
  return result;
}

Tensor& baddbmm_out_cuda_impl(Tensor& result, const Tensor& self, const Tensor& batch1, const Tensor& batch2, const Scalar& beta, const Scalar& alpha) {
  TORCH_CHECK(self.dim() == 3, "self must be a 3D tensor");
  TORCH_CHECK(batch1.dim() == 3, "batch1 must be a 3D tensor");
  TORCH_CHECK(batch2.dim() == 3, "batch2 must be a 3D tensor");

  TensorArg args[]{{result, "out", 0}, {self, "self", 1}, {batch1, "batch1", 2}, {batch2, "batch2", 3}};
  checkAllSameGPU("baddbmm", args);

  IntArrayRef batch1_sizes = batch1.sizes();
  IntArrayRef batch2_sizes = batch2.sizes();
  IntArrayRef self_sizes = self.sizes();

  TORCH_CHECK(self_sizes[0] == batch1_sizes[0], "self dim 0 must match batch1 dim 0");
  TORCH_CHECK(self_sizes[0] == batch2_sizes[0], "self dim 0 must match batch2 dim 0");
  TORCH_CHECK(self_sizes[1] == batch1_sizes[1], "self dim 1 must match batch1 dim 1");
  TORCH_CHECK(self_sizes[2] == batch2_sizes[2], "self dim 2 must match batch2 dim 2");
  TORCH_CHECK(batch1_sizes[2] == batch2_sizes[1], "batch1 dim 2 must match batch2 dim 1");

  if (!result.is_same(self)) {
    result.resize_as_(self);
    if (beta.to<c10::complex<double>>() != 0.0) {
      result.copy_(self);
    }
  }

  // handle pathological cases that blas may not like
  if (result.numel() == 0) {
    return result;
  } else if (batch1_sizes[2] == 0) {
    if (beta.to<c10::complex<double>>() == 0.0) {
      return result.zero_();
    } else {
      return result.mul_(beta);
    }
  }

  bool transpose_result = false;
  Tensor result_;
  IntArrayRef result_strides = result.strides();
  IntArrayRef result_sizes = result.sizes();

  if ((result_strides[1] == 1) &&
      ((result_sizes[2] == 1) || (result_strides[2] >= std::max<int64_t>(1, result_sizes[1])))) {
    result_ = result;
  } else if ((result_strides[2] == 1) &&
    (result_sizes[1] == 1 || (result_strides[1] >= std::max<int64_t>(1, result_sizes[2])))) {
    transpose_result = true;
    result_ = result;
  } else {
    result_ = result.transpose(1, 2).clone(at::MemoryFormat::Contiguous);
    result_ = result_.transpose(1, 2);
  }

  int leading_dim = transpose_result ? 1 : 2;

  Tensor batch1_ = transpose_result ? batch2 : batch1;
  Tensor batch2_ = transpose_result ? batch1 : batch2;
  int64_t m = result_sizes[transpose_result ? 2 : 1];
  int64_t n = result_sizes[leading_dim];
  int64_t k = batch1_.size(leading_dim);

  int64_t lda, ldb, ldc;
  bool transpose_batch1, transpose_batch2;
  batch1_ = prepare_batch_matrix_for_cublas(batch1_, transpose_batch1, lda, transpose_result, m, k);
  batch2_ = prepare_batch_matrix_for_cublas(batch2_, transpose_batch2, ldb, transpose_result, k, n);

  ldc = result_.stride(leading_dim);
  int64_t num_batches = result_.size(0);

  AT_DISPATCH_FLOATING_AND_COMPLEX_TYPES_AND2(at::ScalarType::Half, at::ScalarType::BFloat16, self.scalar_type(), "baddbmm_cuda", [&] {
    scalar_t alpha_val = alpha.to<scalar_t>();
    scalar_t beta_val = beta.to<scalar_t>();
    scalar_t* batch1_ptr = batch1_.data_ptr<scalar_t>();
    scalar_t* batch2_ptr = batch2_.data_ptr<scalar_t>();
    scalar_t* result_ptr = result_.data_ptr<scalar_t>();
    at::cuda::blas::bgemm<scalar_t>(
      transpose_batch1 ? 't' : 'n',
      transpose_batch2 ? 't' : 'n',
      m, n, k,
      alpha_val,
      batch1_ptr, lda, batch1_.stride(0),
      batch2_ptr, ldb, batch2_.stride(0),
      beta_val,
      result_ptr, ldc, result_.stride(0),
      num_batches
    );
  });
  if (!result.is_same(result_)) {
    result.copy_(result_);
  }
  return result;
}

} // anonymous namespace

Tensor& mm_out_cuda(const Tensor& self, const Tensor& mat2, Tensor& result) {
  result.resize_({ self.size(0), mat2.size(1) });
  return addmm_out_cuda_impl(result, result, self, mat2, 0, 1);
}

Tensor mm_cuda(const Tensor& self, const Tensor& mat2) {
  Tensor result = at::empty({ self.size(0), mat2.size(1) }, self.options());
  return addmm_out_cuda_impl(result, result, self, mat2, 0, 1);
}

Tensor& addmm_out_cuda(const Tensor &self,
                        const Tensor &mat1, const Tensor &mat2,
                        const Scalar& beta, const Scalar& alpha, Tensor &out) {
  {
    at::NoNamesGuard guard;
    Tensor& result = addmm_out_cuda_impl(out, self, mat1, mat2, beta, alpha);
  }
  at::namedinference::propagate_names_for_addmm(out, mat1, mat2, self);
  return out;
}

Tensor addmm_cuda(const Tensor& self, const Tensor& mat1, const Tensor& mat2,
                  const Scalar& beta, const Scalar& alpha) {
  Tensor out = at::empty({0}, self.options());
  addmm_out_cuda(self, mat1, mat2, beta, alpha, out);
  return out;
}

Tensor& addmm__cuda(Tensor& self, const Tensor& mat1, const Tensor& mat2,
                    const Scalar& beta, const Scalar& alpha) {
  addmm_out_cuda(self, mat1, mat2, beta, alpha, self);
  return self;
}

Tensor& baddbmm_out_cuda(const Tensor& self, const Tensor& batch1, const Tensor& batch2, const Scalar& beta, const Scalar& alpha, Tensor &result) {
  Tensor self_;
  if (&result != &self) {
    std::tie(self_) = expand_size(self, {batch1.size(0), batch1.size(1), batch2.size(2)}, "baddbmm");
  } else {
   self_ = self;
  }
  {
    at::NoNamesGuard guard;
    baddbmm_out_cuda_impl(result, self_, batch1, batch2, beta, alpha);
  }
  namedinference::propagate_names_if_nonempty(
       result,
       namedinference::compute_baddbmm_outnames(result, batch1, batch2, self));
  return result;
}

Tensor baddbmm_cuda(const Tensor& self, const Tensor& batch1, const Tensor& batch2, const Scalar& beta, const Scalar& alpha) {
  Tensor out = at::empty({0}, self.options());
  return baddbmm_out_cuda(self, batch1, batch2, beta, alpha, out);
}

Tensor& baddbmm__cuda(Tensor& self, const Tensor& batch1, const Tensor& batch2, const Scalar& beta, const Scalar& alpha) {
  return baddbmm_out_cuda(self, batch1, batch2, beta, alpha, self);
}

Tensor& bmm_out_cuda(const Tensor& batch1, const Tensor& batch2, Tensor &result) {
  result.resize_({ batch1.size(0), batch1.size(1), batch2.size(2) });
  Scalar beta(0.0);
  Scalar alpha(1.0);
  {
    NoNamesGuard guard;
    baddbmm_out_cuda_impl(result, result, batch1, batch2, beta, alpha);
  }
  namedinference::propagate_names_if_nonempty(
      result,
      namedinference::compute_bmm_outnames(result, batch1, batch2));
  return result;
}

Tensor bmm_cuda(const Tensor& self, const Tensor& mat2) {
  Tensor result = at::empty({0}, self.options());
  return native::bmm_out_cuda(self, mat2, result);
}

namespace {

inline void dot_check(const Tensor& self, const Tensor& other) {
  TORCH_CHECK(
      self.dim() == 1 && other.dim() == 1,
      "1D tensors expected, but got ",
      self.dim(),
      "D and ",
      other.dim(),
      "D tensors");
  TORCH_CHECK(
      self.scalar_type() == other.scalar_type(),
      "dot : expected both vectors to have same dtype, but found ",
      self.scalar_type(),
      " and ",
      other.scalar_type());
  TORCH_CHECK(
      self.numel() == other.numel(),
      "inconsistent tensor size, expected tensor [",
      self.numel(),
      "] and src [",
      other.numel(),
      "] to have the same number of elements, but got ",
      self.numel(),
      " and ",
      other.numel(),
      " elements respectively");
  TORCH_CHECK(
      self.device() == other.device(),
      "expected all tensors to be on the same device. Found: ",
      self.device(),
      ", ",
      other.device());
  TORCH_CHECK(
      (self.numel() <= INT_MAX) && (self.stride(0) <= INT_MAX) &&
          (other.stride(0) <= INT_MAX),
      "dot only supports n, incx, incy with the bound [val] <= %d",
      INT_MAX);
}

} // anonymous namespace

Tensor dot_cuda(const Tensor& self, const Tensor& other) {
  at::NoNamesGuard guard;

  dot_check(self, other);

  const int n = static_cast<int>(self.numel());
  int incx = static_cast<int>(self.stride(0));
  int incy = static_cast<int>(other.stride(0));
  if (n == 1) {
    incx = 1;
    incy = 1;
  }

  return AT_DISPATCH_FLOATING_AND_COMPLEX_TYPES_AND1(ScalarType::Half, self.scalar_type(), "dot", [&] {
    Tensor result = at::empty({}, self.options());

    auto handle = at::cuda::getCurrentCUDABlasHandle();
    at::cuda::blas::PointerModeGuard pointerModeGuard(handle, CUBLAS_POINTER_MODE_DEVICE);
    at::cuda::blas::dot<scalar_t>(
        handle,
        n,
        self.data_ptr<scalar_t>(),
        incx,
        other.data_ptr<scalar_t>(),
        incy,
        result.data_ptr<scalar_t>());

    return result;
  });
}

Tensor vdot_cuda(const Tensor& self, const Tensor& other) {
  if (!self.is_complex()) {
    return dot_cuda(self, other);
  }

  at::NoNamesGuard guard;
  dot_check(self, other);

  const int n = static_cast<int>(self.numel());
  int incx = static_cast<int>(self.stride(0));
  int incy = static_cast<int>(other.stride(0));
  if (n == 1) {
    incx = 1;
    incy = 1;
  }

  return AT_DISPATCH_COMPLEX_TYPES(self.scalar_type(), "vdot", [&] {
    Tensor result = at::empty({}, self.options());

    auto handle = at::cuda::getCurrentCUDABlasHandle();
    at::cuda::blas::PointerModeGuard pointerModeGuard(
        handle, CUBLAS_POINTER_MODE_DEVICE);
    at::cuda::blas::vdot<scalar_t>(
        handle,
        n,
        self.data_ptr<scalar_t>(),
        incx,
        other.data_ptr<scalar_t>(),
        incy,
        result.data_ptr<scalar_t>());

    return result;
  });
}

namespace {

void addr_kernel_cuda(TensorIterator &iter, const Scalar& beta, const Scalar& alpha) {
  if (iter.dtype() == ScalarType::Bool) {
    using scalar_t = bool;
    auto beta_val = beta.to<scalar_t>();
    auto alpha_val = alpha.to<scalar_t>();

    // when beta is false, values in self should be ignored,
    // nans and infs in self should not propagate.
    if (beta_val == false) {
      gpu_kernel(
        iter,
        [=] GPU_LAMBDA (scalar_t self_val,
                        scalar_t vec1_val, scalar_t vec2_val) -> scalar_t {
          return alpha_val && vec1_val && vec2_val;
        }
      );
    } else {
      gpu_kernel(
        iter,
        [=] GPU_LAMBDA (scalar_t self_val,
                        scalar_t vec1_val, scalar_t vec2_val) -> scalar_t {
          return (beta_val && self_val) || (alpha_val && vec1_val && vec2_val);
        }
      );
    }
    return;
  }

  AT_DISPATCH_ALL_TYPES_AND_COMPLEX_AND2(kBFloat16, kHalf,
                                         iter.dtype(), "addr_cuda", [&] {
    auto beta_val = beta.to<scalar_t>();
    auto alpha_val = alpha.to<scalar_t>();

    scalar_t zero_val(0);
    // when beta==0, values in self should be ignored,
    // nans and infs in self should not propagate.
    if (beta_val == zero_val) {
      gpu_kernel(
        iter,
        [=] GPU_LAMBDA (scalar_t self_val,
                        scalar_t vec1_val, scalar_t vec2_val) -> scalar_t {
          return alpha_val * vec1_val * vec2_val;
        }
      );
    } else {
      gpu_kernel(
        iter,
        [=] GPU_LAMBDA (scalar_t self_val,
                        scalar_t vec1_val, scalar_t vec2_val) -> scalar_t {
          return beta_val * self_val + alpha_val * vec1_val * vec2_val;
        }
      );
    }
  });
}

// This reduction accumulates results as the type `acc_t`. By default, when
// `scalar_t` is complex, `acc_t` is the downgraded real number type.
// Otherwise, `acc_t` and `scalar_t` are the same type.
template <typename scalar_t, typename acc_t=typename scalar_value_type<scalar_t>::type, typename out_t=typename scalar_value_type<scalar_t>::type>
void linalg_vector_norm_kernel_cuda_impl(TensorIterator& iter, Scalar ord) {
  double ord_val;
  if (ord.isFloatingPoint()) {
     ord_val = ord.to<double>();
  } else {
     TORCH_CHECK(false, "linalg.vector_norm expects ord to be float");
  }
  if (iter.numel() == 0) {
    iter.output().fill_((ord_val < 0) ? INFINITY : 0);
    return;
  }
  if (ord_val == 0) {
    gpu_reduce_kernel<scalar_t, out_t>(iter, NormZeroOps<scalar_t, acc_t>(), 0);
  } else if (ord_val == 1) {
    gpu_reduce_kernel<scalar_t, out_t>(iter, NormOneOps<scalar_t, acc_t>(), 0);
  } else if (ord_val == 2) {
    gpu_reduce_kernel<scalar_t, out_t>(iter, NormTwoOps<scalar_t, acc_t>(), 0);
  } else if (ord_val == INFINITY) {
    gpu_reduce_kernel<scalar_t, out_t>(iter, AbsMaxOps<scalar_t, acc_t>(), 0);
  } else if (ord_val == -INFINITY) {
    gpu_reduce_kernel<scalar_t, out_t>(iter, AbsMinOps<scalar_t, acc_t>(), std::numeric_limits<acc_t>::infinity());
  } else {
    gpu_reduce_kernel<scalar_t, out_t>(iter, NormOps<scalar_t, acc_t>{ static_cast<acc_t>(ord_val) }, 0);
  }
  // For complex outputs, the above kernels do not touch the imaginary values,
  // so we must zero them out
  if (isComplexType(iter.output().scalar_type())) {
    at::imag(iter.output()).zero_();
  }
}

static void linalg_vector_norm_kernel_cuda(TensorIterator& iter, Scalar ord) {
  if (iter.output().scalar_type() == kHalf) {
    return linalg_vector_norm_kernel_cuda_impl<at::Half, float>(iter, ord);
  } else if (iter.input_dtype() == kHalf && iter.output().scalar_type() == kFloat) {
    // type promotion that does cast and reduction in a single kernel
    return linalg_vector_norm_kernel_cuda_impl<at::Half, float, float>(iter, ord);
  }
  else if(iter.output().scalar_type() == kBFloat16) {
    return linalg_vector_norm_kernel_cuda_impl<at::BFloat16, float>(iter, ord);
  } else if (iter.input_dtype() == kBFloat16 && iter.output().scalar_type() == kFloat) {
    // type promotion that does cast and reduction in a single kernel
    return linalg_vector_norm_kernel_cuda_impl<at::BFloat16, float, float>(iter, ord);
  }
  AT_DISPATCH_FLOATING_AND_COMPLEX_TYPES(iter.input_dtype(), "linalg_vector_norm_cuda", [&] {
    linalg_vector_norm_kernel_cuda_impl<scalar_t>(iter, ord);
  });
}

} // anonymous namespace

REGISTER_DISPATCH(addr_stub, &addr_kernel_cuda);
REGISTER_DISPATCH(linalg_vector_norm_stub, &linalg_vector_norm_kernel_cuda);

}}<|MERGE_RESOLUTION|>--- conflicted
+++ resolved
@@ -80,10 +80,6 @@
   IntArrayRef mat2_sizes = mat2.sizes();
   Tensor self_;
   if (&result != &self) {
-<<<<<<< HEAD
-    // TORCH_CHECK at top of function guarantees indexing into sizes() is correct.
-=======
->>>>>>> cdd9911a
     std::tie(self_) = expand_size(self, {mat1_sizes[0], mat2_sizes[1]}, "addmm");
   } else {
     self_ = self;
@@ -93,10 +89,6 @@
     TORCH_CHECK(self__sizes[1] == mat2_sizes[1], "self_ dim 1 must match mat2 dim 1");
   }
 
-<<<<<<< HEAD
-  IntArrayRef self__sizes = self_.sizes();
-=======
->>>>>>> cdd9911a
   TORCH_CHECK(
       mat1_sizes[1] == mat2_sizes[0],
       "mat1 dim 1 must match mat2 dim 0",
